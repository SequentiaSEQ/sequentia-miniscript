<<<<<<< HEAD
use elements::Script;
use elements::{self, script};
=======
use bitcoin;
use bitcoin::blockdata::script;
use bitcoin::Script;
use miniscript::context;

use {ScriptContext, ToPublicKey};
>>>>>>> 6cd1fb66
pub(crate) fn varint_len(n: usize) -> usize {
    elements::VarInt(n as u64).len()
}

// Helper function to calculate witness size
pub(crate) fn witness_size(wit: &[Vec<u8>]) -> usize {
    wit.iter().map(Vec::len).sum::<usize>() + varint_len(wit.len())
}

pub(crate) fn witness_to_scriptsig(witness: &[Vec<u8>]) -> Script {
    let mut b = script::Builder::new();
    for wit in witness {
        if let Ok(n) = script::read_scriptint(wit) {
            b = b.push_int(n);
        } else {
            b = b.push_slice(wit);
        }
    }
    b.into_script()
}

<<<<<<< HEAD
macro_rules! define_slice_to_le {
    ($name: ident, $type: ty) => {
        #[inline]
        pub(crate) fn $name(slice: &[u8]) -> $type {
            assert_eq!(slice.len(), ::std::mem::size_of::<$type>());
            let mut res = 0;
            for i in 0..::std::mem::size_of::<$type>() {
                res |= (slice[i] as $type) << i * 8;
            }
            res
        }
    };
}

define_slice_to_le!(slice_to_u32_le, u32);

/// Helper to encode an integer in script format
/// Copied from rust-bitcoin
pub(crate) fn build_scriptint(n: i64) -> Vec<u8> {
    if n == 0 {
        return vec![];
    }

    let neg = n < 0;

    let mut abs = if neg { -n } else { n } as usize;
    let mut v = vec![];
    while abs > 0xFF {
        v.push((abs & 0xFF) as u8);
        abs >>= 8;
    }
    // If the number's value causes the sign bit to be set, we need an extra
    // byte to get the correct value and correct sign bit
    if abs & 0x80 != 0 {
        v.push(abs as u8);
        v.push(if neg { 0x80u8 } else { 0u8 });
    }
    // Otherwise we just set the sign bit ourselves
    else {
        abs |= if neg { 0x80 } else { 0 };
        v.push(abs as u8);
    }
    v
}
/// Get the count of non-push opcodes
// Export to upstream
#[cfg(test)]
pub(crate) fn count_non_push_opcodes(script: &Script) -> Result<usize, elements::script::Error> {
    let mut count = 0;
    for ins in script.instructions().into_iter() {
        if let script::Instruction::Op(..) = ins? {
            count += 1;
        }
    }
    Ok(count)
=======
// trait for pushing key that depend on context
pub(crate) trait MsKeyBuilder {
    /// Serialize the key as bytes based on script context. Used when encoding miniscript into bitcoin script
    fn push_ms_key<Pk, Ctx>(self, key: &Pk) -> Self
    where
        Pk: ToPublicKey,
        Ctx: ScriptContext;
}

impl MsKeyBuilder for script::Builder {
    fn push_ms_key<Pk, Ctx>(self, key: &Pk) -> Self
    where
        Pk: ToPublicKey,
        Ctx: ScriptContext,
    {
        match Ctx::sig_type() {
            context::SigType::Ecdsa => self.push_key(&key.to_public_key()),
            context::SigType::Schnorr => self.push_slice(&key.to_x_only_pubkey().serialize()),
        }
    }
>>>>>>> 6cd1fb66
}<|MERGE_RESOLUTION|>--- conflicted
+++ resolved
@@ -1,14 +1,9 @@
-<<<<<<< HEAD
+use bitcoin;
 use elements::Script;
 use elements::{self, script};
-=======
-use bitcoin;
-use bitcoin::blockdata::script;
-use bitcoin::Script;
 use miniscript::context;
 
 use {ScriptContext, ToPublicKey};
->>>>>>> 6cd1fb66
 pub(crate) fn varint_len(n: usize) -> usize {
     elements::VarInt(n as u64).len()
 }
@@ -30,7 +25,6 @@
     b.into_script()
 }
 
-<<<<<<< HEAD
 macro_rules! define_slice_to_le {
     ($name: ident, $type: ty) => {
         #[inline]
@@ -86,7 +80,7 @@
         }
     }
     Ok(count)
-=======
+}
 // trait for pushing key that depend on context
 pub(crate) trait MsKeyBuilder {
     /// Serialize the key as bytes based on script context. Used when encoding miniscript into bitcoin script
@@ -107,5 +101,4 @@
             context::SigType::Schnorr => self.push_slice(&key.to_x_only_pubkey().serialize()),
         }
     }
->>>>>>> 6cd1fb66
 }