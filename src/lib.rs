// Miniscript
// Written in 2019 by
//     Andrew Poelstra <apoelstra@wpsoftware.net>
//
// To the extent possible under law, the author(s) have dedicated all
// copyright and related and neighboring rights to this software to
// the public domain worldwide. This software is distributed without
// any warranty.
//
// You should have received a copy of the CC0 Public Domain Dedication
// along with this software.
// If not, see <http://creativecommons.org/publicdomain/zero/1.0/>.
//

//! Miniscript and Output Descriptors
//!
//! # Introduction
//! ## Bitcoin Script
//!
//! In Bitcoin, spending policies are defined and enforced by means of a
//! stack-based programming language known as Bitcoin Script. While this
//! language appears to be designed with tractable analysis in mind (e.g.
//! there are no looping or jumping constructions), in practice this is
//! extremely difficult. As a result, typical wallet software supports only
//! a small set of script templates, cannot interoperate with other similar
//! software, and each wallet contains independently written ad-hoc manually
//! verified code to handle these templates. Users who require more complex
//! spending policies, or who want to combine signing infrastructure which
//! was not explicitly designed to work together, are simply out of luck.
//!
//! ## Miniscript
//!
//! Miniscript is an alternative to Bitcoin Script which eliminates these
//! problems. It can be efficiently and simply encoded as Script to ensure
//! that it works on the Bitcoin blockchain, but its design is very different.
//! Essentially, a Miniscript is a monotone function (tree of ANDs, ORs and
//! thresholds) of signature requirements, hash preimage requirements, and
//! timelocks.
//!
//! A [full description of Miniscript is available here](http://bitcoin.sipa.be/miniscript/miniscript.html).
//!
//! Miniscript also admits a more human-readable encoding.
//!
//! ## Elements Miniscript
//!
//! Elements Miniscript is a fork of miniscript for [elements](https://github.com/ElementsProject/elements) sidechain.
//!
//! ## Output Descriptors
//!
//! While spending policies in Bitcoin are entirely defined by Script; there
//! are multiple ways of embedding these Scripts in transaction outputs; for
//! example, P2SH or Segwit v0. These different embeddings are expressed by
//! *Output Descriptors*, [which are described here](https://github.com/bitcoin/bitcoin/blob/master/doc/descriptors.md)
//! Elements descriptors are extension of bitcoin Output descriptors with support
//! for blinded descriptors(WIP)
//! # Examples
//!
//! ## Deriving an address from a descriptor
//!
//! ```rust
//! extern crate bitcoin;
//! extern crate elements;
//! extern crate elements_miniscript as miniscript;
//!
//! use std::str::FromStr;
//!
//! fn main() {
//!     // Elements descriptors are prefixed by string el
//!     let desc = miniscript::Descriptor::<
//!         bitcoin::PublicKey,
//!     >::from_str("\
//!         elsh(wsh(or_d(\
//!             c:pk_k(020e0338c96a8870479f2396c373cc7696ba124e8635d41b0ea581112b67817261),\
//!             c:pk_k(0250863ad64a87ae8a2fe83c1af1a8403cb53f53e486d8511dad8a04887e5b2352)\
//!         )))\
//!     ").unwrap();
//!
//!     // Derive the P2SH address
//!     assert_eq!(
//!         desc.address(&elements::AddressParams::ELEMENTS).unwrap().to_string(),
//!         "XMyBX13qCo5Lp65mymgYVdmsYR5bcznWUa"
//!     );
//!
//!     // Check whether the descriptor is safe
//!     // This checks whether all spend paths are accessible in bitcoin network.
//!     // It maybe possible that some of the spend require more than 100 elements in Wsh scripts
//!     // Or they contain a combination of timelock and heightlock.
//!     assert!(desc.sanity_check().is_ok());
//!
//!     // Estimate the satisfaction cost
//!     assert_eq!(desc.max_satisfaction_weight().unwrap(), 293);
//! }
//! ```
//!
//!
#![allow(bare_trait_objects)]
#![cfg_attr(all(test, feature = "unstable"), feature(test))]
// Coding conventions
#![deny(unsafe_code)]
#![deny(non_upper_case_globals)]
#![deny(non_camel_case_types)]
#![deny(non_snake_case)]
#![deny(unused_mut)]
#![deny(dead_code)]
#![deny(unused_imports)]
#![deny(missing_docs)]

#[cfg(target_pointer_width = "16")]
compile_error!(
    "elements-miniscript currently only supports architectures with pointers wider than 16 bits"
);

#[cfg(feature = "serde")]
pub use actual_serde as serde;
pub use {bitcoin, elements};
#[cfg(all(test, feature = "unstable"))]
extern crate test;

// Miniscript imports
// It can be confusing to code when we have two miniscript libraries
// As a rule, only import the library here and pub use all the required
// items. Should help in faster code development in the long run
pub(crate) use bitcoin_miniscript::expression::{FromTree as BtcFromTree, Tree as BtcTree};
pub(crate) use bitcoin_miniscript::policy::semantic::Policy as BtcPolicy;
pub(crate) use bitcoin_miniscript::policy::Liftable as BtcLiftable;
// re-export imports
pub use bitcoin_miniscript::{
    hash256, DummyHash160Hash, DummyHash256Hash, DummyKey, DummyKeyHash, DummyRipemd160Hash,
    DummySha256Hash, ForEachKey, MiniscriptKey, ToPublicKey,
};
pub(crate) use bitcoin_miniscript::{
    Descriptor as BtcDescriptor, Error as BtcError, Miniscript as BtcMiniscript,
    Satisfier as BtcSatisfier, Segwitv0 as BtcSegwitv0, Terminal as BtcTerminal,
};
// End imports

#[macro_use]
mod macros;

#[macro_use]
mod pub_macros;

pub use pub_macros::*;

pub mod descriptor;
pub mod expression;
pub mod extensions;
pub mod interpreter;
pub mod miniscript;
pub mod policy;
pub mod psbt;

#[cfg(test)]
mod test_utils;
mod util;

use std::{error, fmt, str};

use elements::hashes::sha256;
use elements::secp256k1_zkp::Secp256k1;
use elements::{opcodes, script, secp256k1_zkp};

pub use crate::descriptor::{DefiniteDescriptorKey, Descriptor, DescriptorPublicKey};
pub use crate::extensions::{CovenantExt, Extension, NoExt, TxEnv};
pub use crate::interpreter::Interpreter;
pub use crate::miniscript::analyzable::{AnalysisError, ExtParams};
pub use crate::miniscript::context::{BareCtx, Legacy, ScriptContext, Segwitv0, SigType, Tap};
pub use crate::miniscript::decode::Terminal;
<<<<<<< HEAD
pub use crate::miniscript::satisfy::{
    elementssig_from_rawsig, elementssig_to_rawsig, ElementsSig, Preimage32, Satisfier,
};
pub use crate::miniscript::Miniscript;
// minimal implementation of contract hash module
mod contracthash {
    use bitcoin::secp256k1::Scalar;
    use bitcoin::PublicKey;
    use elements::hashes::{sha256, Hash, HashEngine, Hmac, HmacEngine};
    use elements::secp256k1_zkp::{self, Secp256k1};

    /// Tweak a single key using some arbitrary data
    pub(super) fn tweak_key<C: secp256k1_zkp::Verification>(
        secp: &Secp256k1<C>,
        key: PublicKey,
        contract: &[u8],
    ) -> PublicKey {
        let hmac_result = compute_tweak(&key, contract);
        let secp_key = key
            .inner
            .add_exp_tweak(
                secp,
                &Scalar::from_be_bytes(hmac_result.into_inner())
                    .expect("Result of hash must be a valid point"),
            )
            .expect("HMAC cannot produce invalid tweak");
        bitcoin::PublicKey::new(secp_key)
    }

    /// Compute a tweak from some given data for the given public key
    fn compute_tweak(pk: &PublicKey, contract: &[u8]) -> Hmac<sha256::Hash> {
        let mut hmac_engine: HmacEngine<sha256::Hash> = if pk.compressed {
            HmacEngine::new(&pk.inner.serialize())
=======
pub use crate::miniscript::satisfy::{Preimage32, Satisfier};
pub use crate::miniscript::{hash256, Miniscript};
use crate::prelude::*;

///Public key trait which can be converted to Hash type
pub trait MiniscriptKey: Clone + Eq + Ord + fmt::Debug + fmt::Display + hash::Hash {
    /// Returns true if the pubkey is uncompressed. Defaults to `false`.
    fn is_uncompressed(&self) -> bool {
        false
    }

    /// Returns true if the pubkey is an x-only pubkey. Defaults to `false`.
    // This is required to know what in DescriptorPublicKey to know whether the inner
    // key in allowed in descriptor context
    fn is_x_only_key(&self) -> bool {
        false
    }

    /// The associated [`sha256::Hash`] for this [`MiniscriptKey`],
    /// used in the hash256 fragment.
    type Sha256: Clone + Eq + Ord + fmt::Display + fmt::Debug + hash::Hash;

    /// The associated [`hash256::Hash`] for this [`MiniscriptKey`],
    /// used in the hash256 fragment.
    type Hash256: Clone + Eq + Ord + fmt::Display + fmt::Debug + hash::Hash;
    /// The associated [`ripedmd160::Hash`] for this [`MiniscriptKey`] type.
    /// used in the ripemd160 fragment
    type Ripemd160: Clone + Eq + Ord + fmt::Display + fmt::Debug + hash::Hash;

    /// The associated [`hash160::Hash`] for this [`MiniscriptKey`] type.
    /// used in the hash160 fragment
    type Hash160: Clone + Eq + Ord + fmt::Display + fmt::Debug + hash::Hash;
}

impl MiniscriptKey for bitcoin::secp256k1::PublicKey {
    type Sha256 = sha256::Hash;
    type Hash256 = hash256::Hash;
    type Ripemd160 = ripemd160::Hash;
    type Hash160 = hash160::Hash;
}

impl MiniscriptKey for bitcoin::PublicKey {
    /// Returns the compressed-ness of the underlying secp256k1 key.
    fn is_uncompressed(&self) -> bool {
        !self.compressed
    }

    type Sha256 = sha256::Hash;
    type Hash256 = hash256::Hash;
    type Ripemd160 = ripemd160::Hash;
    type Hash160 = hash160::Hash;
}

impl MiniscriptKey for bitcoin::secp256k1::XOnlyPublicKey {
    type Sha256 = sha256::Hash;
    type Hash256 = hash256::Hash;
    type Ripemd160 = ripemd160::Hash;
    type Hash160 = hash160::Hash;

    fn is_x_only_key(&self) -> bool {
        true
    }
}

impl MiniscriptKey for String {
    type Sha256 = String; // specify hashes as string
    type Hash256 = String;
    type Ripemd160 = String;
    type Hash160 = String;
}

/// Trait describing public key types which can be converted to bitcoin pubkeys
pub trait ToPublicKey: MiniscriptKey {
    /// Converts an object to a public key
    fn to_public_key(&self) -> bitcoin::PublicKey;

    /// Convert an object to x-only pubkey
    fn to_x_only_pubkey(&self) -> bitcoin::secp256k1::XOnlyPublicKey {
        let pk = self.to_public_key();
        bitcoin::secp256k1::XOnlyPublicKey::from(pk.inner)
    }

    /// Obtain the public key hash for this MiniscriptKey
    /// Expects an argument to specify the signature type.
    /// This would determine whether to serialize the key as 32 byte x-only pubkey
    /// or regular public key when computing the hash160
    fn to_pubkeyhash(&self, sig_type: SigType) -> hash160::Hash {
        match sig_type {
            SigType::Ecdsa => hash160::Hash::hash(&self.to_public_key().to_bytes()),
            SigType::Schnorr => hash160::Hash::hash(&self.to_x_only_pubkey().serialize()),
        }
    }

    /// Converts the generic associated [`MiniscriptKey::Sha256`] to [`sha256::Hash`]
    fn to_sha256(hash: &<Self as MiniscriptKey>::Sha256) -> sha256::Hash;

    /// Converts the generic associated [`MiniscriptKey::Hash256`] to [`hash256::Hash`]
    fn to_hash256(hash: &<Self as MiniscriptKey>::Hash256) -> hash256::Hash;

    /// Converts the generic associated [`MiniscriptKey::Ripemd160`] to [`ripemd160::Hash`]
    fn to_ripemd160(hash: &<Self as MiniscriptKey>::Ripemd160) -> ripemd160::Hash;

    /// Converts the generic associated [`MiniscriptKey::Hash160`] to [`hash160::Hash`]
    fn to_hash160(hash: &<Self as MiniscriptKey>::Hash160) -> hash160::Hash;
}

impl ToPublicKey for bitcoin::PublicKey {
    fn to_public_key(&self) -> bitcoin::PublicKey {
        *self
    }

    fn to_sha256(hash: &sha256::Hash) -> sha256::Hash {
        *hash
    }

    fn to_hash256(hash: &hash256::Hash) -> hash256::Hash {
        *hash
    }

    fn to_ripemd160(hash: &ripemd160::Hash) -> ripemd160::Hash {
        *hash
    }

    fn to_hash160(hash: &hash160::Hash) -> hash160::Hash {
        *hash
    }
}

impl ToPublicKey for bitcoin::secp256k1::PublicKey {
    fn to_public_key(&self) -> bitcoin::PublicKey {
        bitcoin::PublicKey::new(*self)
    }

    fn to_sha256(hash: &sha256::Hash) -> sha256::Hash {
        *hash
    }

    fn to_hash256(hash: &hash256::Hash) -> hash256::Hash {
        *hash
    }

    fn to_ripemd160(hash: &ripemd160::Hash) -> ripemd160::Hash {
        *hash
    }

    fn to_hash160(hash: &hash160::Hash) -> hash160::Hash {
        *hash
    }
}

impl ToPublicKey for bitcoin::secp256k1::XOnlyPublicKey {
    fn to_public_key(&self) -> bitcoin::PublicKey {
        // This code should never be used.
        // But is implemented for completeness
        let mut data: Vec<u8> = vec![0x02];
        data.extend(self.serialize().iter());
        bitcoin::PublicKey::from_slice(&data)
            .expect("Failed to construct 33 Publickey from 0x02 appended x-only key")
    }

    fn to_x_only_pubkey(&self) -> bitcoin::secp256k1::XOnlyPublicKey {
        *self
    }

    fn to_sha256(hash: &sha256::Hash) -> sha256::Hash {
        *hash
    }

    fn to_hash256(hash: &hash256::Hash) -> hash256::Hash {
        *hash
    }

    fn to_ripemd160(hash: &ripemd160::Hash) -> ripemd160::Hash {
        *hash
    }

    fn to_hash160(hash: &hash160::Hash) -> hash160::Hash {
        *hash
    }
}

/// Dummy key which de/serializes to the empty string; useful sometimes for testing
#[derive(Copy, Clone, PartialOrd, Ord, PartialEq, Eq, Debug, Default)]
pub struct DummyKey;

impl str::FromStr for DummyKey {
    type Err = &'static str;
    fn from_str(x: &str) -> Result<DummyKey, &'static str> {
        if x.is_empty() {
            Ok(DummyKey)
        } else {
            Err("non empty dummy key")
        }
    }
}

impl MiniscriptKey for DummyKey {
    type Sha256 = DummySha256Hash;
    type Hash256 = DummyHash256Hash;
    type Ripemd160 = DummyRipemd160Hash;
    type Hash160 = DummyHash160Hash;
}

impl hash::Hash for DummyKey {
    fn hash<H: hash::Hasher>(&self, state: &mut H) {
        "DummyKey".hash(state);
    }
}

impl fmt::Display for DummyKey {
    fn fmt(&self, f: &mut fmt::Formatter) -> fmt::Result {
        f.write_str("")
    }
}

impl ToPublicKey for DummyKey {
    fn to_public_key(&self) -> bitcoin::PublicKey {
        bitcoin::PublicKey::from_str(
            "0250863ad64a87ae8a2fe83c1af1a8403cb53f53e486d8511dad8a04887e5b2352",
        )
        .unwrap()
    }

    fn to_sha256(_hash: &DummySha256Hash) -> sha256::Hash {
        sha256::Hash::from_str("50863ad64a87ae8a2fe83c1af1a8403cb53f53e486d8511dad8a04887e5b2352")
            .unwrap()
    }

    fn to_hash256(_hash: &DummyHash256Hash) -> hash256::Hash {
        hash256::Hash::from_str("50863ad64a87ae8a2fe83c1af1a8403cb53f53e486d8511dad8a04887e5b2352")
            .unwrap()
    }

    fn to_ripemd160(_: &DummyRipemd160Hash) -> ripemd160::Hash {
        ripemd160::Hash::from_str("f54a5851e9372b87810a8e60cdd2e7cfd80b6e31").unwrap()
    }

    fn to_hash160(_: &DummyHash160Hash) -> hash160::Hash {
        hash160::Hash::from_str("f54a5851e9372b87810a8e60cdd2e7cfd80b6e31").unwrap()
    }
}

/// Dummy keyhash which de/serializes to the empty string; useful sometimes for testing
#[derive(Copy, Clone, PartialOrd, Ord, PartialEq, Eq, Debug, Default)]
pub struct DummyKeyHash;

impl str::FromStr for DummyKeyHash {
    type Err = &'static str;
    fn from_str(x: &str) -> Result<DummyKeyHash, &'static str> {
        if x.is_empty() {
            Ok(DummyKeyHash)
        } else {
            Err("non empty dummy key")
        }
    }
}

impl fmt::Display for DummyKeyHash {
    fn fmt(&self, f: &mut fmt::Formatter) -> fmt::Result {
        f.write_str("")
    }
}

impl hash::Hash for DummyKeyHash {
    fn hash<H: hash::Hasher>(&self, state: &mut H) {
        "DummyKeyHash".hash(state);
    }
}

/// Dummy keyhash which de/serializes to the empty string; useful for testing
#[derive(Copy, Clone, PartialOrd, Ord, PartialEq, Eq, Debug, Default)]
pub struct DummySha256Hash;

impl str::FromStr for DummySha256Hash {
    type Err = &'static str;
    fn from_str(x: &str) -> Result<DummySha256Hash, &'static str> {
        if x.is_empty() {
            Ok(DummySha256Hash)
        } else {
            Err("non empty dummy hash")
        }
    }
}

impl fmt::Display for DummySha256Hash {
    fn fmt(&self, f: &mut fmt::Formatter) -> fmt::Result {
        f.write_str("")
    }
}

impl hash::Hash for DummySha256Hash {
    fn hash<H: hash::Hasher>(&self, state: &mut H) {
        "DummySha256Hash".hash(state);
    }
}

/// Dummy keyhash which de/serializes to the empty string; useful for testing
#[derive(Copy, Clone, PartialOrd, Ord, PartialEq, Eq, Debug, Default)]
pub struct DummyHash256Hash;

impl str::FromStr for DummyHash256Hash {
    type Err = &'static str;
    fn from_str(x: &str) -> Result<DummyHash256Hash, &'static str> {
        if x.is_empty() {
            Ok(DummyHash256Hash)
        } else {
            Err("non empty dummy hash")
        }
    }
}

/// Dummy keyhash which de/serializes to the empty string; useful for testing
#[derive(Copy, Clone, PartialOrd, Ord, PartialEq, Eq, Debug, Default)]
pub struct DummyRipemd160Hash;

impl str::FromStr for DummyRipemd160Hash {
    type Err = &'static str;
    fn from_str(x: &str) -> Result<DummyRipemd160Hash, &'static str> {
        if x.is_empty() {
            Ok(DummyRipemd160Hash)
        } else {
            Err("non empty dummy hash")
        }
    }
}

impl fmt::Display for DummyHash256Hash {
    fn fmt(&self, f: &mut fmt::Formatter) -> fmt::Result {
        f.write_str("")
    }
}
impl fmt::Display for DummyRipemd160Hash {
    fn fmt(&self, f: &mut fmt::Formatter) -> fmt::Result {
        f.write_str("")
    }
}

impl hash::Hash for DummyHash256Hash {
    fn hash<H: hash::Hasher>(&self, state: &mut H) {
        "DummySha256Hash".hash(state);
    }
}

impl hash::Hash for DummyRipemd160Hash {
    fn hash<H: hash::Hasher>(&self, state: &mut H) {
        "DummyRipemd160Hash".hash(state);
    }
}

/// Dummy keyhash which de/serializes to the empty string; useful for testing
#[derive(Copy, Clone, PartialOrd, Ord, PartialEq, Eq, Debug, Default)]
pub struct DummyHash160Hash;

impl str::FromStr for DummyHash160Hash {
    type Err = &'static str;
    fn from_str(x: &str) -> Result<DummyHash160Hash, &'static str> {
        if x.is_empty() {
            Ok(DummyHash160Hash)
>>>>>>> d5615acd
        } else {
            HmacEngine::new(&pk.inner.serialize_uncompressed())
        };
        hmac_engine.input(contract);
        Hmac::from_engine(hmac_engine)
    }
}

/// Tweak a MiniscriptKey to obtain the tweaked key
// Ideally, we want this in a trait, but doing so we cannot
// use it in the implementation of DescriptorTrait from
// rust-miniscript because it would require stricter bounds.
pub fn tweak_key<Pk, C: secp256k1_zkp::Verification>(
    pk: &Pk,
    secp: &Secp256k1<C>,
    contract: &[u8],
) -> bitcoin::PublicKey
where
    Pk: MiniscriptKey + ToPublicKey,
{
    let pk = pk.to_public_key();
    contracthash::tweak_key(secp, pk, contract)
}

/// Describes an object that can translate various keys and hashes from one key to the type
/// associated with the other key. Used by the [`TranslatePk`] trait to do the actual translations.
pub trait Translator<P, Q, E>
where
    P: MiniscriptKey,
    Q: MiniscriptKey,
{
    /// Translates public keys P -> Q.
    fn pk(&mut self, pk: &P) -> Result<Q, E>;

    /// Provides the translation from P::Sha256 -> Q::Sha256
    fn sha256(&mut self, sha256: &P::Sha256) -> Result<Q::Sha256, E>;

    /// Provides the translation from P::Hash256 -> Q::Hash256
    fn hash256(&mut self, hash256: &P::Hash256) -> Result<Q::Hash256, E>;

    /// Translates ripemd160 hashes from P::Ripemd160 -> Q::Ripemd160
    fn ripemd160(&mut self, ripemd160: &P::Ripemd160) -> Result<Q::Ripemd160, E>;

    /// Translates hash160 hashes from P::Hash160 -> Q::Hash160
    fn hash160(&mut self, hash160: &P::Hash160) -> Result<Q::Hash160, E>;
}

<<<<<<< HEAD
/// Trait for translation Extensions
pub trait ExtTranslator<PExt, QExt, E>
where
    PExt: Extension,
    QExt: Extension,
{
    /// Translates one extension to another
    fn ext(&mut self, e: &PExt) -> Result<QExt, E>;
}

=======
>>>>>>> d5615acd
/// Converts a descriptor using abstract keys to one using specific keys. Uses translator `t` to do
/// the actual translation function calls.
pub trait TranslatePk<P, Q>
where
    P: MiniscriptKey,
    Q: MiniscriptKey,
{
    /// The associated output type. This must be `Self<Q>`.
    type Output;

    /// Translates a struct from one generic to another where the translations
    /// for Pk are provided by the given [`Translator`].
    fn translate_pk<T, E>(&self, translator: &mut T) -> Result<Self::Output, E>
    where
        T: Translator<P, Q, E>;
}

<<<<<<< HEAD
/// Converts a descriptor using abstract keys to one using specific keys. Uses translator `t` to do
/// the actual translation function calls.
pub trait TranslateExt<PExt, QExt>
where
    PExt: Extension,
    QExt: Extension,
{
    /// The associated output type.
    type Output;
=======
/// Either a key or keyhash, but both contain Pk
// pub struct ForEach<'a, Pk: MiniscriptKey>(&'a Pk);

// impl<'a, Pk: MiniscriptKey<Hash = Pk>> ForEach<'a, Pk> {
//     /// Convenience method to avoid distinguishing between keys and hashes when these are the same type
//     pub fn as_key(&self) -> &'a Pk {
//         self.0
//     }
// }

/// Trait describing the ability to iterate over every key
pub trait ForEachKey<Pk: MiniscriptKey> {
    /// Run a predicate on every key in the descriptor, returning whether
    /// the predicate returned true for every key
    fn for_each_key<'a, F: FnMut(&'a Pk) -> bool>(&'a self, pred: F) -> bool
    where
        Pk: 'a;
>>>>>>> d5615acd

    /// Translates a struct from one generic to another where the translations
    /// for Pk are provided by the given [`Translator`].
    fn translate_ext<T, E>(&self, translator: &mut T) -> Result<Self::Output, E>
    where
<<<<<<< HEAD
        T: ExtTranslator<PExt, QExt, E>;
=======
        Pk: 'a,
    {
        !self.for_each_key(|key| !pred(key))
    }
>>>>>>> d5615acd
}

/// Miniscript Error
#[derive(Debug, PartialEq)]
pub enum Error {
    /// Opcode appeared which is not part of the script subset
    InvalidOpcode(opcodes::All),
    /// Some opcode occurred followed by `OP_VERIFY` when it had
    /// a `VERIFY` version that should have been used instead
    NonMinimalVerify(String),
    /// Push was illegal in some context
    InvalidPush(Vec<u8>),
    /// rust-bitcoin script error
    Script(script::Error),
    /// rust-bitcoin address error
    AddrError(bitcoin::util::address::Error),
    /// A `CHECKMULTISIG` opcode was preceded by a number > 20
    CmsTooManyKeys(u32),
    /// A tapscript multi_a cannot support more than MAX_BLOCK_WEIGHT/32 keys
    MultiATooManyKeys(u32),
    /// Encountered unprintable character in descriptor
    Unprintable(u8),
    /// expected character while parsing descriptor; didn't find one
    ExpectedChar(char),
    /// While parsing backward, hit beginning of script
    UnexpectedStart,
    /// Got something we were not expecting
    Unexpected(String),
    /// Name of a fragment contained `:` multiple times
    MultiColon(String),
    /// Name of a fragment contained `@` multiple times
    MultiAt(String),
    /// Name of a fragment contained `@` but we were not parsing an OR
    AtOutsideOr(String),
    /// Encountered a `l:0` which is syntactically equal to `u:0` except stupid
    LikelyFalse,
    /// Encountered a wrapping character that we don't recognize
    UnknownWrapper(char),
    /// Parsed a miniscript and the result was not of type T
    NonTopLevel(String),
    /// Parsed a miniscript but there were more script opcodes after it
    Trailing(String),
    /// Failed to parse a push as a public key
    BadPubkey(bitcoin::util::key::Error),
    /// Could not satisfy a script (fragment) because of a missing hash preimage
    MissingHash(sha256::Hash),
    /// Could not satisfy a script (fragment) because of a missing signature
    MissingSig(bitcoin::PublicKey),
    /// Could not satisfy, relative locktime not met
    RelativeLocktimeNotMet(u32),
    /// Could not satisfy, absolute locktime not met
    AbsoluteLocktimeNotMet(u32),
    /// General failure to satisfy
    CouldNotSatisfy,
    /// Typechecking failed
    TypeCheck(String),
    /// General error in creating descriptor
    BadDescriptor(String),
    /// Forward-secp related errors
    Secp(elements::secp256k1_zkp::Error),
    #[cfg(feature = "compiler")]
    /// Compiler related errors
    CompilerError(policy::compiler::CompilerError),
    /// Errors related to policy
    PolicyError(policy::concrete::PolicyError),
    /// Errors related to lifting
    LiftError(policy::LiftError),
    /// Forward script context related errors
    ContextError(miniscript::context::ScriptContextError),
    /// Recursion depth exceeded when parsing policy/miniscript from string
    MaxRecursiveDepthExceeded,
    /// Script size too large
    ScriptSizeTooLarge,
    /// Anything but c:pk(key) (P2PK), c:pk_h(key) (P2PKH), and thresh_m(k,...)
    /// up to n=3 is invalid by standardness (bare)
    NonStandardBareScript,
    /// Analysis Error
    AnalysisError(miniscript::analyzable::AnalysisError),
    /// Miniscript is equivalent to false. No possible satisfaction
    ImpossibleSatisfaction,
    /// Bare descriptors don't have any addresses
    BareDescriptorAddr,
    /// Upstream Miniscript Errors
    BtcError(bitcoin_miniscript::Error),
    /// Covenant Error
    CovError(descriptor::CovError),
    /// PubKey invalid under current context
    PubKeyCtxError(miniscript::decode::KeyParseError, &'static str),
    /// Attempted to call function that requires PreComputed taproot info
    TaprootSpendInfoUnavialable,
    /// No script code for Tr descriptors
    TrNoScriptCode,
    /// No explicit script for Tr descriptors
    TrNoExplicitScript,
}

#[doc(hidden)]
impl<Pk, Ctx, Ext> From<miniscript::types::Error<Pk, Ctx, Ext>> for Error
where
    Pk: MiniscriptKey,
    Ctx: ScriptContext,
    Ext: Extension,
{
    fn from(e: miniscript::types::Error<Pk, Ctx, Ext>) -> Error {
        Error::TypeCheck(e.to_string())
    }
}

#[doc(hidden)]
impl From<bitcoin_miniscript::Error> for Error {
    fn from(e: bitcoin_miniscript::Error) -> Error {
        Error::BtcError(e)
    }
}

#[doc(hidden)]
impl From<policy::LiftError> for Error {
    fn from(e: policy::LiftError) -> Error {
        Error::LiftError(e)
    }
}

#[doc(hidden)]
impl From<miniscript::context::ScriptContextError> for Error {
    fn from(e: miniscript::context::ScriptContextError) -> Error {
        Error::ContextError(e)
    }
}

#[doc(hidden)]
impl From<miniscript::analyzable::AnalysisError> for Error {
    fn from(e: miniscript::analyzable::AnalysisError) -> Error {
        Error::AnalysisError(e)
    }
}

#[doc(hidden)]
impl From<elements::secp256k1_zkp::Error> for Error {
    fn from(e: elements::secp256k1_zkp::Error) -> Error {
        Error::Secp(e)
    }
}

#[doc(hidden)]
impl From<elements::secp256k1_zkp::UpstreamError> for Error {
    fn from(e: elements::secp256k1_zkp::UpstreamError) -> Error {
        Error::Secp(elements::secp256k1_zkp::Error::Upstream(e))
    }
}

#[doc(hidden)]
impl From<bitcoin::util::key::Error> for Error {
    fn from(e: bitcoin::util::key::Error) -> Error {
        Error::BadPubkey(e)
    }
}

impl From<bitcoin::util::address::Error> for Error {
    fn from(e: bitcoin::util::address::Error) -> Error {
        Error::AddrError(e)
    }
}

fn errstr(s: &str) -> Error {
    Error::Unexpected(s.to_owned())
}

// https://github.com/sipa/miniscript/pull/5 for discussion on this number
const MAX_RECURSION_DEPTH: u32 = 402;
// https://github.com/bitcoin/bips/blob/master/bip-0141.mediawiki
const MAX_SCRIPT_SIZE: u32 = 10000;

impl fmt::Display for Error {
    fn fmt(&self, f: &mut fmt::Formatter<'_>) -> fmt::Result {
        match *self {
            Error::InvalidOpcode(op) => write!(f, "invalid opcode {}", op),
            Error::NonMinimalVerify(ref tok) => write!(f, "{} VERIFY", tok),
            Error::InvalidPush(ref push) => write!(f, "invalid push {:?}", push), // TODO hexify this
            Error::Script(ref e) => fmt::Display::fmt(e, f),
            Error::AddrError(ref e) => fmt::Display::fmt(e, f),
            Error::CmsTooManyKeys(n) => write!(f, "checkmultisig with {} keys", n),
            Error::Unprintable(x) => write!(f, "unprintable character 0x{:02x}", x),
            Error::ExpectedChar(c) => write!(f, "expected {}", c),
            Error::UnexpectedStart => f.write_str("unexpected start of script"),
            Error::Unexpected(ref s) => write!(f, "unexpected «{}»", s),
            Error::MultiColon(ref s) => write!(f, "«{}» has multiple instances of «:»", s),
            Error::MultiAt(ref s) => write!(f, "«{}» has multiple instances of «@»", s),
            Error::AtOutsideOr(ref s) => write!(f, "«{}» contains «@» in non-or() context", s),
            Error::LikelyFalse => write!(f, "0 is not very likely (use «u:0»)"),
            Error::UnknownWrapper(ch) => write!(f, "unknown wrapper «{}:»", ch),
            Error::NonTopLevel(ref s) => write!(f, "non-T miniscript: {}", s),
            Error::Trailing(ref s) => write!(f, "trailing tokens: {}", s),
            Error::MissingHash(ref h) => write!(f, "missing preimage of hash {}", h),
            Error::MissingSig(ref pk) => write!(f, "missing signature for key {:?}", pk),
            Error::RelativeLocktimeNotMet(n) => {
                write!(f, "required relative locktime CSV of {} blocks, not met", n)
            }
            Error::AbsoluteLocktimeNotMet(n) => write!(
                f,
                "required absolute locktime CLTV of {} blocks, not met",
                n
            ),
            Error::CouldNotSatisfy => f.write_str("could not satisfy"),
            Error::BadPubkey(ref e) => fmt::Display::fmt(e, f),
            Error::TypeCheck(ref e) => write!(f, "typecheck: {}", e),
            Error::BadDescriptor(ref e) => write!(f, "Invalid descriptor: {}", e),
            Error::Secp(ref e) => fmt::Display::fmt(e, f),
            Error::ContextError(ref e) => fmt::Display::fmt(e, f),
            #[cfg(feature = "compiler")]
            Error::CompilerError(ref e) => fmt::Display::fmt(e, f),
            Error::PolicyError(ref e) => fmt::Display::fmt(e, f),
            Error::LiftError(ref e) => fmt::Display::fmt(e, f),
            Error::MaxRecursiveDepthExceeded => write!(
                f,
                "Recursive depth over {} not permitted",
                MAX_RECURSION_DEPTH
            ),
            Error::ScriptSizeTooLarge => write!(
                f,
                "Standardness rules imply bitcoin than {} bytes",
                MAX_SCRIPT_SIZE
            ),
            Error::NonStandardBareScript => write!(
                f,
                "Anything but c:pk(key) (P2PK), c:pk_h(key) (P2PKH), and thresh_m(k,...) \
                up to n=3 is invalid by standardness (bare).
                "
            ),
            Error::AnalysisError(ref e) => e.fmt(f),
            Error::ImpossibleSatisfaction => write!(f, "Impossible to satisfy Miniscript"),
            Error::BareDescriptorAddr => write!(f, "Bare descriptors don't have address"),
            Error::BtcError(ref e) => write!(f, " Bitcoin Miniscript Error {}", e),
            Error::CovError(ref e) => write!(f, "Covenant Error: {}", e),
            Error::PubKeyCtxError(ref pk, ref ctx) => {
                write!(f, "Pubkey error: {} under {} scriptcontext", pk, ctx)
            }
            Error::MultiATooManyKeys(k) => write!(f, "MultiA too many keys {}", k),
            Error::TaprootSpendInfoUnavialable => write!(f, "Taproot Spend Info not computed."),
            Error::TrNoScriptCode => write!(f, "No script code for Tr descriptors"),
            Error::TrNoExplicitScript => write!(f, "No script code for Tr descriptors"),
        }
    }
}

impl error::Error for Error {
    fn cause(&self) -> Option<&dyn error::Error> {
        use self::Error::*;

        match self {
            InvalidOpcode(_)
            | NonMinimalVerify(_)
            | InvalidPush(_)
            | CmsTooManyKeys(_)
            | MultiATooManyKeys(_)
            | Unprintable(_)
            | ExpectedChar(_)
            | UnexpectedStart
            | Unexpected(_)
            | MultiColon(_)
            | MultiAt(_)
            | AtOutsideOr(_)
            | LikelyFalse
            | UnknownWrapper(_)
            | NonTopLevel(_)
            | Trailing(_)
            | MissingHash(_)
            | MissingSig(_)
            | RelativeLocktimeNotMet(_)
            | AbsoluteLocktimeNotMet(_)
            | CouldNotSatisfy
            | TypeCheck(_)
            | BadDescriptor(_)
            | MaxRecursiveDepthExceeded
            | ScriptSizeTooLarge
            | NonStandardBareScript
            | ImpossibleSatisfaction
            | BareDescriptorAddr
            | TaprootSpendInfoUnavialable
            | TrNoScriptCode
            | TrNoExplicitScript => None,
            BtcError(e) => Some(e),
            CovError(e) => Some(e),
            Script(_e) => None, // should be Some(e), but requires changes upstream
            AddrError(e) => Some(e),
            BadPubkey(e) => Some(e),
            Secp(e) => Some(e),
            #[cfg(feature = "compiler")]
            CompilerError(e) => Some(e),
            PolicyError(e) => Some(e),
            LiftError(e) => Some(e),
            ContextError(e) => Some(e),
            AnalysisError(e) => Some(e),
            PubKeyCtxError(e, _) => Some(e),
        }
    }
}

#[doc(hidden)]
#[cfg(feature = "compiler")]
impl From<policy::compiler::CompilerError> for Error {
    fn from(e: policy::compiler::CompilerError) -> Error {
        Error::CompilerError(e)
    }
}

#[doc(hidden)]
impl From<policy::concrete::PolicyError> for Error {
    fn from(e: policy::concrete::PolicyError) -> Error {
        Error::PolicyError(e)
    }
}

/// The size of an encoding of a number in Script
pub fn script_num_size(n: usize) -> usize {
    match n {
        n if n <= 0x10 => 1,      // OP_n
        n if n < 0x80 => 2,       // OP_PUSH1 <n>
        n if n < 0x8000 => 3,     // OP_PUSH2 <n>
        n if n < 0x800000 => 4,   // OP_PUSH3 <n>
        n if n < 0x80000000 => 5, // OP_PUSH4 <n>
        _ => 6,                   // OP_PUSH5 <n>
    }
}

/// Returns the size of the smallest push opcode used to push a given number of bytes onto the stack
///
/// For sizes ≤ 75, there are dedicated single-byte opcodes, so the push size is one. Otherwise,
/// if the size can fit into 1, 2 or 4 bytes, we use the `PUSHDATA{1,2,4}` opcode respectively,
/// followed by the actual size encoded in that many bytes.
fn push_opcode_size(script_size: usize) -> usize {
    if script_size < 76 {
        1
    } else if script_size < 0x100 {
        2
    } else if script_size < 0x10000 {
        3
    } else {
        5
    }
}

/// Helper function used by tests
#[cfg(test)]
fn hex_script(s: &str) -> elements::Script {
    let v: Vec<u8> = elements::hashes::hex::FromHex::from_hex(s).unwrap();
    elements::Script::from(v)
}

#[cfg(test)]
mod tests {
    use std::str::FromStr;

    use bitcoin::hashes::hash160;

    use super::*;

    #[test]
    fn regression_bitcoin_key_hash() {
        use bitcoin::PublicKey;

        // Uncompressed key.
        let pk = PublicKey::from_str(
            "042e58afe51f9ed8ad3cc7897f634d881fdbe49a81564629ded8156bebd2ffd1af191923a2964c177f5b5923ae500fca49e99492d534aa3759d6b25a8bc971b133"
        ).unwrap();

        let want = hash160::Hash::from_str("ac2e7daf42d2c97418fd9f78af2de552bb9c6a7a").unwrap();
        let got = pk.to_pubkeyhash(SigType::Ecdsa);
        assert_eq!(got, want)
    }

    #[test]
    fn regression_secp256k1_key_hash() {
        use bitcoin::secp256k1::PublicKey;

        // Compressed key.
        let pk = PublicKey::from_str(
            "032e58afe51f9ed8ad3cc7897f634d881fdbe49a81564629ded8156bebd2ffd1af",
        )
        .unwrap();

        let want = hash160::Hash::from_str("9511aa27ef39bbfa4e4f3dd15f4d66ea57f475b4").unwrap();
        let got = pk.to_pubkeyhash(SigType::Ecdsa);
        assert_eq!(got, want)
    }

    #[test]
    fn regression_xonly_key_hash() {
        use bitcoin::secp256k1::XOnlyPublicKey;

        let pk = XOnlyPublicKey::from_str(
            "cc8a4bc64d897bddc5fbc2f670f7a8ba0b386779106cf1223c6fc5d7cd6fc115",
        )
        .unwrap();

        let want = hash160::Hash::from_str("eb8ac65f971ae688a94aeabf223506865e7e08f2").unwrap();
        let got = pk.to_pubkeyhash(SigType::Schnorr);
        assert_eq!(got, want)
    }
<<<<<<< HEAD

    #[test]
    fn regression_string_key_hash() {
        let pk = String::from("some-key-hash-string");
        let hash = pk.to_pubkeyhash();
        assert_eq!(hash, pk)
    }
=======
}

mod prelude {
    // Mutex implementation from LDK
    // https://github.com/lightningdevkit/rust-lightning/blob/9bdce47f0e0516e37c89c09f1975dfc06b5870b1/lightning-invoice/src/sync.rs
    #[cfg(all(not(feature = "std"), not(test)))]
    mod mutex {
        use core::cell::{RefCell, RefMut};
        use core::ops::{Deref, DerefMut};

        pub type LockResult<Guard> = Result<Guard, ()>;

        /// `Mutex` is not a real mutex as it cannot be used in a multi-threaded
        /// context. `Mutex` is a dummy implementation of [`std::sync::Mutex`]
        /// for `no_std` environments.
        pub struct Mutex<T: ?Sized> {
            inner: RefCell<T>,
        }

        #[must_use = "if unused the Mutex will immediately unlock"]
        pub struct MutexGuard<'a, T: ?Sized + 'a> {
            lock: RefMut<'a, T>,
        }

        impl<T: ?Sized> Deref for MutexGuard<'_, T> {
            type Target = T;

            fn deref(&self) -> &T {
                &self.lock.deref()
            }
        }

        impl<T: ?Sized> DerefMut for MutexGuard<'_, T> {
            fn deref_mut(&mut self) -> &mut T {
                self.lock.deref_mut()
            }
        }

        impl<T> Mutex<T> {
            pub fn new(inner: T) -> Mutex<T> {
                Mutex {
                    inner: RefCell::new(inner),
                }
            }

            pub fn lock<'a>(&'a self) -> LockResult<MutexGuard<'a, T>> {
                Ok(MutexGuard {
                    lock: self.inner.borrow_mut(),
                })
            }
        }
    }

    #[cfg(all(not(feature = "std"), not(test)))]
    pub use alloc::{
        borrow::{Borrow, Cow, ToOwned},
        boxed::Box,
        collections::{vec_deque::VecDeque, BTreeMap, BTreeSet, BinaryHeap},
        rc, slice,
        string::{String, ToString},
        sync,
        vec::Vec,
    };
    #[cfg(any(feature = "std", test))]
    pub use std::{
        borrow::{Borrow, Cow, ToOwned},
        boxed::Box,
        collections::{vec_deque::VecDeque, BTreeMap, BTreeSet, BinaryHeap, HashMap, HashSet},
        rc, slice,
        string::{String, ToString},
        sync,
        sync::Mutex,
        vec::Vec,
    };

    #[cfg(all(not(feature = "std"), not(test)))]
    pub use hashbrown::{HashMap, HashSet};

    #[cfg(all(not(feature = "std"), not(test)))]
    pub use self::mutex::Mutex;
>>>>>>> d5615acd
}<|MERGE_RESOLUTION|>--- conflicted
+++ resolved
@@ -126,7 +126,7 @@
 // re-export imports
 pub use bitcoin_miniscript::{
     hash256, DummyHash160Hash, DummyHash256Hash, DummyKey, DummyKeyHash, DummyRipemd160Hash,
-    DummySha256Hash, ForEachKey, MiniscriptKey, ToPublicKey,
+    DummySha256Hash, ForEachKey, MiniscriptKey, SigType, ToPublicKey,
 };
 pub(crate) use bitcoin_miniscript::{
     Descriptor as BtcDescriptor, Error as BtcError, Miniscript as BtcMiniscript,
@@ -164,9 +164,8 @@
 pub use crate::extensions::{CovenantExt, Extension, NoExt, TxEnv};
 pub use crate::interpreter::Interpreter;
 pub use crate::miniscript::analyzable::{AnalysisError, ExtParams};
-pub use crate::miniscript::context::{BareCtx, Legacy, ScriptContext, Segwitv0, SigType, Tap};
+pub use crate::miniscript::context::{BareCtx, Legacy, ScriptContext, Segwitv0, Tap};
 pub use crate::miniscript::decode::Terminal;
-<<<<<<< HEAD
 pub use crate::miniscript::satisfy::{
     elementssig_from_rawsig, elementssig_to_rawsig, ElementsSig, Preimage32, Satisfier,
 };
@@ -200,366 +199,6 @@
     fn compute_tweak(pk: &PublicKey, contract: &[u8]) -> Hmac<sha256::Hash> {
         let mut hmac_engine: HmacEngine<sha256::Hash> = if pk.compressed {
             HmacEngine::new(&pk.inner.serialize())
-=======
-pub use crate::miniscript::satisfy::{Preimage32, Satisfier};
-pub use crate::miniscript::{hash256, Miniscript};
-use crate::prelude::*;
-
-///Public key trait which can be converted to Hash type
-pub trait MiniscriptKey: Clone + Eq + Ord + fmt::Debug + fmt::Display + hash::Hash {
-    /// Returns true if the pubkey is uncompressed. Defaults to `false`.
-    fn is_uncompressed(&self) -> bool {
-        false
-    }
-
-    /// Returns true if the pubkey is an x-only pubkey. Defaults to `false`.
-    // This is required to know what in DescriptorPublicKey to know whether the inner
-    // key in allowed in descriptor context
-    fn is_x_only_key(&self) -> bool {
-        false
-    }
-
-    /// The associated [`sha256::Hash`] for this [`MiniscriptKey`],
-    /// used in the hash256 fragment.
-    type Sha256: Clone + Eq + Ord + fmt::Display + fmt::Debug + hash::Hash;
-
-    /// The associated [`hash256::Hash`] for this [`MiniscriptKey`],
-    /// used in the hash256 fragment.
-    type Hash256: Clone + Eq + Ord + fmt::Display + fmt::Debug + hash::Hash;
-    /// The associated [`ripedmd160::Hash`] for this [`MiniscriptKey`] type.
-    /// used in the ripemd160 fragment
-    type Ripemd160: Clone + Eq + Ord + fmt::Display + fmt::Debug + hash::Hash;
-
-    /// The associated [`hash160::Hash`] for this [`MiniscriptKey`] type.
-    /// used in the hash160 fragment
-    type Hash160: Clone + Eq + Ord + fmt::Display + fmt::Debug + hash::Hash;
-}
-
-impl MiniscriptKey for bitcoin::secp256k1::PublicKey {
-    type Sha256 = sha256::Hash;
-    type Hash256 = hash256::Hash;
-    type Ripemd160 = ripemd160::Hash;
-    type Hash160 = hash160::Hash;
-}
-
-impl MiniscriptKey for bitcoin::PublicKey {
-    /// Returns the compressed-ness of the underlying secp256k1 key.
-    fn is_uncompressed(&self) -> bool {
-        !self.compressed
-    }
-
-    type Sha256 = sha256::Hash;
-    type Hash256 = hash256::Hash;
-    type Ripemd160 = ripemd160::Hash;
-    type Hash160 = hash160::Hash;
-}
-
-impl MiniscriptKey for bitcoin::secp256k1::XOnlyPublicKey {
-    type Sha256 = sha256::Hash;
-    type Hash256 = hash256::Hash;
-    type Ripemd160 = ripemd160::Hash;
-    type Hash160 = hash160::Hash;
-
-    fn is_x_only_key(&self) -> bool {
-        true
-    }
-}
-
-impl MiniscriptKey for String {
-    type Sha256 = String; // specify hashes as string
-    type Hash256 = String;
-    type Ripemd160 = String;
-    type Hash160 = String;
-}
-
-/// Trait describing public key types which can be converted to bitcoin pubkeys
-pub trait ToPublicKey: MiniscriptKey {
-    /// Converts an object to a public key
-    fn to_public_key(&self) -> bitcoin::PublicKey;
-
-    /// Convert an object to x-only pubkey
-    fn to_x_only_pubkey(&self) -> bitcoin::secp256k1::XOnlyPublicKey {
-        let pk = self.to_public_key();
-        bitcoin::secp256k1::XOnlyPublicKey::from(pk.inner)
-    }
-
-    /// Obtain the public key hash for this MiniscriptKey
-    /// Expects an argument to specify the signature type.
-    /// This would determine whether to serialize the key as 32 byte x-only pubkey
-    /// or regular public key when computing the hash160
-    fn to_pubkeyhash(&self, sig_type: SigType) -> hash160::Hash {
-        match sig_type {
-            SigType::Ecdsa => hash160::Hash::hash(&self.to_public_key().to_bytes()),
-            SigType::Schnorr => hash160::Hash::hash(&self.to_x_only_pubkey().serialize()),
-        }
-    }
-
-    /// Converts the generic associated [`MiniscriptKey::Sha256`] to [`sha256::Hash`]
-    fn to_sha256(hash: &<Self as MiniscriptKey>::Sha256) -> sha256::Hash;
-
-    /// Converts the generic associated [`MiniscriptKey::Hash256`] to [`hash256::Hash`]
-    fn to_hash256(hash: &<Self as MiniscriptKey>::Hash256) -> hash256::Hash;
-
-    /// Converts the generic associated [`MiniscriptKey::Ripemd160`] to [`ripemd160::Hash`]
-    fn to_ripemd160(hash: &<Self as MiniscriptKey>::Ripemd160) -> ripemd160::Hash;
-
-    /// Converts the generic associated [`MiniscriptKey::Hash160`] to [`hash160::Hash`]
-    fn to_hash160(hash: &<Self as MiniscriptKey>::Hash160) -> hash160::Hash;
-}
-
-impl ToPublicKey for bitcoin::PublicKey {
-    fn to_public_key(&self) -> bitcoin::PublicKey {
-        *self
-    }
-
-    fn to_sha256(hash: &sha256::Hash) -> sha256::Hash {
-        *hash
-    }
-
-    fn to_hash256(hash: &hash256::Hash) -> hash256::Hash {
-        *hash
-    }
-
-    fn to_ripemd160(hash: &ripemd160::Hash) -> ripemd160::Hash {
-        *hash
-    }
-
-    fn to_hash160(hash: &hash160::Hash) -> hash160::Hash {
-        *hash
-    }
-}
-
-impl ToPublicKey for bitcoin::secp256k1::PublicKey {
-    fn to_public_key(&self) -> bitcoin::PublicKey {
-        bitcoin::PublicKey::new(*self)
-    }
-
-    fn to_sha256(hash: &sha256::Hash) -> sha256::Hash {
-        *hash
-    }
-
-    fn to_hash256(hash: &hash256::Hash) -> hash256::Hash {
-        *hash
-    }
-
-    fn to_ripemd160(hash: &ripemd160::Hash) -> ripemd160::Hash {
-        *hash
-    }
-
-    fn to_hash160(hash: &hash160::Hash) -> hash160::Hash {
-        *hash
-    }
-}
-
-impl ToPublicKey for bitcoin::secp256k1::XOnlyPublicKey {
-    fn to_public_key(&self) -> bitcoin::PublicKey {
-        // This code should never be used.
-        // But is implemented for completeness
-        let mut data: Vec<u8> = vec![0x02];
-        data.extend(self.serialize().iter());
-        bitcoin::PublicKey::from_slice(&data)
-            .expect("Failed to construct 33 Publickey from 0x02 appended x-only key")
-    }
-
-    fn to_x_only_pubkey(&self) -> bitcoin::secp256k1::XOnlyPublicKey {
-        *self
-    }
-
-    fn to_sha256(hash: &sha256::Hash) -> sha256::Hash {
-        *hash
-    }
-
-    fn to_hash256(hash: &hash256::Hash) -> hash256::Hash {
-        *hash
-    }
-
-    fn to_ripemd160(hash: &ripemd160::Hash) -> ripemd160::Hash {
-        *hash
-    }
-
-    fn to_hash160(hash: &hash160::Hash) -> hash160::Hash {
-        *hash
-    }
-}
-
-/// Dummy key which de/serializes to the empty string; useful sometimes for testing
-#[derive(Copy, Clone, PartialOrd, Ord, PartialEq, Eq, Debug, Default)]
-pub struct DummyKey;
-
-impl str::FromStr for DummyKey {
-    type Err = &'static str;
-    fn from_str(x: &str) -> Result<DummyKey, &'static str> {
-        if x.is_empty() {
-            Ok(DummyKey)
-        } else {
-            Err("non empty dummy key")
-        }
-    }
-}
-
-impl MiniscriptKey for DummyKey {
-    type Sha256 = DummySha256Hash;
-    type Hash256 = DummyHash256Hash;
-    type Ripemd160 = DummyRipemd160Hash;
-    type Hash160 = DummyHash160Hash;
-}
-
-impl hash::Hash for DummyKey {
-    fn hash<H: hash::Hasher>(&self, state: &mut H) {
-        "DummyKey".hash(state);
-    }
-}
-
-impl fmt::Display for DummyKey {
-    fn fmt(&self, f: &mut fmt::Formatter) -> fmt::Result {
-        f.write_str("")
-    }
-}
-
-impl ToPublicKey for DummyKey {
-    fn to_public_key(&self) -> bitcoin::PublicKey {
-        bitcoin::PublicKey::from_str(
-            "0250863ad64a87ae8a2fe83c1af1a8403cb53f53e486d8511dad8a04887e5b2352",
-        )
-        .unwrap()
-    }
-
-    fn to_sha256(_hash: &DummySha256Hash) -> sha256::Hash {
-        sha256::Hash::from_str("50863ad64a87ae8a2fe83c1af1a8403cb53f53e486d8511dad8a04887e5b2352")
-            .unwrap()
-    }
-
-    fn to_hash256(_hash: &DummyHash256Hash) -> hash256::Hash {
-        hash256::Hash::from_str("50863ad64a87ae8a2fe83c1af1a8403cb53f53e486d8511dad8a04887e5b2352")
-            .unwrap()
-    }
-
-    fn to_ripemd160(_: &DummyRipemd160Hash) -> ripemd160::Hash {
-        ripemd160::Hash::from_str("f54a5851e9372b87810a8e60cdd2e7cfd80b6e31").unwrap()
-    }
-
-    fn to_hash160(_: &DummyHash160Hash) -> hash160::Hash {
-        hash160::Hash::from_str("f54a5851e9372b87810a8e60cdd2e7cfd80b6e31").unwrap()
-    }
-}
-
-/// Dummy keyhash which de/serializes to the empty string; useful sometimes for testing
-#[derive(Copy, Clone, PartialOrd, Ord, PartialEq, Eq, Debug, Default)]
-pub struct DummyKeyHash;
-
-impl str::FromStr for DummyKeyHash {
-    type Err = &'static str;
-    fn from_str(x: &str) -> Result<DummyKeyHash, &'static str> {
-        if x.is_empty() {
-            Ok(DummyKeyHash)
-        } else {
-            Err("non empty dummy key")
-        }
-    }
-}
-
-impl fmt::Display for DummyKeyHash {
-    fn fmt(&self, f: &mut fmt::Formatter) -> fmt::Result {
-        f.write_str("")
-    }
-}
-
-impl hash::Hash for DummyKeyHash {
-    fn hash<H: hash::Hasher>(&self, state: &mut H) {
-        "DummyKeyHash".hash(state);
-    }
-}
-
-/// Dummy keyhash which de/serializes to the empty string; useful for testing
-#[derive(Copy, Clone, PartialOrd, Ord, PartialEq, Eq, Debug, Default)]
-pub struct DummySha256Hash;
-
-impl str::FromStr for DummySha256Hash {
-    type Err = &'static str;
-    fn from_str(x: &str) -> Result<DummySha256Hash, &'static str> {
-        if x.is_empty() {
-            Ok(DummySha256Hash)
-        } else {
-            Err("non empty dummy hash")
-        }
-    }
-}
-
-impl fmt::Display for DummySha256Hash {
-    fn fmt(&self, f: &mut fmt::Formatter) -> fmt::Result {
-        f.write_str("")
-    }
-}
-
-impl hash::Hash for DummySha256Hash {
-    fn hash<H: hash::Hasher>(&self, state: &mut H) {
-        "DummySha256Hash".hash(state);
-    }
-}
-
-/// Dummy keyhash which de/serializes to the empty string; useful for testing
-#[derive(Copy, Clone, PartialOrd, Ord, PartialEq, Eq, Debug, Default)]
-pub struct DummyHash256Hash;
-
-impl str::FromStr for DummyHash256Hash {
-    type Err = &'static str;
-    fn from_str(x: &str) -> Result<DummyHash256Hash, &'static str> {
-        if x.is_empty() {
-            Ok(DummyHash256Hash)
-        } else {
-            Err("non empty dummy hash")
-        }
-    }
-}
-
-/// Dummy keyhash which de/serializes to the empty string; useful for testing
-#[derive(Copy, Clone, PartialOrd, Ord, PartialEq, Eq, Debug, Default)]
-pub struct DummyRipemd160Hash;
-
-impl str::FromStr for DummyRipemd160Hash {
-    type Err = &'static str;
-    fn from_str(x: &str) -> Result<DummyRipemd160Hash, &'static str> {
-        if x.is_empty() {
-            Ok(DummyRipemd160Hash)
-        } else {
-            Err("non empty dummy hash")
-        }
-    }
-}
-
-impl fmt::Display for DummyHash256Hash {
-    fn fmt(&self, f: &mut fmt::Formatter) -> fmt::Result {
-        f.write_str("")
-    }
-}
-impl fmt::Display for DummyRipemd160Hash {
-    fn fmt(&self, f: &mut fmt::Formatter) -> fmt::Result {
-        f.write_str("")
-    }
-}
-
-impl hash::Hash for DummyHash256Hash {
-    fn hash<H: hash::Hasher>(&self, state: &mut H) {
-        "DummySha256Hash".hash(state);
-    }
-}
-
-impl hash::Hash for DummyRipemd160Hash {
-    fn hash<H: hash::Hasher>(&self, state: &mut H) {
-        "DummyRipemd160Hash".hash(state);
-    }
-}
-
-/// Dummy keyhash which de/serializes to the empty string; useful for testing
-#[derive(Copy, Clone, PartialOrd, Ord, PartialEq, Eq, Debug, Default)]
-pub struct DummyHash160Hash;
-
-impl str::FromStr for DummyHash160Hash {
-    type Err = &'static str;
-    fn from_str(x: &str) -> Result<DummyHash160Hash, &'static str> {
-        if x.is_empty() {
-            Ok(DummyHash160Hash)
->>>>>>> d5615acd
         } else {
             HmacEngine::new(&pk.inner.serialize_uncompressed())
         };
@@ -607,7 +246,6 @@
     fn hash160(&mut self, hash160: &P::Hash160) -> Result<Q::Hash160, E>;
 }
 
-<<<<<<< HEAD
 /// Trait for translation Extensions
 pub trait ExtTranslator<PExt, QExt, E>
 where
@@ -618,8 +256,6 @@
     fn ext(&mut self, e: &PExt) -> Result<QExt, E>;
 }
 
-=======
->>>>>>> d5615acd
 /// Converts a descriptor using abstract keys to one using specific keys. Uses translator `t` to do
 /// the actual translation function calls.
 pub trait TranslatePk<P, Q>
@@ -637,7 +273,6 @@
         T: Translator<P, Q, E>;
 }
 
-<<<<<<< HEAD
 /// Converts a descriptor using abstract keys to one using specific keys. Uses translator `t` to do
 /// the actual translation function calls.
 pub trait TranslateExt<PExt, QExt>
@@ -647,38 +282,12 @@
 {
     /// The associated output type.
     type Output;
-=======
-/// Either a key or keyhash, but both contain Pk
-// pub struct ForEach<'a, Pk: MiniscriptKey>(&'a Pk);
-
-// impl<'a, Pk: MiniscriptKey<Hash = Pk>> ForEach<'a, Pk> {
-//     /// Convenience method to avoid distinguishing between keys and hashes when these are the same type
-//     pub fn as_key(&self) -> &'a Pk {
-//         self.0
-//     }
-// }
-
-/// Trait describing the ability to iterate over every key
-pub trait ForEachKey<Pk: MiniscriptKey> {
-    /// Run a predicate on every key in the descriptor, returning whether
-    /// the predicate returned true for every key
-    fn for_each_key<'a, F: FnMut(&'a Pk) -> bool>(&'a self, pred: F) -> bool
-    where
-        Pk: 'a;
->>>>>>> d5615acd
 
     /// Translates a struct from one generic to another where the translations
     /// for Pk are provided by the given [`Translator`].
     fn translate_ext<T, E>(&self, translator: &mut T) -> Result<Self::Output, E>
     where
-<<<<<<< HEAD
         T: ExtTranslator<PExt, QExt, E>;
-=======
-        Pk: 'a,
-    {
-        !self.for_each_key(|key| !pred(key))
-    }
->>>>>>> d5615acd
 }
 
 /// Miniscript Error
@@ -1077,94 +686,4 @@
         let got = pk.to_pubkeyhash(SigType::Schnorr);
         assert_eq!(got, want)
     }
-<<<<<<< HEAD
-
-    #[test]
-    fn regression_string_key_hash() {
-        let pk = String::from("some-key-hash-string");
-        let hash = pk.to_pubkeyhash();
-        assert_eq!(hash, pk)
-    }
-=======
-}
-
-mod prelude {
-    // Mutex implementation from LDK
-    // https://github.com/lightningdevkit/rust-lightning/blob/9bdce47f0e0516e37c89c09f1975dfc06b5870b1/lightning-invoice/src/sync.rs
-    #[cfg(all(not(feature = "std"), not(test)))]
-    mod mutex {
-        use core::cell::{RefCell, RefMut};
-        use core::ops::{Deref, DerefMut};
-
-        pub type LockResult<Guard> = Result<Guard, ()>;
-
-        /// `Mutex` is not a real mutex as it cannot be used in a multi-threaded
-        /// context. `Mutex` is a dummy implementation of [`std::sync::Mutex`]
-        /// for `no_std` environments.
-        pub struct Mutex<T: ?Sized> {
-            inner: RefCell<T>,
-        }
-
-        #[must_use = "if unused the Mutex will immediately unlock"]
-        pub struct MutexGuard<'a, T: ?Sized + 'a> {
-            lock: RefMut<'a, T>,
-        }
-
-        impl<T: ?Sized> Deref for MutexGuard<'_, T> {
-            type Target = T;
-
-            fn deref(&self) -> &T {
-                &self.lock.deref()
-            }
-        }
-
-        impl<T: ?Sized> DerefMut for MutexGuard<'_, T> {
-            fn deref_mut(&mut self) -> &mut T {
-                self.lock.deref_mut()
-            }
-        }
-
-        impl<T> Mutex<T> {
-            pub fn new(inner: T) -> Mutex<T> {
-                Mutex {
-                    inner: RefCell::new(inner),
-                }
-            }
-
-            pub fn lock<'a>(&'a self) -> LockResult<MutexGuard<'a, T>> {
-                Ok(MutexGuard {
-                    lock: self.inner.borrow_mut(),
-                })
-            }
-        }
-    }
-
-    #[cfg(all(not(feature = "std"), not(test)))]
-    pub use alloc::{
-        borrow::{Borrow, Cow, ToOwned},
-        boxed::Box,
-        collections::{vec_deque::VecDeque, BTreeMap, BTreeSet, BinaryHeap},
-        rc, slice,
-        string::{String, ToString},
-        sync,
-        vec::Vec,
-    };
-    #[cfg(any(feature = "std", test))]
-    pub use std::{
-        borrow::{Borrow, Cow, ToOwned},
-        boxed::Box,
-        collections::{vec_deque::VecDeque, BTreeMap, BTreeSet, BinaryHeap, HashMap, HashSet},
-        rc, slice,
-        string::{String, ToString},
-        sync,
-        sync::Mutex,
-        vec::Vec,
-    };
-
-    #[cfg(all(not(feature = "std"), not(test)))]
-    pub use hashbrown::{HashMap, HashSet};
-
-    #[cfg(all(not(feature = "std"), not(test)))]
-    pub use self::mutex::Mutex;
->>>>>>> d5615acd
 }