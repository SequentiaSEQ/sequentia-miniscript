// Miniscript
// Written in 2019 by
//     Andrew Poelstra <apoelstra@wpsoftware.net>
//
// To the extent possible under law, the author(s) have dedicated all
// copyright and related and neighboring rights to this software to
// the public domain worldwide. This software is distributed without
// any warranty.
//
// You should have received a copy of the CC0 Public Domain Dedication
// along with this software.
// If not, see <http://creativecommons.org/publicdomain/zero/1.0/>.
//

//! Miniscript and Output Descriptors
//!
//! # Introduction
//! ## Bitcoin Script
//!
//! In Bitcoin, spending policies are defined and enforced by means of a
//! stack-based programming language known as Bitcoin Script. While this
//! language appears to be designed with tractable analysis in mind (e.g.
//! there are no looping or jumping constructions), in practice this is
//! extremely difficult. As a result, typical wallet software supports only
//! a small set of script templates, cannot interoperate with other similar
//! software, and each wallet contains independently written ad-hoc manually
//! verified code to handle these templates. Users who require more complex
//! spending policies, or who want to combine signing infrastructure which
//! was not explicitly designed to work together, are simply out of luck.
//!
//! ## Miniscript
//!
//! Miniscript is an alternative to Bitcoin Script which eliminates these
//! problems. It can be efficiently and simply encoded as Script to ensure
//! that it works on the Bitcoin blockchain, but its design is very different.
//! Essentially, a Miniscript is a monotone function (tree of ANDs, ORs and
//! thresholds) of signature requirements, hash preimage requirements, and
//! timelocks.
//!
//! A [full description of Miniscript is available here](http://bitcoin.sipa.be/miniscript/miniscript.html).
//!
//! Miniscript also admits a more human-readable encoding.
//!
//! ## Elements Miniscript
//!
//! Elements Miniscript is a fork of miniscript for [elements](https://github.com/ElementsProject/elements) sidechain.
//!
//! ## Output Descriptors
//!
//! While spending policies in Bitcoin are entirely defined by Script; there
//! are multiple ways of embedding these Scripts in transaction outputs; for
//! example, P2SH or Segwit v0. These different embeddings are expressed by
//! *Output Descriptors*, [which are described here](https://github.com/bitcoin/bitcoin/blob/master/doc/descriptors.md)
//! Elements descriptors are extension of bitcoin Output descriptors with support
//! for blinded descriptors(WIP)
//! # Examples
//!
//! ## Deriving an address from a descriptor
//!
//! ```rust
//! extern crate bitcoin;
//! extern crate elements;
//! extern crate elements_miniscript as miniscript;
//!
//! use std::str::FromStr;
//! use miniscript::{DescriptorTrait};
//!
//! fn main() {
//!     // Elements descriptors are prefixed by string el
//!     let desc = miniscript::Descriptor::<
//!         bitcoin::PublicKey,
//!     >::from_str("\
//!         elsh(wsh(or_d(\
//!             c:pk_k(020e0338c96a8870479f2396c373cc7696ba124e8635d41b0ea581112b67817261),\
//!             c:pk_k(0250863ad64a87ae8a2fe83c1af1a8403cb53f53e486d8511dad8a04887e5b2352)\
//!         )))\
//!     ").unwrap();
//!
//!     // Derive the P2SH address
//!     assert_eq!(
//!         desc.address(&elements::AddressParams::ELEMENTS).unwrap().to_string(),
//!         "XMyBX13qCo5Lp65mymgYVdmsYR5bcznWUa"
//!     );
//!
//!     // Check whether the descriptor is safe
//!     // This checks whether all spend paths are accessible in bitcoin network.
//!     // It maybe possible that some of the spend require more than 100 elements in Wsh scripts
//!     // Or they contain a combination of timelock and heightlock.
//!     assert!(desc.sanity_check().is_ok());
//!
//!     // Estimate the satisfaction cost
//!     assert_eq!(desc.max_satisfaction_weight().unwrap(), 293);
//! }
//! ```
//!
//!
#![cfg_attr(all(test, feature = "unstable"), feature(test))]
// Coding conventions
#![deny(unsafe_code)]
#![deny(non_upper_case_globals)]
#![deny(non_camel_case_types)]
#![deny(non_snake_case)]
#![deny(unused_mut)]
#![deny(dead_code)]
#![deny(unused_imports)]
#![deny(missing_docs)]

pub extern crate bitcoin;
pub extern crate elements;
#[cfg(feature = "serde")]
pub extern crate serde;
#[cfg(all(test, feature = "unstable"))]
extern crate test;

// Miniscript imports
// It can be confusing to code when we have two miniscript libraries
// As a rule, only import the library here and pub use all the required
// items. Should help in faster code development in the long run
extern crate miniscript as bitcoin_miniscript;
pub(crate) use bitcoin_miniscript::expression::FromTree as BtcFromTree;
pub(crate) use bitcoin_miniscript::expression::Tree as BtcTree;
pub(crate) use bitcoin_miniscript::policy::semantic::Policy as BtcPolicy;
pub(crate) use bitcoin_miniscript::policy::Liftable as BtcLiftable;
pub(crate) use bitcoin_miniscript::Descriptor as BtcDescriptor;
pub(crate) use bitcoin_miniscript::DescriptorTrait as BtcDescriptorTrait;
pub(crate) use bitcoin_miniscript::Error as BtcError;
pub(crate) use bitcoin_miniscript::Miniscript as BtcMiniscript;
pub(crate) use bitcoin_miniscript::Satisfier as BtcSatisfier;
pub(crate) use bitcoin_miniscript::Segwitv0 as BtcSegwitv0;
pub(crate) use bitcoin_miniscript::Terminal as BtcTerminal;
// re-export imports
pub use bitcoin_miniscript::{DummyKey, DummyKeyHash};
pub use bitcoin_miniscript::{
    ForEach, ForEachKey, MiniscriptKey, ToPublicKey, TranslatePk, TranslatePk1, TranslatePk2,
    TranslatePk3,
};
// End imports

#[macro_use]
mod macros;

pub mod descriptor;
pub mod expression;
pub mod interpreter;
pub mod miniscript;
pub mod policy;

mod util;

use std::{error, fmt, str};

// Find a better home
#[allow(deprecated)]
use bitcoin::util::contracthash;
use elements::hashes::sha256;
use elements::{opcodes, script, secp256k1_zkp, secp256k1_zkp::Secp256k1};

pub use descriptor::{Descriptor, DescriptorPublicKey, DescriptorTrait};
pub use interpreter::Interpreter;
pub use miniscript::context::{BareCtx, Legacy, ScriptContext, Segwitv0, Tap};
pub use miniscript::decode::Terminal;
<<<<<<< HEAD
pub use miniscript::satisfy::{ElementsSig, Preimage32, Satisfier};
pub use miniscript::Miniscript;

/// Tweak a MiniscriptKey to obtain the tweaked key
// Ideally, we want this in a trait, but doing so we cannot
// use it in the implementation of DescriptorTrait from
// rust-miniscript because it would require stricter bounds.
pub fn tweak_key<Pk, C: secp256k1_zkp::Verification>(
    pk: &Pk,
    secp: &Secp256k1<C>,
    contract: &[u8],
) -> bitcoin::PublicKey
where
    Pk: MiniscriptKey + ToPublicKey,
=======
pub use miniscript::satisfy::{Preimage32, Satisfier};
pub use miniscript::Miniscript;

pub use descriptor::pretaproot::{traits::PreTaprootDescriptorTrait, PreTaprootDescriptor};

///Public key trait which can be converted to Hash type
pub trait MiniscriptKey: Clone + Eq + Ord + fmt::Debug + fmt::Display + hash::Hash {
    /// Check if the publicKey is uncompressed. The default
    /// implementation returns false
    fn is_uncompressed(&self) -> bool {
        false
    }

    /// Check if the publicKey is x-only. The default
    /// implementation returns false
    //
    // This is required to know what in DescriptorPublicKey to know whether the inner
    // key in allowed in descriptor context
    fn is_x_only_key(&self) -> bool {
        false
    }

    /// The associated Hash type with the publicKey
    type Hash: Clone + Eq + Ord + fmt::Display + fmt::Debug + hash::Hash;

    /// Converts an object to PublicHash
    fn to_pubkeyhash(&self) -> Self::Hash;
}

impl MiniscriptKey for bitcoin::PublicKey {
    /// `is_uncompressed` returns true only for
    /// bitcoin::Publickey type if the underlying key is uncompressed.
    fn is_uncompressed(&self) -> bool {
        !self.compressed
    }

    type Hash = hash160::Hash;

    fn to_pubkeyhash(&self) -> Self::Hash {
        let mut engine = hash160::Hash::engine();
        self.write_into(&mut engine).expect("engines don't error");
        hash160::Hash::from_engine(engine)
    }
}

impl MiniscriptKey for bitcoin::secp256k1::XOnlyPublicKey {
    type Hash = hash160::Hash;

    fn to_pubkeyhash(&self) -> Self::Hash {
        hash160::Hash::hash(&self.serialize())
    }

    fn is_x_only_key(&self) -> bool {
        true
    }
}

impl MiniscriptKey for String {
    type Hash = String;

    fn to_pubkeyhash(&self) -> Self::Hash {
        format!("{}", &self)
    }
}

/// Trait describing public key types which can be converted to bitcoin pubkeys
pub trait ToPublicKey: MiniscriptKey {
    /// Converts an object to a public key
    fn to_public_key(&self) -> bitcoin::PublicKey;

    /// Convert an object to x-only pubkey
    fn to_x_only_pubkey(&self) -> bitcoin::secp256k1::XOnlyPublicKey {
        let pk = self.to_public_key();
        bitcoin::secp256k1::XOnlyPublicKey::from(pk.inner)
    }

    /// Converts a hashed version of the public key to a `hash160` hash.
    ///
    /// This method must be consistent with `to_public_key`, in the sense
    /// that calling `MiniscriptKey::to_pubkeyhash` followed by this function
    /// should give the same result as calling `to_public_key` and hashing
    /// the result directly.
    fn hash_to_hash160(hash: &<Self as MiniscriptKey>::Hash) -> hash160::Hash;
}

impl ToPublicKey for bitcoin::PublicKey {
    fn to_public_key(&self) -> bitcoin::PublicKey {
        *self
    }

    fn hash_to_hash160(hash: &hash160::Hash) -> hash160::Hash {
        *hash
    }
}

impl ToPublicKey for bitcoin::secp256k1::XOnlyPublicKey {
    fn to_public_key(&self) -> bitcoin::PublicKey {
        // This code should never be used.
        // But is implemented for completeness
        let mut data: Vec<u8> = vec![0x02];
        data.extend(self.serialize().iter());
        bitcoin::PublicKey::from_slice(&data)
            .expect("Failed to construct 33 Publickey from 0x02 appended x-only key")
    }

    fn to_x_only_pubkey(&self) -> bitcoin::secp256k1::XOnlyPublicKey {
        *self
    }

    fn hash_to_hash160(hash: &hash160::Hash) -> hash160::Hash {
        *hash
    }
}

/// Dummy key which de/serializes to the empty string; useful sometimes for testing
#[derive(Copy, Clone, PartialOrd, Ord, PartialEq, Eq, Debug)]
pub struct DummyKey;

impl str::FromStr for DummyKey {
    type Err = &'static str;
    fn from_str(x: &str) -> Result<DummyKey, &'static str> {
        if x.is_empty() {
            Ok(DummyKey)
        } else {
            Err("non empty dummy key")
        }
    }
}

impl MiniscriptKey for DummyKey {
    type Hash = DummyKeyHash;

    fn to_pubkeyhash(&self) -> Self::Hash {
        DummyKeyHash
    }
}

impl hash::Hash for DummyKey {
    fn hash<H: hash::Hasher>(&self, state: &mut H) {
        "DummyKey".hash(state);
    }
}

impl fmt::Display for DummyKey {
    fn fmt(&self, f: &mut fmt::Formatter) -> fmt::Result {
        f.write_str("")
    }
}

impl ToPublicKey for DummyKey {
    fn to_public_key(&self) -> bitcoin::PublicKey {
        bitcoin::PublicKey::from_str(
            "0250863ad64a87ae8a2fe83c1af1a8403cb53f53e486d8511dad8a04887e5b2352",
        )
        .unwrap()
    }

    fn hash_to_hash160(_: &DummyKeyHash) -> hash160::Hash {
        hash160::Hash::from_str("f54a5851e9372b87810a8e60cdd2e7cfd80b6e31").unwrap()
    }
}

/// Dummy keyhash which de/serializes to the empty string; useful sometimes for testing
#[derive(Copy, Clone, PartialOrd, Ord, PartialEq, Eq, Debug)]
pub struct DummyKeyHash;

impl str::FromStr for DummyKeyHash {
    type Err = &'static str;
    fn from_str(x: &str) -> Result<DummyKeyHash, &'static str> {
        if x.is_empty() {
            Ok(DummyKeyHash)
        } else {
            Err("non empty dummy key")
        }
    }
}

impl fmt::Display for DummyKeyHash {
    fn fmt(&self, f: &mut fmt::Formatter) -> fmt::Result {
        f.write_str("")
    }
}

impl hash::Hash for DummyKeyHash {
    fn hash<H: hash::Hasher>(&self, state: &mut H) {
        "DummyKeyHash".hash(state);
    }
}

/// Convert a descriptor using abstract keys to one using specific keys
/// This will panic if translatefpk returns an uncompressed key when
/// converting to a Segwit descriptor. To prevent this panic, ensure
/// translatefpk returns an error in this case instead.
pub trait TranslatePk<P: MiniscriptKey, Q: MiniscriptKey> {
    /// The associated output type. This must be Self<Q>
    type Output;

    /// Translate a struct from one Generic to another where the
    /// translation for Pk is provided by translatefpk, and translation for
    /// PkH is provided by translatefpkh
    fn translate_pk<Fpk, Fpkh, E>(
        &self,
        translatefpk: Fpk,
        translatefpkh: Fpkh,
    ) -> Result<Self::Output, E>
    where
        Fpk: FnMut(&P) -> Result<Q, E>,
        Fpkh: FnMut(&P::Hash) -> Result<Q::Hash, E>;

    /// Calls `translate_pk` with conversion functions that cannot fail
    fn translate_pk_infallible<Fpk, Fpkh>(
        &self,
        mut translatefpk: Fpk,
        mut translatefpkh: Fpkh,
    ) -> Self::Output
    where
        Fpk: FnMut(&P) -> Q,
        Fpkh: FnMut(&P::Hash) -> Q::Hash,
    {
        self.translate_pk::<_, _, ()>(|pk| Ok(translatefpk(pk)), |pkh| Ok(translatefpkh(pkh)))
            .expect("infallible translation function")
    }
}

/// Variant of `TranslatePk` where P and Q both have the same hash
/// type, and the hashes can be converted by just cloning them
pub trait TranslatePk1<P: MiniscriptKey, Q: MiniscriptKey<Hash = P::Hash>>:
    TranslatePk<P, Q>
{
    /// Translate a struct from one generic to another where the
    /// translation for Pk is provided by translatefpk
    fn translate_pk1<Fpk, E>(
        &self,
        translatefpk: Fpk,
    ) -> Result<<Self as TranslatePk<P, Q>>::Output, E>
    where
        Fpk: FnMut(&P) -> Result<Q, E>,
    {
        self.translate_pk(translatefpk, |h| Ok(h.clone()))
    }

    /// Translate a struct from one generic to another where the
    /// translation for Pk is provided by translatefpk
    fn translate_pk1_infallible<Fpk: FnMut(&P) -> Q>(
        &self,
        translatefpk: Fpk,
    ) -> <Self as TranslatePk<P, Q>>::Output {
        self.translate_pk_infallible(translatefpk, P::Hash::clone)
    }
}
impl<P: MiniscriptKey, Q: MiniscriptKey<Hash = P::Hash>, T: TranslatePk<P, Q>> TranslatePk1<P, Q>
    for T
{
}

/// Variant of `TranslatePk` where P's hash is P, so the hashes
/// can be converted by reusing the key-conversion function
pub trait TranslatePk2<P: MiniscriptKey<Hash = P>, Q: MiniscriptKey>: TranslatePk<P, Q> {
    /// Translate a struct from one generic to another where the
    /// translation for Pk is provided by translatefpk
    fn translate_pk2<Fpk: Fn(&P) -> Result<Q, E>, E>(
        &self,
        translatefpk: Fpk,
    ) -> Result<<Self as TranslatePk<P, Q>>::Output, E> {
        self.translate_pk(&translatefpk, |h| {
            translatefpk(h).map(|q| q.to_pubkeyhash())
        })
    }

    /// Translate a struct from one generic to another where the
    /// translation for Pk is provided by translatefpk
    fn translate_pk2_infallible<Fpk: Fn(&P) -> Q>(
        &self,
        translatefpk: Fpk,
    ) -> <Self as TranslatePk<P, Q>>::Output {
        self.translate_pk_infallible(&translatefpk, |h| translatefpk(h).to_pubkeyhash())
    }
}
impl<P: MiniscriptKey<Hash = P>, Q: MiniscriptKey, T: TranslatePk<P, Q>> TranslatePk2<P, Q> for T {}

/// Variant of `TranslatePk` where Q's hash is `hash160` so we can
/// derive hashes by calling `hash_to_hash160`
pub trait TranslatePk3<P: MiniscriptKey + ToPublicKey, Q: MiniscriptKey<Hash = hash160::Hash>>:
    TranslatePk<P, Q>
{
    /// Translate a struct from one generic to another where the
    /// translation for Pk is provided by translatefpk
    fn translate_pk3<Fpk, E>(
        &self,
        translatefpk: Fpk,
    ) -> Result<<Self as TranslatePk<P, Q>>::Output, E>
    where
        Fpk: FnMut(&P) -> Result<Q, E>,
    {
        self.translate_pk(translatefpk, |h| Ok(P::hash_to_hash160(h)))
    }

    /// Translate a struct from one generic to another where the
    /// translation for Pk is provided by translatefpk
    fn translate_pk3_infallible<Fpk: FnMut(&P) -> Q>(
        &self,
        translatefpk: Fpk,
    ) -> <Self as TranslatePk<P, Q>>::Output {
        self.translate_pk_infallible(translatefpk, P::hash_to_hash160)
    }
}
impl<
        P: MiniscriptKey + ToPublicKey,
        Q: MiniscriptKey<Hash = hash160::Hash>,
        T: TranslatePk<P, Q>,
    > TranslatePk3<P, Q> for T
>>>>>>> 6cd1fb66
{
    let pk = pk.to_public_key();
    #[allow(deprecated)]
    contracthash::tweak_key(secp, pk, contract)
}
/// Miniscript
#[derive(Debug)]
pub enum Error {
    /// Opcode appeared which is not part of the script subset
    InvalidOpcode(opcodes::All),
    /// Some opcode occurred followed by `OP_VERIFY` when it had
    /// a `VERIFY` version that should have been used instead
    NonMinimalVerify(String),
    /// Push was illegal in some context
    InvalidPush(Vec<u8>),
    /// rust-bitcoin script error
    Script(script::Error),
    /// rust-bitcoin address error
    AddrError(bitcoin::util::address::Error),
    /// A `CHECKMULTISIG` opcode was preceded by a number > 20
    CmsTooManyKeys(u32),
    /// A tapscript multi_a cannot support more than MAX_BLOCK_WEIGHT/32 keys
    MultiATooManyKeys(u32),
    /// Encountered unprintable character in descriptor
    Unprintable(u8),
    /// expected character while parsing descriptor; didn't find one
    ExpectedChar(char),
    /// While parsing backward, hit beginning of script
    UnexpectedStart,
    /// Got something we were not expecting
    Unexpected(String),
    /// Name of a fragment contained `:` multiple times
    MultiColon(String),
    /// Name of a fragment contained `@` multiple times
    MultiAt(String),
    /// Name of a fragment contained `@` but we were not parsing an OR
    AtOutsideOr(String),
    /// Encountered a `l:0` which is syntactically equal to `u:0` except stupid
    LikelyFalse,
    /// Encountered a wrapping character that we don't recognize
    UnknownWrapper(char),
    /// Parsed a miniscript and the result was not of type T
    NonTopLevel(String),
    /// Parsed a miniscript but there were more script opcodes after it
    Trailing(String),
    /// Failed to parse a push as a public key
    BadPubkey(bitcoin::util::key::Error),
    /// Could not satisfy a script (fragment) because of a missing hash preimage
    MissingHash(sha256::Hash),
    /// Could not satisfy a script (fragment) because of a missing signature
    MissingSig(bitcoin::PublicKey),
    /// Could not satisfy, relative locktime not met
    RelativeLocktimeNotMet(u32),
    /// Could not satisfy, absolute locktime not met
    AbsoluteLocktimeNotMet(u32),
    /// General failure to satisfy
    CouldNotSatisfy,
    /// Typechecking failed
    TypeCheck(String),
    /// General error in creating descriptor
    BadDescriptor(String),
    /// Forward-secp related errors
    Secp(elements::secp256k1_zkp::Error),
    #[cfg(feature = "compiler")]
    /// Compiler related errors
    CompilerError(policy::compiler::CompilerError),
    /// Errors related to policy
    PolicyError(policy::concrete::PolicyError),
    /// Errors related to lifting
    LiftError(policy::LiftError),
    /// Forward script context related errors
    ContextError(miniscript::context::ScriptContextError),
    /// Recursion depth exceeded when parsing policy/miniscript from string
    MaxRecursiveDepthExceeded,
    /// Script size too large
    ScriptSizeTooLarge,
    /// Anything but c:pk(key) (P2PK), c:pk_h(key) (P2PKH), and thresh_m(k,...)
    /// up to n=3 is invalid by standardness (bare)
    NonStandardBareScript,
    /// Analysis Error
    AnalysisError(miniscript::analyzable::AnalysisError),
    /// Miniscript is equivalent to false. No possible satisfaction
    ImpossibleSatisfaction,
    /// Bare descriptors don't have any addresses
    BareDescriptorAddr,
<<<<<<< HEAD
    /// Upstream Miniscript Errors
    BtcError(bitcoin_miniscript::Error),
    /// Covenant Error
    CovError(descriptor::CovError),
=======
    /// PubKey invalid under current context
    PubKeyCtxError(miniscript::decode::KeyParseError, &'static str),
    /// Attempted to call function that requires PreComputed taproot info
    TaprootSpendInfoUnavialable,
    /// No script code for Tr descriptors
    TrNoScriptCode,
    /// No explicit script for Tr descriptors
    TrNoExplicitScript,
>>>>>>> 6cd1fb66
}

#[doc(hidden)]
impl<Pk, Ctx> From<miniscript::types::Error<Pk, Ctx>> for Error
where
    Pk: MiniscriptKey,
    Ctx: ScriptContext,
{
    fn from(e: miniscript::types::Error<Pk, Ctx>) -> Error {
        Error::TypeCheck(e.to_string())
    }
}

#[doc(hidden)]
impl From<bitcoin_miniscript::Error> for Error {
    fn from(e: bitcoin_miniscript::Error) -> Error {
        Error::BtcError(e)
    }
}

#[doc(hidden)]
impl From<policy::LiftError> for Error {
    fn from(e: policy::LiftError) -> Error {
        Error::LiftError(e)
    }
}

#[doc(hidden)]
impl From<miniscript::context::ScriptContextError> for Error {
    fn from(e: miniscript::context::ScriptContextError) -> Error {
        Error::ContextError(e)
    }
}

#[doc(hidden)]
impl From<miniscript::analyzable::AnalysisError> for Error {
    fn from(e: miniscript::analyzable::AnalysisError) -> Error {
        Error::AnalysisError(e)
    }
}

#[doc(hidden)]
impl From<elements::secp256k1_zkp::Error> for Error {
    fn from(e: elements::secp256k1_zkp::Error) -> Error {
        Error::Secp(e)
    }
}

#[doc(hidden)]
<<<<<<< HEAD
impl From<bitcoin::util::key::Error> for Error {
    fn from(e: bitcoin::util::key::Error) -> Error {
        Error::BadPubkey(e)
=======
impl From<bitcoin::util::address::Error> for Error {
    fn from(e: bitcoin::util::address::Error) -> Error {
        Error::AddrError(e)
>>>>>>> 6cd1fb66
    }
}

fn errstr(s: &str) -> Error {
    Error::Unexpected(s.to_owned())
}

impl error::Error for Error {
    fn cause(&self) -> Option<&dyn error::Error> {
        match *self {
            Error::BadPubkey(ref e) => Some(e),
            _ => None,
        }
    }
}

// https://github.com/sipa/miniscript/pull/5 for discussion on this number
const MAX_RECURSION_DEPTH: u32 = 402;
// https://github.com/bitcoin/bips/blob/master/bip-0141.mediawiki
const MAX_SCRIPT_SIZE: u32 = 10000;

impl fmt::Display for Error {
    fn fmt(&self, f: &mut fmt::Formatter) -> fmt::Result {
        match *self {
            Error::InvalidOpcode(op) => write!(f, "invalid opcode {}", op),
            Error::NonMinimalVerify(ref tok) => write!(f, "{} VERIFY", tok),
            Error::InvalidPush(ref push) => write!(f, "invalid push {:?}", push), // TODO hexify this
            Error::Script(ref e) => fmt::Display::fmt(e, f),
            Error::AddrError(ref e) => fmt::Display::fmt(e, f),
            Error::CmsTooManyKeys(n) => write!(f, "checkmultisig with {} keys", n),
            Error::Unprintable(x) => write!(f, "unprintable character 0x{:02x}", x),
            Error::ExpectedChar(c) => write!(f, "expected {}", c),
            Error::UnexpectedStart => f.write_str("unexpected start of script"),
            Error::Unexpected(ref s) => write!(f, "unexpected «{}»", s),
            Error::MultiColon(ref s) => write!(f, "«{}» has multiple instances of «:»", s),
            Error::MultiAt(ref s) => write!(f, "«{}» has multiple instances of «@»", s),
            Error::AtOutsideOr(ref s) => write!(f, "«{}» contains «@» in non-or() context", s),
            Error::LikelyFalse => write!(f, "0 is not very likely (use «u:0»)"),
            Error::UnknownWrapper(ch) => write!(f, "unknown wrapper «{}:»", ch),
            Error::NonTopLevel(ref s) => write!(f, "non-T miniscript: {}", s),
            Error::Trailing(ref s) => write!(f, "trailing tokens: {}", s),
            Error::MissingHash(ref h) => write!(f, "missing preimage of hash {}", h),
            Error::MissingSig(ref pk) => write!(f, "missing signature for key {:?}", pk),
            Error::RelativeLocktimeNotMet(n) => {
                write!(f, "required relative locktime CSV of {} blocks, not met", n)
            }
            Error::AbsoluteLocktimeNotMet(n) => write!(
                f,
                "required absolute locktime CLTV of {} blocks, not met",
                n
            ),
            Error::CouldNotSatisfy => f.write_str("could not satisfy"),
            Error::BadPubkey(ref e) => fmt::Display::fmt(e, f),
            Error::TypeCheck(ref e) => write!(f, "typecheck: {}", e),
            Error::BadDescriptor(ref e) => write!(f, "Invalid descriptor: {}", e),
            Error::Secp(ref e) => fmt::Display::fmt(e, f),
            Error::ContextError(ref e) => fmt::Display::fmt(e, f),
            #[cfg(feature = "compiler")]
            Error::CompilerError(ref e) => fmt::Display::fmt(e, f),
            Error::PolicyError(ref e) => fmt::Display::fmt(e, f),
            Error::LiftError(ref e) => fmt::Display::fmt(e, f),
            Error::MaxRecursiveDepthExceeded => write!(
                f,
                "Recursive depth over {} not permitted",
                MAX_RECURSION_DEPTH
            ),
            Error::ScriptSizeTooLarge => write!(
                f,
                "Standardness rules imply bitcoin than {} bytes",
                MAX_SCRIPT_SIZE
            ),
            Error::NonStandardBareScript => write!(
                f,
                "Anything but c:pk(key) (P2PK), c:pk_h(key) (P2PKH), and thresh_m(k,...) \
                up to n=3 is invalid by standardness (bare).
                "
            ),
            Error::AnalysisError(ref e) => e.fmt(f),
            Error::ImpossibleSatisfaction => write!(f, "Impossible to satisfy Miniscript"),
            Error::BareDescriptorAddr => write!(f, "Bare descriptors don't have address"),
<<<<<<< HEAD
            Error::BtcError(ref e) => write!(f, " Bitcoin Miniscript Error {}", e),
            Error::CovError(ref e) => write!(f, "Covenant Error: {}", e),
=======
            Error::PubKeyCtxError(ref pk, ref ctx) => {
                write!(f, "Pubkey error: {} under {} scriptcontext", pk, ctx)
            }
            Error::MultiATooManyKeys(k) => {
                write!(f, "MultiA too many keys {}", k)
            }
            Error::TaprootSpendInfoUnavialable => {
                write!(f, "Taproot Spend Info not computed. Hint: Did you call `compute_spend_info` before calling methods from DescriptorTrait")
            }
            Error::TrNoScriptCode => {
                write!(f, "No script code for Tr descriptors")
            }
            Error::TrNoExplicitScript => {
                write!(f, "No script code for Tr descriptors")
            }
>>>>>>> 6cd1fb66
        }
    }
}

#[doc(hidden)]
#[cfg(feature = "compiler")]
impl From<policy::compiler::CompilerError> for Error {
    fn from(e: policy::compiler::CompilerError) -> Error {
        Error::CompilerError(e)
    }
}

#[doc(hidden)]
impl From<policy::concrete::PolicyError> for Error {
    fn from(e: policy::concrete::PolicyError) -> Error {
        Error::PolicyError(e)
    }
}

/// The size of an encoding of a number in Script
pub fn script_num_size(n: usize) -> usize {
    match n {
        n if n <= 0x10 => 1,      // OP_n
        n if n < 0x80 => 2,       // OP_PUSH1 <n>
        n if n < 0x8000 => 3,     // OP_PUSH2 <n>
        n if n < 0x800000 => 4,   // OP_PUSH3 <n>
        n if n < 0x80000000 => 5, // OP_PUSH4 <n>
        _ => 6,                   // OP_PUSH5 <n>
    }
}

/// Returns the size of the smallest push opcode used to push a given number of bytes onto the stack
///
/// For sizes ≤ 75, there are dedicated single-byte opcodes, so the push size is one. Otherwise,
/// if the size can fit into 1, 2 or 4 bytes, we use the `PUSHDATA{1,2,4}` opcode respectively,
/// followed by the actual size encoded in that many bytes.
fn push_opcode_size(script_size: usize) -> usize {
    if script_size < 76 {
        1
    } else if script_size < 0x100 {
        2
    } else if script_size < 0x10000 {
        3
    } else {
        5
    }
}

/// Helper function used by tests
#[cfg(test)]
fn hex_script(s: &str) -> elements::Script {
    let v: Vec<u8> = elements::hashes::hex::FromHex::from_hex(s).unwrap();
    elements::Script::from(v)
}<|MERGE_RESOLUTION|>--- conflicted
+++ resolved
@@ -149,19 +149,47 @@
 
 use std::{error, fmt, str};
 
-// Find a better home
-#[allow(deprecated)]
-use bitcoin::util::contracthash;
 use elements::hashes::sha256;
 use elements::{opcodes, script, secp256k1_zkp, secp256k1_zkp::Secp256k1};
 
+pub use descriptor::pretaproot::{traits::PreTaprootDescriptorTrait, PreTaprootDescriptor};
 pub use descriptor::{Descriptor, DescriptorPublicKey, DescriptorTrait};
 pub use interpreter::Interpreter;
 pub use miniscript::context::{BareCtx, Legacy, ScriptContext, Segwitv0, Tap};
 pub use miniscript::decode::Terminal;
-<<<<<<< HEAD
 pub use miniscript::satisfy::{ElementsSig, Preimage32, Satisfier};
 pub use miniscript::Miniscript;
+
+// minimal implementation of contract hash module
+mod contracthash {
+    use bitcoin::PublicKey;
+    use elements::hashes::{sha256, Hash, HashEngine, Hmac, HmacEngine};
+    use elements::secp256k1_zkp::{self, Secp256k1};
+
+    /// Tweak a single key using some arbitrary data
+    pub(super) fn tweak_key<C: secp256k1_zkp::Verification>(
+        secp: &Secp256k1<C>,
+        mut key: PublicKey,
+        contract: &[u8],
+    ) -> PublicKey {
+        let hmac_result = compute_tweak(&key, contract);
+        key.inner
+            .add_exp_assign(secp, &hmac_result[..])
+            .expect("HMAC cannot produce invalid tweak");
+        key
+    }
+
+    /// Compute a tweak from some given data for the given public key
+    fn compute_tweak(pk: &PublicKey, contract: &[u8]) -> Hmac<sha256::Hash> {
+        let mut hmac_engine: HmacEngine<sha256::Hash> = if pk.compressed {
+            HmacEngine::new(&pk.inner.serialize())
+        } else {
+            HmacEngine::new(&pk.inner.serialize_uncompressed())
+        };
+        hmac_engine.input(contract);
+        Hmac::from_engine(hmac_engine)
+    }
+}
 
 /// Tweak a MiniscriptKey to obtain the tweaked key
 // Ideally, we want this in a trait, but doing so we cannot
@@ -174,322 +202,8 @@
 ) -> bitcoin::PublicKey
 where
     Pk: MiniscriptKey + ToPublicKey,
-=======
-pub use miniscript::satisfy::{Preimage32, Satisfier};
-pub use miniscript::Miniscript;
-
-pub use descriptor::pretaproot::{traits::PreTaprootDescriptorTrait, PreTaprootDescriptor};
-
-///Public key trait which can be converted to Hash type
-pub trait MiniscriptKey: Clone + Eq + Ord + fmt::Debug + fmt::Display + hash::Hash {
-    /// Check if the publicKey is uncompressed. The default
-    /// implementation returns false
-    fn is_uncompressed(&self) -> bool {
-        false
-    }
-
-    /// Check if the publicKey is x-only. The default
-    /// implementation returns false
-    //
-    // This is required to know what in DescriptorPublicKey to know whether the inner
-    // key in allowed in descriptor context
-    fn is_x_only_key(&self) -> bool {
-        false
-    }
-
-    /// The associated Hash type with the publicKey
-    type Hash: Clone + Eq + Ord + fmt::Display + fmt::Debug + hash::Hash;
-
-    /// Converts an object to PublicHash
-    fn to_pubkeyhash(&self) -> Self::Hash;
-}
-
-impl MiniscriptKey for bitcoin::PublicKey {
-    /// `is_uncompressed` returns true only for
-    /// bitcoin::Publickey type if the underlying key is uncompressed.
-    fn is_uncompressed(&self) -> bool {
-        !self.compressed
-    }
-
-    type Hash = hash160::Hash;
-
-    fn to_pubkeyhash(&self) -> Self::Hash {
-        let mut engine = hash160::Hash::engine();
-        self.write_into(&mut engine).expect("engines don't error");
-        hash160::Hash::from_engine(engine)
-    }
-}
-
-impl MiniscriptKey for bitcoin::secp256k1::XOnlyPublicKey {
-    type Hash = hash160::Hash;
-
-    fn to_pubkeyhash(&self) -> Self::Hash {
-        hash160::Hash::hash(&self.serialize())
-    }
-
-    fn is_x_only_key(&self) -> bool {
-        true
-    }
-}
-
-impl MiniscriptKey for String {
-    type Hash = String;
-
-    fn to_pubkeyhash(&self) -> Self::Hash {
-        format!("{}", &self)
-    }
-}
-
-/// Trait describing public key types which can be converted to bitcoin pubkeys
-pub trait ToPublicKey: MiniscriptKey {
-    /// Converts an object to a public key
-    fn to_public_key(&self) -> bitcoin::PublicKey;
-
-    /// Convert an object to x-only pubkey
-    fn to_x_only_pubkey(&self) -> bitcoin::secp256k1::XOnlyPublicKey {
-        let pk = self.to_public_key();
-        bitcoin::secp256k1::XOnlyPublicKey::from(pk.inner)
-    }
-
-    /// Converts a hashed version of the public key to a `hash160` hash.
-    ///
-    /// This method must be consistent with `to_public_key`, in the sense
-    /// that calling `MiniscriptKey::to_pubkeyhash` followed by this function
-    /// should give the same result as calling `to_public_key` and hashing
-    /// the result directly.
-    fn hash_to_hash160(hash: &<Self as MiniscriptKey>::Hash) -> hash160::Hash;
-}
-
-impl ToPublicKey for bitcoin::PublicKey {
-    fn to_public_key(&self) -> bitcoin::PublicKey {
-        *self
-    }
-
-    fn hash_to_hash160(hash: &hash160::Hash) -> hash160::Hash {
-        *hash
-    }
-}
-
-impl ToPublicKey for bitcoin::secp256k1::XOnlyPublicKey {
-    fn to_public_key(&self) -> bitcoin::PublicKey {
-        // This code should never be used.
-        // But is implemented for completeness
-        let mut data: Vec<u8> = vec![0x02];
-        data.extend(self.serialize().iter());
-        bitcoin::PublicKey::from_slice(&data)
-            .expect("Failed to construct 33 Publickey from 0x02 appended x-only key")
-    }
-
-    fn to_x_only_pubkey(&self) -> bitcoin::secp256k1::XOnlyPublicKey {
-        *self
-    }
-
-    fn hash_to_hash160(hash: &hash160::Hash) -> hash160::Hash {
-        *hash
-    }
-}
-
-/// Dummy key which de/serializes to the empty string; useful sometimes for testing
-#[derive(Copy, Clone, PartialOrd, Ord, PartialEq, Eq, Debug)]
-pub struct DummyKey;
-
-impl str::FromStr for DummyKey {
-    type Err = &'static str;
-    fn from_str(x: &str) -> Result<DummyKey, &'static str> {
-        if x.is_empty() {
-            Ok(DummyKey)
-        } else {
-            Err("non empty dummy key")
-        }
-    }
-}
-
-impl MiniscriptKey for DummyKey {
-    type Hash = DummyKeyHash;
-
-    fn to_pubkeyhash(&self) -> Self::Hash {
-        DummyKeyHash
-    }
-}
-
-impl hash::Hash for DummyKey {
-    fn hash<H: hash::Hasher>(&self, state: &mut H) {
-        "DummyKey".hash(state);
-    }
-}
-
-impl fmt::Display for DummyKey {
-    fn fmt(&self, f: &mut fmt::Formatter) -> fmt::Result {
-        f.write_str("")
-    }
-}
-
-impl ToPublicKey for DummyKey {
-    fn to_public_key(&self) -> bitcoin::PublicKey {
-        bitcoin::PublicKey::from_str(
-            "0250863ad64a87ae8a2fe83c1af1a8403cb53f53e486d8511dad8a04887e5b2352",
-        )
-        .unwrap()
-    }
-
-    fn hash_to_hash160(_: &DummyKeyHash) -> hash160::Hash {
-        hash160::Hash::from_str("f54a5851e9372b87810a8e60cdd2e7cfd80b6e31").unwrap()
-    }
-}
-
-/// Dummy keyhash which de/serializes to the empty string; useful sometimes for testing
-#[derive(Copy, Clone, PartialOrd, Ord, PartialEq, Eq, Debug)]
-pub struct DummyKeyHash;
-
-impl str::FromStr for DummyKeyHash {
-    type Err = &'static str;
-    fn from_str(x: &str) -> Result<DummyKeyHash, &'static str> {
-        if x.is_empty() {
-            Ok(DummyKeyHash)
-        } else {
-            Err("non empty dummy key")
-        }
-    }
-}
-
-impl fmt::Display for DummyKeyHash {
-    fn fmt(&self, f: &mut fmt::Formatter) -> fmt::Result {
-        f.write_str("")
-    }
-}
-
-impl hash::Hash for DummyKeyHash {
-    fn hash<H: hash::Hasher>(&self, state: &mut H) {
-        "DummyKeyHash".hash(state);
-    }
-}
-
-/// Convert a descriptor using abstract keys to one using specific keys
-/// This will panic if translatefpk returns an uncompressed key when
-/// converting to a Segwit descriptor. To prevent this panic, ensure
-/// translatefpk returns an error in this case instead.
-pub trait TranslatePk<P: MiniscriptKey, Q: MiniscriptKey> {
-    /// The associated output type. This must be Self<Q>
-    type Output;
-
-    /// Translate a struct from one Generic to another where the
-    /// translation for Pk is provided by translatefpk, and translation for
-    /// PkH is provided by translatefpkh
-    fn translate_pk<Fpk, Fpkh, E>(
-        &self,
-        translatefpk: Fpk,
-        translatefpkh: Fpkh,
-    ) -> Result<Self::Output, E>
-    where
-        Fpk: FnMut(&P) -> Result<Q, E>,
-        Fpkh: FnMut(&P::Hash) -> Result<Q::Hash, E>;
-
-    /// Calls `translate_pk` with conversion functions that cannot fail
-    fn translate_pk_infallible<Fpk, Fpkh>(
-        &self,
-        mut translatefpk: Fpk,
-        mut translatefpkh: Fpkh,
-    ) -> Self::Output
-    where
-        Fpk: FnMut(&P) -> Q,
-        Fpkh: FnMut(&P::Hash) -> Q::Hash,
-    {
-        self.translate_pk::<_, _, ()>(|pk| Ok(translatefpk(pk)), |pkh| Ok(translatefpkh(pkh)))
-            .expect("infallible translation function")
-    }
-}
-
-/// Variant of `TranslatePk` where P and Q both have the same hash
-/// type, and the hashes can be converted by just cloning them
-pub trait TranslatePk1<P: MiniscriptKey, Q: MiniscriptKey<Hash = P::Hash>>:
-    TranslatePk<P, Q>
-{
-    /// Translate a struct from one generic to another where the
-    /// translation for Pk is provided by translatefpk
-    fn translate_pk1<Fpk, E>(
-        &self,
-        translatefpk: Fpk,
-    ) -> Result<<Self as TranslatePk<P, Q>>::Output, E>
-    where
-        Fpk: FnMut(&P) -> Result<Q, E>,
-    {
-        self.translate_pk(translatefpk, |h| Ok(h.clone()))
-    }
-
-    /// Translate a struct from one generic to another where the
-    /// translation for Pk is provided by translatefpk
-    fn translate_pk1_infallible<Fpk: FnMut(&P) -> Q>(
-        &self,
-        translatefpk: Fpk,
-    ) -> <Self as TranslatePk<P, Q>>::Output {
-        self.translate_pk_infallible(translatefpk, P::Hash::clone)
-    }
-}
-impl<P: MiniscriptKey, Q: MiniscriptKey<Hash = P::Hash>, T: TranslatePk<P, Q>> TranslatePk1<P, Q>
-    for T
-{
-}
-
-/// Variant of `TranslatePk` where P's hash is P, so the hashes
-/// can be converted by reusing the key-conversion function
-pub trait TranslatePk2<P: MiniscriptKey<Hash = P>, Q: MiniscriptKey>: TranslatePk<P, Q> {
-    /// Translate a struct from one generic to another where the
-    /// translation for Pk is provided by translatefpk
-    fn translate_pk2<Fpk: Fn(&P) -> Result<Q, E>, E>(
-        &self,
-        translatefpk: Fpk,
-    ) -> Result<<Self as TranslatePk<P, Q>>::Output, E> {
-        self.translate_pk(&translatefpk, |h| {
-            translatefpk(h).map(|q| q.to_pubkeyhash())
-        })
-    }
-
-    /// Translate a struct from one generic to another where the
-    /// translation for Pk is provided by translatefpk
-    fn translate_pk2_infallible<Fpk: Fn(&P) -> Q>(
-        &self,
-        translatefpk: Fpk,
-    ) -> <Self as TranslatePk<P, Q>>::Output {
-        self.translate_pk_infallible(&translatefpk, |h| translatefpk(h).to_pubkeyhash())
-    }
-}
-impl<P: MiniscriptKey<Hash = P>, Q: MiniscriptKey, T: TranslatePk<P, Q>> TranslatePk2<P, Q> for T {}
-
-/// Variant of `TranslatePk` where Q's hash is `hash160` so we can
-/// derive hashes by calling `hash_to_hash160`
-pub trait TranslatePk3<P: MiniscriptKey + ToPublicKey, Q: MiniscriptKey<Hash = hash160::Hash>>:
-    TranslatePk<P, Q>
-{
-    /// Translate a struct from one generic to another where the
-    /// translation for Pk is provided by translatefpk
-    fn translate_pk3<Fpk, E>(
-        &self,
-        translatefpk: Fpk,
-    ) -> Result<<Self as TranslatePk<P, Q>>::Output, E>
-    where
-        Fpk: FnMut(&P) -> Result<Q, E>,
-    {
-        self.translate_pk(translatefpk, |h| Ok(P::hash_to_hash160(h)))
-    }
-
-    /// Translate a struct from one generic to another where the
-    /// translation for Pk is provided by translatefpk
-    fn translate_pk3_infallible<Fpk: FnMut(&P) -> Q>(
-        &self,
-        translatefpk: Fpk,
-    ) -> <Self as TranslatePk<P, Q>>::Output {
-        self.translate_pk_infallible(translatefpk, P::hash_to_hash160)
-    }
-}
-impl<
-        P: MiniscriptKey + ToPublicKey,
-        Q: MiniscriptKey<Hash = hash160::Hash>,
-        T: TranslatePk<P, Q>,
-    > TranslatePk3<P, Q> for T
->>>>>>> 6cd1fb66
 {
     let pk = pk.to_public_key();
-    #[allow(deprecated)]
     contracthash::tweak_key(secp, pk, contract)
 }
 /// Miniscript
@@ -572,12 +286,10 @@
     ImpossibleSatisfaction,
     /// Bare descriptors don't have any addresses
     BareDescriptorAddr,
-<<<<<<< HEAD
     /// Upstream Miniscript Errors
     BtcError(bitcoin_miniscript::Error),
     /// Covenant Error
     CovError(descriptor::CovError),
-=======
     /// PubKey invalid under current context
     PubKeyCtxError(miniscript::decode::KeyParseError, &'static str),
     /// Attempted to call function that requires PreComputed taproot info
@@ -586,7 +298,6 @@
     TrNoScriptCode,
     /// No explicit script for Tr descriptors
     TrNoExplicitScript,
->>>>>>> 6cd1fb66
 }
 
 #[doc(hidden)]
@@ -636,15 +347,15 @@
 }
 
 #[doc(hidden)]
-<<<<<<< HEAD
 impl From<bitcoin::util::key::Error> for Error {
     fn from(e: bitcoin::util::key::Error) -> Error {
         Error::BadPubkey(e)
-=======
+    }
+}
+
 impl From<bitcoin::util::address::Error> for Error {
     fn from(e: bitcoin::util::address::Error) -> Error {
         Error::AddrError(e)
->>>>>>> 6cd1fb66
     }
 }
 
@@ -725,10 +436,8 @@
             Error::AnalysisError(ref e) => e.fmt(f),
             Error::ImpossibleSatisfaction => write!(f, "Impossible to satisfy Miniscript"),
             Error::BareDescriptorAddr => write!(f, "Bare descriptors don't have address"),
-<<<<<<< HEAD
             Error::BtcError(ref e) => write!(f, " Bitcoin Miniscript Error {}", e),
             Error::CovError(ref e) => write!(f, "Covenant Error: {}", e),
-=======
             Error::PubKeyCtxError(ref pk, ref ctx) => {
                 write!(f, "Pubkey error: {} under {} scriptcontext", pk, ctx)
             }
@@ -744,7 +453,6 @@
             Error::TrNoExplicitScript => {
                 write!(f, "No script code for Tr descriptors")
             }
->>>>>>> 6cd1fb66
         }
     }
 }
