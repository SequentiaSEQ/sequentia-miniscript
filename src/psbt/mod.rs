--- conflicted
+++ resolved
@@ -1664,14 +1664,8 @@
             assert!(psbt_input
                 .tap_scripts
                 .values()
-<<<<<<< HEAD
-                .find(|value| *value == &(first_script.clone(), LeafVersion::default()))
-                .is_some());
+                .any(|value| *value == (first_script.clone(), LeafVersion::default())));
             TapLeafHash::from_script(&first_script, LeafVersion::default())
-=======
-                .any(|value| *value == (first_script.clone(), LeafVersion::TapScript)));
-            TapLeafHash::from_script(&first_script, LeafVersion::TapScript)
->>>>>>> b0cd8c14
         };
 
         {
@@ -1776,11 +1770,7 @@
 
     #[test]
     fn test_update_input_checks() {
-<<<<<<< HEAD
-        let desc = format!("eltr([73c5da0a/86'/0'/0']xpub6BgBgsespWvERF3LHQu6CnqdvfEvtMcQjYrcRzx53QJjSxarj2afYWcLteoGVky7D3UKDP9QyrLprQ3VCECoY49yfdDEHGCtMMj92pReUsQ/0/0)");
-=======
-        let desc = "tr([73c5da0a/86'/0'/0']xpub6BgBgsespWvERF3LHQu6CnqdvfEvtMcQjYrcRzx53QJjSxarj2afYWcLteoGVky7D3UKDP9QyrLprQ3VCECoY49yfdDEHGCtMMj92pReUsQ/0/0)";
->>>>>>> b0cd8c14
+        let desc = "eltr([73c5da0a/86'/0'/0']xpub6BgBgsespWvERF3LHQu6CnqdvfEvtMcQjYrcRzx53QJjSxarj2afYWcLteoGVky7D3UKDP9QyrLprQ3VCECoY49yfdDEHGCtMMj92pReUsQ/0/0)";
         let desc = Descriptor::<DefiniteDescriptorKey>::from_str(&desc).unwrap();
 
         let asset = elements::AssetId::from_hex(
@@ -1820,11 +1810,7 @@
             output: vec![],
         };
 
-<<<<<<< HEAD
         let mut psbt = Psbt::from_tx(tx.clone());
-=======
-        let mut psbt = Psbt::from_unsigned_tx(tx).unwrap();
->>>>>>> b0cd8c14
         assert_eq!(
             psbt.update_input_with_descriptor(0, &desc),
             Err(UtxoUpdateError::UtxoCheck),
@@ -1843,11 +1829,7 @@
             "matching non_witness_utxo"
         );
         non_witness_utxo.version = 0;
-<<<<<<< HEAD
         psbt.inputs_mut()[0].non_witness_utxo = Some(non_witness_utxo.clone());
-=======
-        psbt.inputs[0].non_witness_utxo = Some(non_witness_utxo);
->>>>>>> b0cd8c14
         assert_eq!(
             psbt.update_input_with_descriptor(0, &desc),
             Err(UtxoUpdateError::UtxoCheck),
@@ -1868,11 +1850,7 @@
 
     #[test]
     fn test_update_output_checks() {
-<<<<<<< HEAD
-        let desc = format!("eltr([73c5da0a/86'/0'/0']xpub6BgBgsespWvERF3LHQu6CnqdvfEvtMcQjYrcRzx53QJjSxarj2afYWcLteoGVky7D3UKDP9QyrLprQ3VCECoY49yfdDEHGCtMMj92pReUsQ/0/0)");
-=======
-        let desc = "tr([73c5da0a/86'/0'/0']xpub6BgBgsespWvERF3LHQu6CnqdvfEvtMcQjYrcRzx53QJjSxarj2afYWcLteoGVky7D3UKDP9QyrLprQ3VCECoY49yfdDEHGCtMMj92pReUsQ/0/0)";
->>>>>>> b0cd8c14
+        let desc = "eltr([73c5da0a/86'/0'/0']xpub6BgBgsespWvERF3LHQu6CnqdvfEvtMcQjYrcRzx53QJjSxarj2afYWcLteoGVky7D3UKDP9QyrLprQ3VCECoY49yfdDEHGCtMMj92pReUsQ/0/0)";
         let desc = Descriptor::<DefiniteDescriptorKey>::from_str(&desc).unwrap();
 
         let tx = elements::Transaction {
@@ -1891,11 +1869,7 @@
             }],
         };
 
-<<<<<<< HEAD
         let mut psbt = Psbt::from_tx(tx.clone());
-=======
-        let mut psbt = Psbt::from_unsigned_tx(tx).unwrap();
->>>>>>> b0cd8c14
         assert_eq!(
             psbt.update_output_with_descriptor(1, &desc),
             Err(OutputUpdateError::IndexOutOfBounds(1, 1)),
