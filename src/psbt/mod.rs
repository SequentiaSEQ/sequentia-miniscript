// Miniscript
// Written in 2019 by
//     Andrew Poelstra <apoelstra@wpsoftware.net>
//
// To the extent possible under law, the author(s) have dedicated all
// copyright and related and neighboring rights to this software to
// the public domain worldwide. This software is distributed without
// any warranty.
//
// You should have received a copy of the CC0 Public Domain Dedication
// along with this software.
// If not, see <http://creativecommons.org/publicdomain/zero/1.0/>.
//

//! # Partially-Signed Bitcoin Transactions
//!
//! This module implements the Finalizer and Extractor roles defined in
//! BIP 174, PSBT, described at
//! `https://github.com/bitcoin/bips/blob/master/bip-0174.mediawiki`
//!

<<<<<<< HEAD
use std::collections::BTreeMap;
use std::ops::Deref;
use std::{error, fmt};

use bitcoin;
use bitcoin::hashes::sha256;
use elements::hashes::{hash160, ripemd160, sha256d};
use elements::pset::PartiallySignedTransaction as Psbt;
use elements::secp256k1_zkp::{self as secp256k1, Secp256k1};
use elements::sighash::SigHashCache;
use elements::taproot::{self, ControlBlock, LeafVersion, TapLeafHash};
use elements::{self, EcdsaSigHashType, SchnorrSigHashType, Script};

use crate::extensions::{CovExtArgs, CovenantExt, ParseableExt};
=======
use core::fmt;
use core::ops::Deref;
#[cfg(feature = "std")]
use std::error;

use bitcoin::hashes::{hash160, ripemd160, sha256d, Hash};
use bitcoin::secp256k1::{self, Secp256k1, VerifyOnly};
use bitcoin::util::psbt::{self, PartiallySignedTransaction as Psbt};
use bitcoin::util::sighash::SighashCache;
use bitcoin::util::taproot::{self, ControlBlock, LeafVersion, TapLeafHash};
use bitcoin::{self, EcdsaSighashType, SchnorrSighashType, Script};

>>>>>>> e2e8e77b
use crate::miniscript::iter::PkPkh;
use crate::miniscript::limits::SEQUENCE_LOCKTIME_DISABLE_FLAG;
use crate::miniscript::satisfy::{elementssig_from_rawsig, After, Older};
use crate::{
    descriptor, interpreter, Descriptor, DescriptorPublicKey, ElementsSig, Extension,
    MiniscriptKey, Preimage32, Satisfier, ToPublicKey, TranslatePk, Translator,
};

mod finalizer;
pub use elements::pset as psbt;

pub use self::finalizer::{finalize, finalize_input, interpreter_check, interpreter_inp_check};
use crate::descriptor::{LegacyCovSatisfier, Tr};
use crate::util;

/// Error type for entire Psbt
#[derive(Debug)]
pub enum Error {
    /// Cannot combine locktimes
    LockTimeCombinationError,
    /// Upstream Error
    PsbtError(elements::pset::Error),
    /// Input Error type
    InputError(InputError, usize),
    /// Wrong Input Count
    WrongInputCount {
        /// Input count in tx
        in_tx: usize,
        /// Input count in psbt
        in_map: usize,
    },
    /// Input index out of bounds
    InputIdxOutofBounds {
        /// Number of inputs in psbt
        psbt_inp: usize,
        /// The input index
        index: usize,
    },
}

impl fmt::Display for Error {
    fn fmt(&self, f: &mut fmt::Formatter<'_>) -> fmt::Result {
        match *self {
            Error::InputError(ref inp_err, index) => write!(f, "{} at index {}", inp_err, index),
            Error::WrongInputCount { in_tx, in_map } => write!(
                f,
                "PSET had {} inputs in transaction but {} inputs in map",
                in_tx, in_map
            ),
            Error::LockTimeCombinationError => writeln!(
                f,
                "Cannot combine hieghtlocks and \
                timelocks"
            ),
            Error::PsbtError(ref e) => write!(f, "Psbt Error {}", e),
            Error::InputIdxOutofBounds { psbt_inp, index } => write!(
                f,
                "Index {} is out of bounds for psbt inputs len {}",
                index, psbt_inp
            ),
        }
    }
}

impl error::Error for Error {
    fn cause(&self) -> Option<&dyn error::Error> {
        use self::Error::*;

        match self {
            InputError(e, _) => Some(e),
            WrongInputCount { .. } | InputIdxOutofBounds { .. } => None,
            LockTimeCombinationError => None,
            PsbtError(e) => Some(e),
        }
    }
}

/// Error type for Pbst Input
#[derive(Debug)]
pub enum InputError {
    /// Could not satisfy Tr
    CouldNotSatisfyTr,
    /// Get the secp Errors directly
    SecpErr(elements::secp256k1_zkp::Error),
    /// Key errors
    KeyErr(bitcoin::util::key::Error),
    /// Error doing an interpreter-check on a finalized psbt
    Interpreter(interpreter::Error),
    /// Redeem script does not match the p2sh hash
    InvalidRedeemScript {
        /// Redeem script
        redeem: Script,
        /// Expected p2sh Script
        p2sh_expected: Script,
    },
    /// Witness script does not match the p2wsh hash
    InvalidWitnessScript {
        /// Witness Script
        witness_script: Script,
        /// Expected p2wsh script
        p2wsh_expected: Script,
    },
    /// Invalid sig
    InvalidSignature {
        /// The bitcoin public key
        pubkey: bitcoin::PublicKey,
        /// The (incorrect) signature
        sig: Vec<u8>,
    },
    /// Pass through the underlying errors in miniscript
    MiniscriptError(super::Error),
    /// Missing redeem script for p2sh
    MissingRedeemScript,
    /// Missing witness
    MissingWitness,
    /// used for public key corresponding to pkh/wpkh
    MissingPubkey,
    /// Missing witness script for segwit descriptors
    MissingWitnessScript,
    ///Missing both the witness and non-witness utxo
    MissingUtxo,
    /// Non empty Witness script for p2sh
    NonEmptyWitnessScript,
    /// Non empty Redeem script
    NonEmptyRedeemScript,
    /// Non standard sighash type
    NonStandardSighashType,
    /// Sighash did not match
    WrongSigHashFlag {
        /// required sighash type
        required: EcdsaSigHashType,
        /// the sighash type we got
        got: EcdsaSigHashType,
        /// the corresponding publickey
        pubkey: bitcoin::PublicKey,
    },
}

impl error::Error for InputError {
    fn cause(&self) -> Option<&dyn error::Error> {
        use self::InputError::*;

        match self {
            CouldNotSatisfyTr
            | InvalidRedeemScript { .. }
            | InvalidWitnessScript { .. }
            | InvalidSignature { .. }
            | MissingRedeemScript
            | MissingWitness
            | MissingPubkey
            | MissingWitnessScript
            | MissingUtxo
            | NonEmptyWitnessScript
            | NonEmptyRedeemScript
            | NonStandardSighashType
            | WrongSigHashFlag { .. } => None,
            SecpErr(e) => Some(e),
            KeyErr(e) => Some(e),
            Interpreter(e) => Some(e),
            MiniscriptError(e) => Some(e),
        }
    }
}

impl fmt::Display for InputError {
    fn fmt(&self, f: &mut fmt::Formatter<'_>) -> fmt::Result {
        match *self {
            InputError::InvalidSignature {
                ref pubkey,
                ref sig,
            } => write!(f, "PSET: bad signature {} for key {:?}", pubkey, sig),
            InputError::KeyErr(ref e) => write!(f, "Key Err: {}", e),
            InputError::Interpreter(ref e) => write!(f, "Interpreter: {}", e),
            InputError::SecpErr(ref e) => write!(f, "Secp Err: {}", e),
            InputError::InvalidRedeemScript {
                ref redeem,
                ref p2sh_expected,
            } => write!(
                f,
                "Redeem script {} does not match the p2sh script {}",
                redeem, p2sh_expected
            ),
            InputError::InvalidWitnessScript {
                ref witness_script,
                ref p2wsh_expected,
            } => write!(
                f,
                "Witness script {} does not match the p2wsh script {}",
                witness_script, p2wsh_expected
            ),
            InputError::MiniscriptError(ref e) => write!(f, "Miniscript Error: {}", e),
            InputError::MissingWitness => write!(f, "PSET is missing witness"),
            InputError::MissingRedeemScript => write!(f, "PSET is Redeem script"),
            InputError::MissingUtxo => {
                write!(f, "PSET is missing both witness and non-witness UTXO")
            }
            InputError::MissingWitnessScript => write!(f, "PSET is missing witness script"),
            InputError::MissingPubkey => write!(f, "Missing pubkey for a pkh/wpkh"),
            InputError::NonEmptyRedeemScript => write!(
                f,
                "PSET has non-empty redeem script at for legacy transactions"
            ),
            InputError::NonEmptyWitnessScript => {
                write!(f, "PSET has non-empty witness script at for legacy input")
            }
            InputError::WrongSigHashFlag {
                required,
                got,
                pubkey,
            } => write!(
                f,
                "PSET: signature with key {} had \
                 sighashflag {:?} rather than required {:?}",
                pubkey, got, required
            ),
            InputError::CouldNotSatisfyTr => write!(f, "Cannot satisfy Tr descriptor"),
            InputError::NonStandardSighashType => write!(f, "Non-standard sighash type"),
        }
    }
}

#[doc(hidden)]
impl From<super::Error> for InputError {
    fn from(e: super::Error) -> InputError {
        InputError::MiniscriptError(e)
    }
}

#[doc(hidden)]
impl From<elements::secp256k1_zkp::Error> for InputError {
    fn from(e: elements::secp256k1_zkp::Error) -> InputError {
        InputError::SecpErr(e)
    }
}

#[doc(hidden)]
impl From<bitcoin::util::key::Error> for InputError {
    fn from(e: bitcoin::util::key::Error) -> InputError {
        InputError::KeyErr(e)
    }
}

#[doc(hidden)]
impl From<elements::pset::Error> for Error {
    fn from(e: elements::pset::Error) -> Error {
        Error::PsbtError(e)
    }
}

/// Psbt satisfier for at inputs at a particular index
/// Takes in &psbt because multiple inputs will share
/// the same psbt structure
/// All operations on this structure will panic if index
/// is more than number of inputs in pbst
/// This does not support satisfaction for Covenant transactoins
/// You are probably looking for [`finalizer::finalize`] method
/// or [`PsbtCovInputSatisfier`]
pub struct PsbtInputSatisfier<'psbt> {
    /// pbst
    pub psbt: &'psbt Psbt,
    /// input index
    pub index: usize,
}

/// Psbt Input Satisfier with Covenant support. Users should be
/// using the high level [`finalizer::finalize`] API.
/// The [`CovSatisfier`] should be consistent with the extracted transaction.
pub type PsbtCovInputSatisfier<'psbt> =
    (PsbtInputSatisfier<'psbt>, LegacyCovSatisfier<'psbt, 'psbt>);

impl<'psbt> PsbtInputSatisfier<'psbt> {
    /// create a new PsbtInputsatisfier from
    /// psbt and index
    pub fn new(psbt: &'psbt Psbt, index: usize) -> Self {
        Self { psbt, index }
    }
}

impl<'psbt, Pk: MiniscriptKey + ToPublicKey> Satisfier<Pk> for PsbtInputSatisfier<'psbt> {
    fn lookup_tap_key_spend_sig(&self) -> Option<elements::SchnorrSig> {
        self.psbt.inputs()[self.index].tap_key_sig
    }

    fn lookup_tap_leaf_script_sig(
        &self,
        pk: &Pk,
        lh: &TapLeafHash,
    ) -> Option<elements::SchnorrSig> {
        self.psbt.inputs()[self.index]
            .tap_script_sigs
            .get(&(pk.to_x_only_pubkey(), *lh))
            .copied()
    }

    fn lookup_tap_control_block_map(
        &self,
    ) -> Option<&BTreeMap<ControlBlock, (elements::Script, LeafVersion)>> {
        Some(&self.psbt.inputs()[self.index].tap_scripts)
    }

    fn lookup_pkh_tap_leaf_script_sig(
        &self,
<<<<<<< HEAD
        pkh: &(Pk::Hash, TapLeafHash),
    ) -> Option<(
        elements::secp256k1_zkp::XOnlyPublicKey,
        elements::SchnorrSig,
    )> {
        self.psbt.inputs()[self.index]
=======
        pkh: &(Pk::RawPkHash, TapLeafHash),
    ) -> Option<(bitcoin::secp256k1::XOnlyPublicKey, bitcoin::SchnorrSig)> {
        self.psbt.inputs[self.index]
>>>>>>> e2e8e77b
            .tap_script_sigs
            .iter()
            .find(|&((pubkey, lh), _sig)| {
                pubkey.to_pubkeyhash() == Pk::hash_to_hash160(&pkh.0) && *lh == pkh.1
            })
            .map(|((x_only_pk, _leaf_hash), sig)| (*x_only_pk, *sig))
    }

    fn lookup_ecdsa_sig(&self, pk: &Pk) -> Option<ElementsSig> {
        if let Some(rawsig) = self.psbt.inputs()[self.index]
            .partial_sigs
            .get(&pk.to_public_key())
        {
            // We have already previously checked that all signatures have the
            // correct sighash flag.
            elementssig_from_rawsig(rawsig).ok()
        } else {
            None
        }
    }

<<<<<<< HEAD
    fn lookup_pkh_ecdsa_sig(&self, pkh: &Pk::Hash) -> Option<(bitcoin::PublicKey, ElementsSig)> {
        if let Some((pk, sig)) = self.psbt.inputs()[self.index]
=======
    fn lookup_pkh_ecdsa_sig(
        &self,
        pkh: &Pk::RawPkHash,
    ) -> Option<(bitcoin::PublicKey, bitcoin::EcdsaSig)> {
        self.psbt.inputs[self.index]
>>>>>>> e2e8e77b
            .partial_sigs
            .iter()
            .find(|&(pubkey, _sig)| pubkey.to_pubkeyhash() == Pk::hash_to_hash160(pkh))
        {
            // If the mapping is incorrect, return None
            elementssig_from_rawsig(sig)
                .ok()
                .map(|bitcoinsig| (*pk, bitcoinsig))
        } else {
            None
        }
    }

    fn check_after(&self, n: u32) -> bool {
        let locktime = match self.psbt.locktime() {
            Ok(locktime) => locktime,
            Err(..) => return false,
        };
        let seq = self.psbt.inputs()[self.index]
            .sequence
            .unwrap_or(0xffffffff);

        // https://github.com/bitcoin/bips/blob/master/bip-0065.mediawiki
        // fail if TxIn is finalized
        if seq == 0xffffffff {
            false
        } else {
            <Satisfier<Pk>>::check_after(&After(locktime), n)
        }
    }

    fn check_older(&self, n: u32) -> bool {
        let seq = self.psbt.inputs()[self.index]
            .sequence
            .unwrap_or(0xffffffff);
        // https://github.com/bitcoin/bips/blob/master/bip-0112.mediawiki
        // Disable flag set. return true
        if n & SEQUENCE_LOCKTIME_DISABLE_FLAG != 0 {
            true
        } else if self.psbt.global.tx_data.version < 2
            || (seq & SEQUENCE_LOCKTIME_DISABLE_FLAG != 0)
        {
            // transaction version and sequence check
            false
        } else {
            <Satisfier<Pk>>::check_older(&Older(seq), n)
        }
    }

    fn lookup_hash160(&self, h: hash160::Hash) -> Option<Preimage32> {
        self.psbt.inputs()[self.index]
            .hash160_preimages
            .get(&h)
            .and_then(try_vec_as_preimage32)
    }

    fn lookup_sha256(&self, h: &Pk::Sha256) -> Option<Preimage32> {
        self.psbt.inputs()[self.index]
            .sha256_preimages
            .get(&Pk::to_sha256(h))
            .and_then(try_vec_as_preimage32)
    }

<<<<<<< HEAD
    fn lookup_hash256(&self, h: sha256d::Hash) -> Option<Preimage32> {
        self.psbt.inputs()[self.index]
=======
    fn lookup_hash256(&self, h: &Pk::Hash256) -> Option<Preimage32> {
        self.psbt.inputs[self.index]
>>>>>>> e2e8e77b
            .hash256_preimages
            .get(&sha256d::Hash::from_inner(Pk::to_hash256(h).into_inner())) // upstream psbt operates on hash256
            .and_then(try_vec_as_preimage32)
    }

    fn lookup_ripemd160(&self, h: ripemd160::Hash) -> Option<Preimage32> {
        self.psbt.inputs()[self.index]
            .ripemd160_preimages
            .get(&h)
            .and_then(try_vec_as_preimage32)
    }
}

fn try_vec_as_preimage32(vec: &Vec<u8>) -> Option<Preimage32> {
    if vec.len() == 32 {
        let mut arr = [0u8; 32];
        arr.copy_from_slice(vec);
        Some(arr)
    } else {
        None
    }
}

fn sanity_check(psbt: &Psbt) -> Result<(), Error> {
    if psbt.global.n_inputs() != psbt.inputs().len() {
        return Err(Error::WrongInputCount {
            in_tx: psbt.global.n_inputs(),
            in_map: psbt.inputs().len(),
        });
    }

    Ok(())
}

/// Additional operations for miniscript descriptors for various psbt roles.
/// Note that these APIs would generally error when used on scripts that are not
/// miniscripts.
pub trait PsbtExt {
    /// Finalize the psbt. This function takes in a mutable reference to psbt
    /// and populates the final_witness and final_scriptsig
    /// for all miniscript inputs.
    ///
    /// Finalizes all inputs that it can finalize, and returns an error for each input
    /// that it cannot finalize. Also performs a sanity interpreter check on the
    /// finalized psbt which involves checking the signatures/ preimages/timelocks.
    ///
    /// Input finalization also fails if it is not possible to satisfy any of the inputs non-malleably
    /// See [finalizer::finalize_mall] if you want to allow malleable satisfactions
    ///
    /// For finalizing individual inputs, see also [`PsbtExt::finalize_inp`]
    ///
    /// # Errors:
    ///
    /// - A vector of errors, one of each of failed finalized input
    fn finalize_mut<C: secp256k1::Verification>(
        &mut self,
        secp: &secp256k1::Secp256k1<C>,
        genesis_hash: elements::BlockHash,
    ) -> Result<(), Vec<Error>>;

    /// Same as [`PsbtExt::finalize_mut`], but does not mutate the input psbt and
    /// returns a new psbt
    ///
    /// # Errors:
    ///
    /// - Returns a mutated psbt with all inputs `finalize_mut` could finalize
    /// - A vector of input errors, one of each of failed finalized input
    fn finalize<C: secp256k1::Verification>(
        self,
        secp: &secp256k1::Secp256k1<C>,
        genesis_hash: elements::BlockHash,
    ) -> Result<Psbt, (Psbt, Vec<Error>)>;

    /// Same as [PsbtExt::finalize_mut], but allows for malleable satisfactions
    fn finalize_mall_mut<C: secp256k1::Verification>(
        &mut self,
        secp: &Secp256k1<C>,
        genesis_hash: elements::BlockHash,
    ) -> Result<(), Vec<Error>>;

    /// Same as [PsbtExt::finalize], but allows for malleable satisfactions
    fn finalize_mall<C: secp256k1::Verification>(
        self,
        secp: &Secp256k1<C>,
        genesis_hash: elements::BlockHash,
    ) -> Result<Psbt, (Psbt, Vec<Error>)>;

    /// Same as [`PsbtExt::finalize_mut`], but only tries to finalize a single input leaving other
    /// inputs as is. Use this when not all of inputs that you are trying to
    /// satisfy are miniscripts
    ///
    /// # Errors:
    ///
    /// - Input error detailing why the finalization failed. The psbt is not mutated when the finalization fails
    fn finalize_inp_mut<C: secp256k1::Verification>(
        &mut self,
        secp: &secp256k1::Secp256k1<C>,
        index: usize,
        genesis_hash: elements::BlockHash,
    ) -> Result<(), Error>;

    /// Same as [`PsbtExt::finalize_inp_mut`], but does not mutate the psbt and returns a new one
    ///
    /// # Errors:
    ///  Returns a tuple containing
    /// - Original psbt
    /// - Input Error detailing why the input finalization failed
    fn finalize_inp<C: secp256k1::Verification>(
        self,
        secp: &secp256k1::Secp256k1<C>,
        index: usize,
        genesis_hash: elements::BlockHash,
    ) -> Result<Psbt, (Psbt, Error)>;

    /// Same as [`PsbtExt::finalize_inp_mut`], but allows for malleable satisfactions
    fn finalize_inp_mall_mut<C: secp256k1::Verification>(
        &mut self,
        secp: &secp256k1::Secp256k1<C>,
        index: usize,
        genesis_hash: elements::BlockHash,
    ) -> Result<(), Error>;

    /// Same as [`PsbtExt::finalize_inp`], but allows for malleable satisfactions
    fn finalize_inp_mall<C: secp256k1::Verification>(
        self,
        secp: &secp256k1::Secp256k1<C>,
        index: usize,
        genesis_hash: elements::BlockHash,
    ) -> Result<Psbt, (Psbt, Error)>;

    /// Psbt extractor as defined in BIP174 that takes in a psbt reference
    /// and outputs a extracted bitcoin::Transaction
    /// Also does the interpreter sanity check
    /// Will error if the final ScriptSig or final Witness are missing
    /// or the interpreter check fails.
    fn extract<C: secp256k1::Verification>(
        &self,
        secp: &Secp256k1<C>,
        genesis_hash: elements::BlockHash,
    ) -> Result<elements::Transaction, Error>;

    /// Update PSBT input with a descriptor and check consistency of `*_utxo` fields.
    ///
    /// This is the checked version of [`update_with_descriptor_unchecked`]. It checks that the
    /// `witness_utxo` and `non_witness_utxo` are sane and have a `script_pubkey` that matches the
    /// descriptor. In particular, it makes sure segwit descriptors always have `witness_utxo`
    /// present and pre-segwit descriptors always have `non_witness_utxo` present (and the txid
    /// matches). If both `witness_utxo` and `non_witness_utxo` are present then it also checks they
    /// are consistent with each other.
    ///
    /// Hint: because of the *[segwit bug]* some PSBT signers require that `non_witness_utxo` is
    /// present on segwitv0 inputs regardless but this function doesn't enforce this so you will
    /// have to do this check its presence manually (if it is present this *will* check its
    /// validity).
    ///
    /// The `descriptor` **must not have any wildcards** in it
    /// otherwise an error will be returned however it can (and should) have extended keys in it.
    ///
    /// [`update_with_descriptor_unchecked`]: PsbtInputExt::update_with_descriptor_unchecked
    /// [segwit bug]: https://bitcoinhackers.org/@lukedashjr/104287698361196952
    fn update_input_with_descriptor(
        &mut self,
        input_index: usize,
        descriptor: &Descriptor<DescriptorPublicKey, CovenantExt<CovExtArgs>>,
    ) -> Result<(), UtxoUpdateError>;

    /// Get the sighash message(data to sign) at input index `idx` based on the sighash
    /// flag specified in the [`Psbt`] sighash field. If the input sighash flag psbt field is `None`
    /// the [`SchnorrSigHashType::Default`](elements::util::sighash::SchnorrSigHashType::Default) is chosen
    /// for for taproot spends, otherwise [`EcdsaSignatureHashType::All`](elements::EcdsaSigHashType::All) is chosen.
    /// If the utxo at `idx` is a taproot output, returns a [`PsbtSigHashMsg::TapSigHash`] variant.
    /// If the utxo at `idx` is a pre-taproot output, returns a [`PsbtSigHashMsg::EcdsaSigHash`] variant.
    /// The `tapleaf_hash` parameter can be used to specify which tapleaf script hash has to be computed. If
    /// `tapleaf_hash` is [`None`], and the output is taproot output, the key spend hash is computed. This parameter must be
    /// set to [`None`] while computing sighash for pre-taproot outputs.
    /// The function also updates the sighash cache with transaction computed during sighash computation of this input
    ///
    /// # Arguments:
    ///
    /// * `idx`: The input index of psbt to sign
    /// * `cache`: The [`SighashCache`] for used to cache/read previously cached computations
    /// * `tapleaf_hash`: If the output is taproot, compute the sighash for this particular leaf.
    ///
    /// [`SighashCache`]: bitcoin::util::sighash::SighashCache
    fn sighash_msg<T: Deref<Target = elements::Transaction>>(
        &self,
        idx: usize,
        cache: &mut SigHashCache<T>,
        tapleaf_hash: Option<TapLeafHash>,
        genesis_hash: elements::BlockHash,
    ) -> Result<PsbtSigHashMsg, SighashError>;
}

impl PsbtExt for Psbt {
    fn finalize_mut<C: secp256k1::Verification>(
        &mut self,
        secp: &secp256k1::Secp256k1<C>,
        genesis_hash: elements::BlockHash,
    ) -> Result<(), Vec<Error>> {
        // Actually construct the witnesses
        let mut errors = vec![];
        for index in 0..self.inputs().len() {
            match finalizer::finalize_input(
                self,
                secp,
                index,
                /*allow_mall*/ false,
                genesis_hash,
            ) {
                Ok(..) => {}
                Err(e) => {
                    errors.push(e);
                }
            }
        }
        if errors.is_empty() {
            Ok(())
        } else {
            Err(errors)
        }
    }

    fn finalize<C: secp256k1::Verification>(
        mut self,
        secp: &secp256k1::Secp256k1<C>,
        genesis_hash: elements::BlockHash,
    ) -> Result<Psbt, (Psbt, Vec<Error>)> {
        match self.finalize_mut(secp, genesis_hash) {
            Ok(..) => Ok(self),
            Err(e) => Err((self, e)),
        }
    }

    fn finalize_mall_mut<C: secp256k1::Verification>(
        &mut self,
        secp: &secp256k1::Secp256k1<C>,
        genesis_hash: elements::BlockHash,
    ) -> Result<(), Vec<Error>> {
        let mut errors = vec![];
        for index in 0..self.inputs().len() {
            match finalizer::finalize_input(
                self,
                secp,
                index,
                /*allow_mall*/ true,
                genesis_hash,
            ) {
                Ok(..) => {}
                Err(e) => {
                    errors.push(e);
                }
            }
        }
        if errors.is_empty() {
            Ok(())
        } else {
            Err(errors)
        }
    }

    fn finalize_mall<C: secp256k1::Verification>(
        mut self,
        secp: &Secp256k1<C>,
        genesis_hash: elements::BlockHash,
    ) -> Result<Psbt, (Psbt, Vec<Error>)> {
        match self.finalize_mall_mut(secp, genesis_hash) {
            Ok(..) => Ok(self),
            Err(e) => Err((self, e)),
        }
    }

    fn finalize_inp_mut<C: secp256k1::Verification>(
        &mut self,
        secp: &secp256k1::Secp256k1<C>,
        index: usize,
        genesis_hash: elements::BlockHash,
    ) -> Result<(), Error> {
        if index >= self.inputs().len() {
            return Err(Error::InputIdxOutofBounds {
                psbt_inp: self.inputs().len(),
                index,
            });
        }
        finalizer::finalize_input(self, secp, index, /*allow_mall*/ false, genesis_hash)
    }

    fn finalize_inp<C: secp256k1::Verification>(
        mut self,
        secp: &secp256k1::Secp256k1<C>,
        index: usize,
        genesis_hash: elements::BlockHash,
    ) -> Result<Psbt, (Psbt, Error)> {
        match self.finalize_inp_mut(secp, index, genesis_hash) {
            Ok(..) => Ok(self),
            Err(e) => Err((self, e)),
        }
    }

    fn finalize_inp_mall_mut<C: secp256k1::Verification>(
        &mut self,
        secp: &secp256k1::Secp256k1<C>,
        index: usize,
        genesis_hash: elements::BlockHash,
    ) -> Result<(), Error> {
        if index >= self.inputs().len() {
            return Err(Error::InputIdxOutofBounds {
                psbt_inp: self.inputs().len(),
                index,
            });
        }
        finalizer::finalize_input(self, secp, index, /*allow_mall*/ false, genesis_hash)
    }

    fn finalize_inp_mall<C: secp256k1::Verification>(
        mut self,
        secp: &secp256k1::Secp256k1<C>,
        index: usize,
        genesis_hash: elements::BlockHash,
    ) -> Result<Psbt, (Psbt, Error)> {
        match self.finalize_inp_mall_mut(secp, index, genesis_hash) {
            Ok(..) => Ok(self),
            Err(e) => Err((self, e)),
        }
    }

    fn extract<C: secp256k1::Verification>(
        &self,
        secp: &Secp256k1<C>,
        genesis_hash: elements::BlockHash,
    ) -> Result<elements::Transaction, Error> {
        sanity_check(self)?;

        let ret = self.extract_tx()?;
        interpreter_check(self, secp, genesis_hash)?;
        Ok(ret)
    }

    fn update_input_with_descriptor(
        &mut self,
        input_index: usize,
        desc: &Descriptor<DescriptorPublicKey, CovenantExt<CovExtArgs>>,
    ) -> Result<(), UtxoUpdateError> {
        let n_inputs = self.inputs().len();
        let input = self
            .inputs()
            .get(input_index)
            .ok_or(UtxoUpdateError::IndexOutOfBounds(input_index, n_inputs))?;
        let txin = self
            .inputs()
            .get(input_index)
            .ok_or(UtxoUpdateError::MissingInputUtxo)?;

        let desc_type = desc.desc_type();

        if let Some(non_witness_utxo) = &input.non_witness_utxo {
            if txin.previous_txid != non_witness_utxo.txid() {
                return Err(UtxoUpdateError::UtxoCheck);
            }
        }

        let expected_spk = {
            match (&input.witness_utxo, &input.non_witness_utxo) {
                (Some(witness_utxo), None) => {
                    if desc_type.segwit_version().is_some() {
                        witness_utxo.script_pubkey.clone()
                    } else {
                        return Err(UtxoUpdateError::UtxoCheck);
                    }
                }
                (None, Some(non_witness_utxo)) => {
                    if desc_type.segwit_version().is_some() {
                        return Err(UtxoUpdateError::UtxoCheck);
                    }

                    non_witness_utxo
                        .output
                        .get(txin.previous_output_index as usize)
                        .ok_or(UtxoUpdateError::UtxoCheck)?
                        .script_pubkey
                        .clone()
                }
                (Some(witness_utxo), Some(non_witness_utxo)) => {
                    if witness_utxo
                        != non_witness_utxo
                            .output
                            .get(txin.previous_output_index as usize)
                            .ok_or(UtxoUpdateError::UtxoCheck)?
                    {
                        return Err(UtxoUpdateError::UtxoCheck);
                    }

                    witness_utxo.script_pubkey.clone()
                }
                (None, None) => return Err(UtxoUpdateError::UtxoCheck),
            }
        };

        let input = self
            .inputs_mut()
            .get_mut(input_index)
            .ok_or(UtxoUpdateError::IndexOutOfBounds(input_index, n_inputs))?;
        let (_, spk_check_passed) =
            update_input_with_descriptor_helper(input, desc, Some(expected_spk))
                .map_err(UtxoUpdateError::DerivationError)?;

        if !spk_check_passed {
            return Err(UtxoUpdateError::MismatchedScriptPubkey);
        }

        Ok(())
    }

    fn sighash_msg<T: Deref<Target = elements::Transaction>>(
        &self,
        idx: usize,
        cache: &mut SigHashCache<T>,
        tapleaf_hash: Option<TapLeafHash>,
        genesis_hash: elements::BlockHash,
    ) -> Result<PsbtSigHashMsg, SighashError> {
        // Infer a descriptor at idx
        if idx >= self.inputs().len() {
            return Err(SighashError::IndexOutOfBounds(idx, self.inputs().len()));
        }
        let inp = &self.inputs()[idx];
        let prevouts = finalizer::prevouts(self).map_err(|_e| SighashError::MissingSpendUtxos)?;
        // Note that as per Psbt spec we should have access to spent_utxos for the transaction
        // Even if the transaction does not require SigHashAll, we create `Prevouts::All` for code simplicity
        let prevouts = elements::sighash::Prevouts::All(&prevouts);
        let inp_spk =
            finalizer::get_scriptpubkey(self, idx).map_err(|_e| SighashError::MissingInputUtxo)?;
        if util::is_v1_p2tr(inp_spk) {
            let hash_ty = inp
                .sighash_type
                .map(|h| h.schnorr_hash_ty())
                .unwrap_or(Some(SchnorrSigHashType::Default))
                .ok_or(SighashError::InvalidSigHashType)?;
            match tapleaf_hash {
                Some(leaf_hash) => {
                    let tap_sighash_msg = cache.taproot_script_spend_signature_hash(
                        idx,
                        &prevouts,
                        leaf_hash,
                        hash_ty,
                        genesis_hash,
                    )?;
                    Ok(PsbtSigHashMsg::TapSigHash(tap_sighash_msg))
                }
                None => {
                    let tap_sighash_msg = cache.taproot_key_spend_signature_hash(
                        idx,
                        &prevouts,
                        hash_ty,
                        genesis_hash,
                    )?;
                    Ok(PsbtSigHashMsg::TapSigHash(tap_sighash_msg))
                }
            }
        } else {
            let hash_ty = inp
                .sighash_type
                .map(|h| h.ecdsa_hash_ty())
                .unwrap_or(Some(EcdsaSigHashType::All))
                .ok_or(SighashError::InvalidSigHashType)?;
            let amt = finalizer::get_utxo(self, idx)
                .map_err(|_e| SighashError::MissingInputUtxo)?
                .value;
            let is_nested_wpkh = inp_spk.is_p2sh()
                && inp
                    .redeem_script
                    .as_ref()
                    .map(|x| x.is_v0_p2wpkh())
                    .unwrap_or(false);
            let is_nested_wsh = inp_spk.is_p2sh()
                && inp
                    .redeem_script
                    .as_ref()
                    .map(|x| x.is_v0_p2wsh())
                    .unwrap_or(false);
            if inp_spk.is_v0_p2wpkh() || inp_spk.is_v0_p2wsh() || is_nested_wpkh || is_nested_wsh {
                let msg = if inp_spk.is_v0_p2wpkh() {
                    let script_code = script_code_wpkh(inp_spk);
                    cache.segwitv0_sighash(idx, &script_code, amt, hash_ty)
                } else if is_nested_wpkh {
                    let script_code = script_code_wpkh(
                        inp.redeem_script
                            .as_ref()
                            .expect("Redeem script non-empty checked earlier"),
                    );
                    cache.segwitv0_sighash(idx, &script_code, amt, hash_ty)
                } else {
                    // wsh and nested wsh, script code is witness script
                    let script_code = inp
                        .witness_script
                        .as_ref()
                        .ok_or(SighashError::MissingWitnessScript)?;
                    cache.segwitv0_sighash(idx, script_code, amt, hash_ty)
                };
                Ok(PsbtSigHashMsg::EcdsaSigHash(msg))
            } else {
                // legacy sighash case
                let script_code = if inp_spk.is_p2sh() {
                    inp.redeem_script
                        .as_ref()
                        .ok_or(SighashError::MissingRedeemScript)?
                } else {
                    inp_spk
                };
                let msg = cache.legacy_sighash(idx, script_code, hash_ty);
                Ok(PsbtSigHashMsg::EcdsaSigHash(msg))
            }
        }
    }
}

/// Extension trait for PSBT inputs
pub trait PsbtInputExt {
    /// Given the descriptor for a utxo being spent populate the PSBT input's fields so it can be signed.
    ///
    /// If the descriptor contains wildcards or otherwise cannot be transformed into a concrete
    /// descriptor an error will be returned. The descriptor *can* (and should) have extended keys in
    /// it so PSBT fields like `bip32_derivation` and `tap_key_origins` can be populated.
    ///
    /// Note that his method doesn't check that the `witness_utxo` or `non_witness_utxo` is
    /// consistent with the descriptor. To do that see [`update_input_with_descriptor`].
    ///
    /// ## Return value
    ///
    /// For convenience, this returns the concrete descriptor that is computed internally to fill
    /// out the PSBT input fields. This can be used to manually check that the `script_pubkey` in
    /// `witness_utxo` and/or `non_witness_utxo` is consistent with the descriptor.
    ///
    /// [`update_input_with_descriptor`]: PsbtExt::update_input_with_descriptor
    fn update_with_descriptor_unchecked(
        &mut self,
        descriptor: &Descriptor<DescriptorPublicKey, CovenantExt<CovExtArgs>>,
    ) -> Result<Descriptor<bitcoin::PublicKey, CovenantExt<CovExtArgs>>, descriptor::ConversionError>;
}

impl PsbtInputExt for psbt::Input {
    fn update_with_descriptor_unchecked(
        &mut self,
        descriptor: &Descriptor<DescriptorPublicKey, CovenantExt<CovExtArgs>>,
    ) -> Result<Descriptor<bitcoin::PublicKey, CovenantExt<CovExtArgs>>, descriptor::ConversionError>
    {
        let (derived, _) = update_input_with_descriptor_helper(self, descriptor, None)?;
        Ok(derived)
    }
}

// Traverse the pkh lookup while maintaining a reverse map for storing the map
// hash160 -> (XonlyPublicKey)/PublicKey
struct XOnlyHashLookUp(
    pub BTreeMap<hash160::Hash, bitcoin::XOnlyPublicKey>,
    pub secp256k1::Secp256k1<secp256k1::VerifyOnly>,
);

impl Translator<DescriptorPublicKey, bitcoin::PublicKey, descriptor::ConversionError>
    for XOnlyHashLookUp
{
    fn pk(
        &mut self,
        xpk: &DescriptorPublicKey,
    ) -> Result<bitcoin::PublicKey, descriptor::ConversionError> {
        xpk.derive_public_key(&self.1)
    }

    fn pkh(
        &mut self,
        xpk: &DescriptorPublicKey,
    ) -> Result<hash160::Hash, descriptor::ConversionError> {
        let pk = xpk.derive_public_key(&self.1)?;
        let xonly = pk.to_x_only_pubkey();
        let hash = xonly.to_pubkeyhash();
        self.0.insert(hash, xonly);
        Ok(hash)
    }

    fn sha256(
        &mut self,
        sha256: &sha256::Hash,
    ) -> Result<sha256::Hash, descriptor::ConversionError> {
        Ok(*sha256)
    }
}

// Traverse the pkh lookup while maintaining a reverse map for storing the map
// hash160 -> (XonlyPublicKey)/PublicKey
struct KeySourceLookUp(
    pub BTreeMap<bitcoin::PublicKey, bitcoin::util::bip32::KeySource>,
    pub secp256k1::Secp256k1<secp256k1::VerifyOnly>,
);

impl Translator<DescriptorPublicKey, bitcoin::PublicKey, descriptor::ConversionError>
    for KeySourceLookUp
{
    fn pk(
        &mut self,
        xpk: &DescriptorPublicKey,
    ) -> Result<bitcoin::PublicKey, descriptor::ConversionError> {
        let derived = xpk.derive_public_key(&self.1)?;
        self.0.insert(
            derived.to_public_key(),
            (xpk.master_fingerprint(), xpk.full_derivation_path()),
        );
        Ok(derived)
    }

    fn pkh(
        &mut self,
        xpk: &DescriptorPublicKey,
    ) -> Result<hash160::Hash, descriptor::ConversionError> {
        Ok(self.pk(xpk)?.to_pubkeyhash())
    }

    fn sha256(
        &mut self,
        sha256: &sha256::Hash,
    ) -> Result<sha256::Hash, descriptor::ConversionError> {
        Ok(*sha256)
    }
}

fn update_input_with_descriptor_helper(
    input: &mut psbt::Input,
    descriptor: &Descriptor<DescriptorPublicKey, CovenantExt<CovExtArgs>>,
    check_script: Option<Script>,
    // the return value is a tuple here since the two internal calls to it require different info.
    // One needs the derived descriptor and the other needs to know whether the script_pubkey check
    // failed.
) -> Result<
    (
        Descriptor<bitcoin::PublicKey, CovenantExt<CovExtArgs>>,
        bool,
    ),
    descriptor::ConversionError,
> {
    let secp = secp256k1::Secp256k1::verification_only();

    let derived = if let Descriptor::Tr(_) = &descriptor {
        let mut hash_lookup = XOnlyHashLookUp(BTreeMap::new(), secp);
        // Feed in information about pkh -> pk mapping here
        let derived = descriptor.translate_pk(&mut hash_lookup)?;

        if let Some(check_script) = check_script {
            if check_script != derived.script_pubkey() {
                return Ok((derived, false));
            }
        }

        // NOTE: they will both always be Tr
        if let (Descriptor::Tr(tr_derived), Descriptor::Tr(tr_xpk)) = (&derived, descriptor) {
            update_tr_psbt_helper(input, tr_derived, tr_xpk, &mut hash_lookup);
        }

        derived
    } else if let Descriptor::TrExt(_) = &descriptor {
        // Repeat the same code for Tr with extensions. Annoying to dedup this code without macros
        let mut hash_lookup = XOnlyHashLookUp(BTreeMap::new(), secp);
        // Feed in information about pkh -> pk mapping here
        let derived = descriptor.translate_pk(&mut hash_lookup)?;

        if let Some(check_script) = check_script {
            if check_script != derived.script_pubkey() {
                return Ok((derived, false));
            }
        }

        // NOTE: they will both always be Tr
        if let (Descriptor::TrExt(tr_derived), Descriptor::TrExt(tr_xpk)) = (&derived, descriptor) {
            update_tr_psbt_helper(input, tr_derived, tr_xpk, &mut hash_lookup);
        }

        derived
    } else {
        // have to use a RefCell because we can't pass FnMut to translate_pk2
        let mut bip32_derivation = KeySourceLookUp(BTreeMap::new(), Secp256k1::verification_only());
        let derived = descriptor.translate_pk(&mut bip32_derivation)?;

        if let Some(check_script) = check_script {
            if check_script != derived.script_pubkey() {
                return Ok((derived, false));
            }
        }

        input.bip32_derivation = bip32_derivation.0;

        match &derived {
            Descriptor::Bare(_) | Descriptor::Pkh(_) | Descriptor::Wpkh(_) => {}
            Descriptor::Sh(sh) => match sh.as_inner() {
                descriptor::ShInner::Wsh(wsh) => {
                    input.witness_script = Some(wsh.inner_script());
                    input.redeem_script = Some(wsh.inner_script().to_v0_p2wsh());
                }
                descriptor::ShInner::Wpkh(..) => input.redeem_script = Some(sh.inner_script()),
                descriptor::ShInner::SortedMulti(_) | descriptor::ShInner::Ms(_) => {
                    input.redeem_script = Some(sh.inner_script())
                }
            },
            Descriptor::Wsh(wsh) => input.witness_script = Some(wsh.inner_script()),
            Descriptor::Tr(_) => unreachable!("Tr is dealt with separately"),
            Descriptor::TrExt(_) => unreachable!("TrExt is dealt with separately"),
            Descriptor::LegacyCSFSCov(_) => {
                // Information for covenants is available directly in the transaction itself
            }
        }

        derived
    };

    Ok((derived, true))
}

fn update_tr_psbt_helper<Ext, Ext2>(
    input: &mut psbt::Input,
    tr_derived: &Tr<bitcoin::PublicKey, Ext>,
    tr_xpk: &Tr<DescriptorPublicKey, Ext2>,
    hash_lookup: &mut XOnlyHashLookUp,
) where
    Ext: ParseableExt,
    Ext2: Extension,
{
    let spend_info = tr_derived.spend_info();
    let ik_derived = spend_info.internal_key();
    let ik_xpk = tr_xpk.internal_key();
    input.tap_internal_key = Some(ik_derived);
    input.tap_merkle_root = spend_info.merkle_root();
    input.tap_key_origins.insert(
        ik_derived,
        (
            vec![],
            (ik_xpk.master_fingerprint(), ik_xpk.full_derivation_path()),
        ),
    );

    for ((_depth_der, ms_derived), (_depth, ms)) in
        tr_derived.iter_scripts().zip(tr_xpk.iter_scripts())
    {
        debug_assert_eq!(_depth_der, _depth);
        let leaf_script = (ms_derived.encode(), LeafVersion::default());
        let tapleaf_hash = TapLeafHash::from_script(&leaf_script.0, leaf_script.1);
        let control_block = spend_info
            .control_block(&leaf_script)
            .expect("Control block must exist in script map for every known leaf");
        input.tap_scripts.insert(control_block, leaf_script);

        for (pk_pkh_derived, pk_pkh_xpk) in ms_derived.iter_pk_pkh().zip(ms.iter_pk_pkh()) {
            let (xonly, xpk) = match (pk_pkh_derived, pk_pkh_xpk) {
                (PkPkh::PlainPubkey(pk), PkPkh::PlainPubkey(xpk)) => (pk.to_x_only_pubkey(), xpk),
                (PkPkh::HashedPubkey(hash), PkPkh::HashedPubkey(xpk)) => (
                    *hash_lookup
                        .0
                        .get(&hash)
                        .expect("translate_pk inserted an entry for every hash"),
                    xpk,
                ),
                _ => unreachable!("the iterators work in the same order"),
            };

            input
                .tap_key_origins
                .entry(xonly)
                .and_modify(|(tapleaf_hashes, _)| {
                    if tapleaf_hashes.last() != Some(&tapleaf_hash) {
                        tapleaf_hashes.push(tapleaf_hash);
                    }
                })
                .or_insert_with(|| {
                    (
                        vec![tapleaf_hash],
                        (xpk.master_fingerprint(), xpk.full_derivation_path()),
                    )
                });
        }
    }
}

// Get a script from witness script pubkey hash
fn script_code_wpkh(script: &Script) -> Script {
    assert!(script.is_v0_p2wpkh());
    // ugly segwit stuff
    let mut script_code = vec![0x76u8, 0xa9, 0x14];
    script_code.extend(&script.as_bytes()[2..]);
    script_code.push(0x88);
    script_code.push(0xac);
    Script::from(script_code)
}

/// Return error type for [`PsbtExt::update_input_with_descriptor`]
#[derive(Debug, PartialEq, Eq, PartialOrd, Ord, Hash, Clone, Copy)]
pub enum UtxoUpdateError {
    /// Index out of bounds
    IndexOutOfBounds(usize, usize),
    /// The PSBT transaction didn't have an input at that index
    MissingInputUtxo,
    /// Derivation error
    DerivationError(descriptor::ConversionError),
    /// The PSBT's `witness_utxo` and/or `non_witness_utxo` were invalid or missing
    UtxoCheck,
    /// The PSBT's `witness_utxo` and/or `non_witness_utxo` had a script_pubkey that did not match
    /// the descriptor
    MismatchedScriptPubkey,
}

impl fmt::Display for UtxoUpdateError {
    fn fmt(&self, f: &mut fmt::Formatter<'_>) -> fmt::Result {
        match self {
            UtxoUpdateError::IndexOutOfBounds(ind, len) => {
                write!(f, "index {}, psbt input len: {}", ind, len)
            }
            UtxoUpdateError::MissingInputUtxo => write!(f, "Missing input utxo in pbst"),
            UtxoUpdateError::DerivationError(e) => write!(f, "Key derivation error {}", e),
            UtxoUpdateError::UtxoCheck => write!(
                f,
                "The input's witness_utxo and/or non_witness_utxo were invalid or missing"
            ),
            UtxoUpdateError::MismatchedScriptPubkey => {
                write!(f, "The input's witness_utxo and/or non_witness_utxo had a script pubkey that didn't match the descriptor")
            }
        }
    }
}

impl error::Error for UtxoUpdateError {
    fn cause(&self) -> Option<&dyn error::Error> {
        use self::UtxoUpdateError::*;

        match self {
            IndexOutOfBounds(_, _) | MissingInputUtxo | UtxoCheck | MismatchedScriptPubkey => None,
            DerivationError(e) => Some(e),
        }
    }
}

/// Return error type for [`PsbtExt::sighash_msg`]
// We need to implement auto-derives upstream
#[derive(Debug)]
pub enum SighashError {
    /// Index out of bounds
    IndexOutOfBounds(usize, usize),
    /// Missing input utxo
    MissingInputUtxo,
    /// Missing Prevouts
    MissingSpendUtxos,
    /// Invalid Sighash type
    InvalidSigHashType,
    /// Sighash computation error
    /// Only happens when single does not have corresponding output as psbts
    /// already have information to compute the sighash
    SigHashComputationError(elements::sighash::Error),
    /// Missing Witness script
    MissingWitnessScript,
    /// Missing Redeem script,
    MissingRedeemScript,
}

impl fmt::Display for SighashError {
    fn fmt(&self, f: &mut fmt::Formatter<'_>) -> fmt::Result {
        match self {
            SighashError::IndexOutOfBounds(ind, len) => {
                write!(f, "index {}, psbt input len: {}", ind, len)
            }
            SighashError::MissingInputUtxo => write!(f, "Missing input utxo in pbst"),
            SighashError::MissingSpendUtxos => write!(f, "Missing Psbt spend utxos"),
            SighashError::InvalidSigHashType => write!(f, "Invalid Sighash type"),
            SighashError::SigHashComputationError(e) => {
                write!(f, "Sighash computation error : {}", e)
            }
            SighashError::MissingWitnessScript => write!(f, "Missing Witness Script"),
            SighashError::MissingRedeemScript => write!(f, "Missing Redeem Script"),
        }
    }
}

impl From<elements::sighash::Error> for SighashError {
    fn from(e: elements::sighash::Error) -> Self {
        SighashError::SigHashComputationError(e)
    }
}

impl error::Error for SighashError {
    fn cause(&self) -> Option<&dyn error::Error> {
        use self::SighashError::*;

        match self {
            IndexOutOfBounds(_, _)
            | MissingInputUtxo
            | MissingSpendUtxos
            | InvalidSigHashType
            | MissingWitnessScript
            | MissingRedeemScript => None,
            SigHashComputationError(e) => Some(e),
        }
    }
}

/// Sighash message(signing data) for a given psbt transaction input.
#[derive(Debug, PartialEq, Eq, PartialOrd, Ord, Hash, Clone, Copy)]
pub enum PsbtSigHashMsg {
    /// Taproot Signature hash
    TapSigHash(taproot::TapSighashHash),
    /// Ecdsa SigHash message (includes sighash for legacy/p2sh/segwitv0 outputs)
    EcdsaSigHash(elements::SigHash),
}

impl PsbtSigHashMsg {
    /// Convert the message to a [`secp256k1::Message`].
    pub fn to_secp_msg(&self) -> secp256k1::Message {
        match *self {
            PsbtSigHashMsg::TapSigHash(msg) => {
                secp256k1::Message::from_slice(msg.as_ref()).expect("SigHashes are 32 bytes")
            }
            PsbtSigHashMsg::EcdsaSigHash(msg) => {
                secp256k1::Message::from_slice(msg.as_ref()).expect("SigHashes are 32 bytes")
            }
        }
    }
}

#[cfg(test)]
mod tests {
    use std::str::FromStr;

    use bitcoin::util::bip32::{DerivationPath, ExtendedPubKey};
    use elements::encode::deserialize;
    use elements::hashes::hex::FromHex;
    use elements::secp256k1_zkp::XOnlyPublicKey;
    use elements::{AssetIssuance, OutPoint, TxIn, TxInWitness, TxOut};

    use super::*;
    use crate::Miniscript;

    #[test]
    fn test_extract_psbt() {
        let psbt: Psbt = deserialize(&Vec::<u8>::from_hex("70736574ff01020402000000010401020105010401fb04020000000001017a0bab8c49f1fce77440be124c72ce22bb23b58c6f52baf4cdde1f656056cd6b96440980610bc88e4ab656c2e5ff6fe6c6a39967a1c0d386682240c5ff039148dc335d03b636cc4beba2967c418a9443e161cd0ac77bec5e44c4bf98e72fc28857abca331600142d2186719dc0c245e7b4a30f17834f371ca7377c01086b02473044022040d1802d6e10da4c27f05eff807550e614b3d2fa20c663dbf1ebf162d3952689022001f477c953b7c543bce877e3297fccb00ef5dba21d427e79c8bfb8522713309801210334c307ad8142e7c8a6bf1ad3552b12fbb860885ea7f2d76c1f49f93a7c4bbbe7010e20cbbe4671915035276d8df41a7ef0b6a36dd101de48a4076046fdba3b0bec20ae010f04000000000001017a0b90df52169792d13db9b7d074d091aaa3e83aff261b1cc19d291441b62e7a03190899a91403ca5cd8bded09945bc99c2f980fd27601cada66833a5f4bc108baf63902e8bed2778bf381d17241be029f228664c7d1522ced55379e275b83fe805b370216001403bb7619d51d2af2c5538d3908ead081a7ef2b2b01086b02473044022017c696503f5e1539fe5cb8dd05f793bd3b6e39f193028a7299a80c94c817a02d022007889009088f46cd9d9f4d137815704170410f53d503b68c1e020292a85b93fa012103df8f51c053ba0dfb443cce9793b6dc3339ffb0ce97af4792dade3aae1eb890f6010e20cbbe4671915035276d8df41a7ef0b6a36dd101de48a4076046fdba3b0bec20ae010f04010000000007fc0470736574012108a337e7e0ecf24c121a17193623254c277a306e9fd39cd5aaf8b7d374f4011c6507fc047073657403210b8e11e3b8904ac80caeb16af1c93053f8a11a963269bcefa96823d75b8640ae940104220020c731ad44c00a2928d508ad82b05868cb42733a5b0d0b208f483307ce8c328d9307fc047073657404fd4e1060330000000000000001efdfbc0022a6437ec10c672d76c513868f403f6b9706e09733d6624e3cda831c2c199dd4c5763054a1c219e079e8cf3ce0c00dc2f16516972e1e64d576adfd9f5d778675c8a3172450a4cc82d6e6c59f2b16dffddc902d0aaa647b750d6224cafca7239a4fa81219cf2ee89741ffc5b7dd7e47d332ca931cffb1d1d432935a6013207629118c965b7a5102e62c43ca9d06bca191307a476738548536809ff6b01c6b5b25d76ff2f67d99e20fdf7d2eff6fc248186d21d054196023c5e4f572ccf0f3aad8728c46f2ff6756ea39de46028610a3d26cd42978b09e0e29e0a8aa46e4fd39d28d028592560264cf1a794c27f6c95d382f486dfe900a81d9d92935c7e0e6306549b3e49b1f60182512ccb994338c3541a2956139b2ccb3dd156853105abf5fb394cb2c45915dfd4106c7472dc5d360ab5bca408203a3fef58b4dd33b0c11c367dde2f19c8af7682be067244bf49a2b8cd4685f5481cc31ba27fe2f3d7b7a353be9b41e4eee2342fd70b8408c91951c71c75dde8fbc03e3f28e6d3d3b41e0e963d3ba0c25b2eb50560c21221950b0699d2615f0128e6cb7fa1b04ac1a046e569a7e87df98c14360b8ffc43db5e17548c7ea5056f84ffd14f4cdfc68a4f10e9b391cfa63eef2c2d623e7cdcdfae2fc4d63496d81462174ff360809b7e3b4305979d9cb8e9ad5b0f012494d31ce51ee6489555b09dddb16641ed9e2534fc34db99d2a4fa736eeabacf2f8cdca97f9e84c964277c6f30f1af7fe2b51b39b487d56ebaf593a3f98e811cb09849c5b445d5b7c9ba37807bd0189c8bdb2709fa70c230f9aba41dd3c62384aea6e1ca098ffec26367aa65a09459fca074d1da0365cf7fc2d8310ae099b838ca78e62cee10f95ec549faac1ff0f8236fb8cf2c0f6654e471d3950ef45e0159c44f9e343d05b3af59b939cf76090d040376407c41661eeda7d2cb61cad0088a286948787dae0cc5abdcb97f7f42026c65a13e1df1357c25d376955942adc858e73876e1d8812969055d55decac9a689dcd11dffe5cf6e06088b93a11e153ffed104266bba472cebffb2b0cfc8ef132309bd7836071d3b6ed459a5950c64cccf230015c98f9210f2d57b7f3a07c382f3df09f055c88e1f312db0d60d471afdc0b780d319a6229babd8f45edecff8d1073fa850f755219a3ea14e7234cbc7590c60eba0ba0cc1afde6ce91c8e8835b1ca809926b3e7d8d7a0941425e5f08e884f12693eeea1b3651f53da90972aaa37d426f37db3edae4285db114cbad5964c269e03b15358ad2a7242e0af538a594fc779ec3c43c3d94fab2028310c6d0acf3efdf0acf028ee757c5c02bb5b8b691aa5eed1a62acbabd0d61faa478cdcd54c6db2cec6144d8d1185115097a7da79c16ad3118d12e36dbcb7a70b0ddb27bddfcb1c6e5426b7e411f607d22c3ac2b8d3e41f55faf5e2105bf3b943846cc4c33edc64f902c1eeda09c8110d4f3ed0a5e511156a3e368f02161b92126abf649341ddb8ed03d1d41b91fc34548c6d94dfb47c088ef27a3cbfe1c9cb05f2ab2f18b8746394c8080c4cd92e818e46f861614ab870cb7ae3446e376793f3a6568a2ccfc2ab0ed0365567671436fee6cf427b6410a046d80b9d88f094924ad370da363e8eb70355b711687e92d88a08ed811ff241c7a6dbbad9dcfc18e6a42493483b938e36c1edd2a1c6e078a17c5d145c9c058b4dd69afc44c345f1c88afb95c1deb5c4994161ba25783165d43b9e50a2d8333a8037cec2ae809a3dbe026d6ba40d60badd05bce73b0f9f36966c30b9c0cb5776544c1182024a96e746a3b01f9db10b45aaffd3b055b02b40bccd41e57c10719bedb0fba99a0f6b0868b186fca0397ab8c219f33190f81e4cce2fbcbc0975c394919c98fdfd7e25a33e5f31fefd06c8dc409cbd3e743f0f48dc90abe45b2e68948436caa37fe9932a77b7e0fe0819d8283964b0eee2249d9190f3eb0bb8178e10a287be1059f35cc1a153dda14def65f3c49cdc5186da86bd3e965446f914e3c9b4cbfcfd2c379f306c5ef8844c4fd398b3c6f96601e90d2dc8810875663939f63abe3ee2e1c8a9c2c2010a01d0dcaebb556a7c98421f8e6465cb0434c07dcea9db1a142f9684e50b06c545785f0dee4def1257e4bb22d87a2b37ca9eb53081eb8f1ea0439c4575abac435868a36552df569ccc63477594ccf7eadfed6adbb8e81800a2e2fdd7effdd1e2f09cf76c9e780f6f8eb8408a3fcc06cb8bcd28db7a37edb0232a6f0e509c684318f179d0c91a97718ce3956c266790361ea3a1bf70cdb8a2f2a59b06dee18075745c7302db9b13a452c188c5624964af2d5d4bbb1138dec59df5dfb077a0f62ac4db3de81f54365f2a4a6dee63a6092b4660d3f5dca3cc8de3bb5350f5dcebabd515c72c9114bc58d96e2e863106f0982c2632bbacf2fe5cf6a8df880c550f7008fd09227baff82d4eb031802fbe7d50f6174860c70fcd9f0356e34c0d45df66492dc309b260b7158adf678e2da66348ca84de3e721c6196e0c717f59cb802c6866defdd9032a4b7da82b816d9681e5eb9115fc2a572fbbe105f479ab339bfa5961aa1920346c9ae4185a74aa828da78a71e55876c657249e83f5812cfb055400da1db8bbb5ed3ce2ca4655b0c39b698ed7d235fb0ed4f29a7e8925cb873176efcd1c6981dd23865468c6e01ddf61fa3e40d6fed18d8e3dbd97a08c68bfb092e441e512d44089cf563509785dd58203949a1ca9b66a700db14060a760aa404e5e9f31eaac015f1527f6d760d8714c88040b87fc8a4d183230cfae35326947e28a7a37eefe1d77070f5232a0d67e278a45d649709a7398cbd43094c5001263671517f83e62e79fb75e6f9bc592fb3bbececa3f597dee71dda0fc909079ea49d81554d2fd79d1cf3cf25d1186efb83cf972b7426600d7d6eb6c48a5f0e26af640c733f3f771e0926e6b38b6f39d7882b0538dcf281d92a6bd361bb32e16f3988d6790fa0a45f549e983f4eb68ce5ff11647b37f8e4c444aae8bc0f7c49ce7215545a29215b55f37dc42aa6add6fd1fb45d9ae580434097e7a8686e23cdbdbf6f8b6b1e5579a7908bafd8878b004c7c94e045fdf2b94f8c1a75ccee7bfabd9bb6d0ea8a60dca61053636160c19f8f3fff3d0330fc95d20a1393629f33f281e5da80a5ff66aaa5eefcf495f8bf7e24744778841d7c633f01af2305a122ee093837998e87f060105ffbc083c0d71f68c2c63820d7a547d9af5618544efb9736af56736e73cb696f191c68970ea1deb587231c889672b3b5399b9b5e915e3c567474c3905ec5b6468da826f1a6438ec335da847db540a091ab311c6846f96a2f17befa2f29ea491a41d7630e42583ad1212e6c606dc258a49f756e2480f90775c04c5c533300e37f8bc7afe7b155fb95877252ce4a53f78491ebf9d8a4aa41da1848633816542901d56e66f126316c80efdaf4b457f9ce771edb012a0b3c27c717f5cb3cc99ffcc959a02289e30d5b1ff936320579c469bd55cba6e79a0c5f1bda59981b71840a8c1ca56863e91eb21fbaf84525d5f04e0f282d03bb56d6dc2352f163d8357b86bc6e4e621bb693db3565eb9ef5629af537874c1cb3459582463362dab3c6fed7e574ce9bffcc685b8eea61599292cc69860c4f9584818182f94d719dcc463e9a6f854405ca2deb3de29ffa1826f795b7e7ac2555c0ee576c75494cb832c59de8d9620927167bc136549b731ef79a39fbf8789831cc003a772fa00d4d699d089d47037e12e1c6eb8c20c5535225a33a1a787ba866ad481e9a4d689c83d75f1986405c82154e312ce8b3494ac5721b96193c025bb75b2cc974f9171297da058d2ed4f00d94e60737af29da660fc51fb9bb4d241e78c9d1815d7e3ea90aa541c4c512ab423ece93f9ff2f479f464b953b4171217b758b280c5d8acda32cced7bb0c92cd9b405afb3a8405602da914e1831fec5b6a291f90635afe82b9389a8b41d957f81be125de2f943b7cda9e873fcd74b446bacc00bdfcbe643053f6cc8162c0a98343242b489f59f7ebac016a7fbf620dafc15c8ecfe20b954153dba19eb81087673a1e847238864036e9a300239a00a5a03d8b39aae2bc201c04c477b1f2a37552670c06ea65551c5c88a42476d0d797af494b077737cb48050bd35f4980964b8b9b98bde84615e8fdca407230f5d15e97ae65d63a96f3d88518fde12d6a82881db5c8d4cd79e724312e88b394129de3569c5c99bf842a90f193c91fa55a82116e237c877dec2da6dc652cb33e33df47420c5238fb6ba5fd96cb77f0cf6c8a12be1a95186680d16a064d9b1a7c2461fdf5e0a512a5a3ed2f8dc0eeadb6c95a658aa1c2713fea473de51f65b13a40a2fe64e5227bc9248f59c2bd60dd2fc14918e333faab6e792ce2f0597be47cee70f5a8b788a50c9cd153bf24786aa80f631ad21926e3285f41c5125a15c12cc889112df0b1857020160122c2595ab3359bcab184ecb32f7cf8f38eea23f4f9135104629d8f1e8273c44f8afa129d3a74cf58ce494214629cd53b99a8489ddc5d339e317ce75dd6c5dbd098d811c56ec5f19c00fa00b5465e39f8f2022c71ab3ed0d5a24058c197719551985ab30a851390ab5e11420c521b1398bff0038d904e5879db37d60c623a0a82e191cd0b6bd20a9e956d41d5daef703bdedd6bd0e20fb096423dd39706e939e796aa8bdf071e44791d2e1ed4a81ffd018cb79c5b6bdfd6297cc6cd379845fd7ddfdb0b83d7b26c21e3edb58185e71472a79cb65322579bd5e0e7b1fe081dcae5447834d70459f8a96b341a26d8922a2b1412f95f3533e04b5f65be112cca03ca45ee0eca10adc7593c78c041281c880d879125e585e68f5c7fbf8686f245cd736ab5aadc57c032c637b753b49575acf4bbff46883382f408417438d7817097accae3fc54afc6015b84b3b05627d7c83c4627c87727bd24c4b4d96a08c64164ab8d4abe3fff5c3b09e8fd12498e3cc3627e799e4ef72a870cd89598d51ba396655b4de66e48997faa51d05d581c52f52852cffc9f89252f26d314d2fb8fcbce197f3a8f330339c2ec3c710710b74f0915da3bbb638b1f1a0cb0c176adc151da0ab52796d466b23e8a269c5b22b76fe7586cbc217621acc955a43571dc04f69deb50066cc587595cf0ca4e9a00a261ff2791ada8de04bcbbea249d2a7840bd8fd3ef98a248eacb7fea5318b2e207668e13ab4e5578c03315d44b478df5247d8afd0624d2a57adf85fd16d86ae54cca21f6c91d8cafb3b31e3f9c4e903c04f39d67c90560dd10b2d28c6ee937cae01e921c98ddd833a9b9247053110c0f29d2f35f8ea322a738636f17648b627db622a9cc891fc1d066d5fcabc168f1b492479b0578d0bd8de0298d4bb96a4351714a10a39de49d57ad66bd6b458ae0d799a19da54bf620c0e6979a95b61a83cd06e46d7d263d53d66f77557232983268f5fd01d10442af0c840ab09c6cc4ad77add6379eeaf98f7cdbd70fffcb035abae4efecdb7e6f63ed8acebd8449b3a910e5eb06b0ee6d80dd45026c9e6c2f978f813b2800386a4d7ad9d127d76c4286c1b2facccfd16e6a263ba3e2893ae5e42049d421e08a62ee9e9574a1f70f0add7b68344256592513cc15f4bc64c5a029f60d617c245c1c34d06c095b2d0a9647e65dadb33ea79e3e0ea62ce55347d24eaab7cf9fc33fd70c07363771f78a13d92941daf7970c97b43d2fbe3e789a52ae7bed64736e6ce59f95322d20f9d6dc00b5824a0ce9072dd051c66ac20d39bd953f567a831d75fa91fb4d49b200fc893489e60df95c2810f7fc57b7f6b7725ae600e1c2def6a943b8d111ff3e9a5ac80aa981fad8709e98ee1550005bb8f65dedffbfe3793abb407fc0470736574056302000359a33e8f3d0439eb7d60aa79255858269bc1011e4cd0d4aa753bc2793f9638fe70dda4a99191f08700047a8b66d9cf7a53bf70756013c8630419e3a0bf428158dd02ab6e16822f239df0a6f1b67b6e1335509a286b30c4b11a22dcea9f95d51307fc04707365740721027fa518c54bb326d5ce3da5c2eb8a6521ab99df86b511477d0f5ebcd616f063ac0007fc04707365740121081271c10f0caf52a40e015e7d35966dbad39525a6c0691d4beeb3bfb22af5304d07fc047073657403210b85bd6dc21b4919f6ebda7ab86ac8122c793be3fad19e44455945ddec8b59e9f6010422002058037c2d81d3122185c8704d4276e2629122c95b8ea68575c451628d37eea84507fc047073657404fd4e1060330000000000000001cb6f1101e2b960c9a2fe480eb88fc76c63e58b57445c78d88e04f740580a36d6956006ef12ba606aaca89796dad5ff7cb4c4c7f4e65a07fea8a2ce3b58b265d4b3220013a09ecf4e01023aabca5586d61ecd5d7f2bedceb8b18a8e41451c97a192098b196add06a8a6b619e1e731fd9ae2973741aff6358c1ad45cc873a2d497271e3a20873a6f701d4c44ef670c8c7a9793079d9bdfe956bdc02a52d1de8b2de58b0f7d309240999f13985fa8c98e57fe1bb75219ae6330e9495b523e891dba7885a5302817d68a9891ae0c2597d4d7833b91b073c4f9b27be1cf81ca1c2c1014c57a4affe7b402c0e0c1862bd17bc1d43428671a106c26cab61d5e4ffd1c01f6af1c6e97f7a25ae8aaa8d2c91c57881df52bd5f242b127ec7aed5880101caa01783884dfe943ec9764473323f59b27a204f34aa1fe7fd4433fa606608b0f253247d149e3e269ae5445e917390be83d5650c05859e3a817a6c7e561e2b12baf6d4ca4221df0b7f29fa134269139afd9cee5c7d60149dfa23031705c6a8b72d00d659d7a085de8330de2e5c168ee3eba2180a9319f5e8e0806dadaf0fffbc2df839571360b8cd32300504a527cf914da7a1e788261c9cca2872ebec5a17cad33b15a7a7427c200b8746761359194520f0da1d7ae03f26190d07cf92d515e04815f514c66a98997320a028ad24e83182f213d991accf19a8a59003a2ca666ca505c0d8349e2cb22887efb7db9e4a4e3e2d8da0d5f032603e03f48fb967fd018fc99c6eb72acee4178edeb48703903a89e9462a2d1f447234c3373fff8b205848c7a9d6e45ccc31eeeb0105ed3af1188fb847cf6f03a7f0a646fa325b672796168dbbd9d1d19b2f41685b18c3c96f1cfb7ecb1dea132e8815b62647820ac4b12597d8e737a01a970704b03ba5ae68f8d64a1810db10427fbff1d74cfac91561484cfc8d3b23f74ba0f37e7db2f942c58fb1dd30f6a50c57b5eae720c6ed69b0fb81a6e0260c53028c732a544391e319987a24548230378f8f1ddf65a2d654c7b26951d5c6546cc8fda6003228e8913c9e3c5adf7b7b72f4ff5c4aedba6096097f9a4b58ea1e060609e8d1f0fb0e5dd905b29fec72b118d40c5f599a63f9a37041742a7f1af3ef951c31833621842ec212f9fc5cd3e8c08278ea192f8032ade447d2f35ab59810aff371f598b7dd57b3cde2ad854ecad0c786150748ac241ecd67cb868663a6fcbe9d68c3dc221d4fcec9b0ad89c337c1e10b91a38ab1357f260ca3a084da536e56262973e6c6cca838601fb2f335811375aed78295c4b17d3798d39d4cbf6254ce57680a102907e5c08b5c7ec0a1e73bf3d7b8babdc6156c6ca3f09c0423d6716ff4e6ee0338cfd778158202b5ffb60b74558dc6d0be9b5aed6892c4e0ad3e20de5b604b2b010af09ceaba7c0fba5a7fed39d31cb2769909a251ba5b0668330f734728f5c6786a8f1a35df77f3d739eec71d9268fb2a494a14bf7ab91c075023e76856d1745f5813d83878822934d0b4cc0538048c3f96cad7aef2bbc49bab139915dd4998ed3c6701973eb7913530b14c688f0b344ca9cb990de2a9b12fa7ad8b292234a33428b4d16813693964365bd412fb936c1461fdf8dfb0bba31202685f29addf95fc65f841e97042bc5d82f103e41017c6ac91d3d266e12db2dc195ac4f6d4353924270c7144cd96dcd07b9612e2bf1e0f7fc46ef83690648395c575a13c2b2df0fa04f740340e6b116b0866a401de22f68fa3f621d75b9f5f625cd5d5d7e12a5b0ff795749d742eb2648ddf068a451059390da566b3de84f9d528b2663de7dcc562eb014071e8277a054783d322fa67b9e5261b87e9c354ff58fc52bf9df404139311d6bf9650658fc94835a6220ca02a4bfbf46b2af4f30b1ba681c0de7c134d98dd52eb1e937c191cc9557aa73a343b99ae0b8954a3e929174984b574da75e90a9b71af1215317b04e4090770ab596091fc05c82235a324f86280f7fa081360ac758c1980c6a6763453e6b344611e46b05760941f9517ceb298ed7a2d6f96b11f5719ed0dec803c511dadb8d056d4ca06ca0ad090558a4fbf3a886f3ea9c33e1bb4bb5ddef4798cdfb384bea75a3794c42a53af60f12c95fe9b38d7f6a5d914ef100508091fc84756b596b9ba08d1dc42a7e253435b5481d1470ef00a1172cb036b5bdfaccaee02b15d099da17f9753846226325232e71ed9b48f57697bb3d1db75ed214310e6e3608ded6f188e37b21b96eefaa396db0df05a86416fe64aa950eea87e7af4407c828a8822b17be661269c9f9e365cdc79d20503e2d5e575c5387fa961206118dd379834aade7727a1b2477a24f05f6c2ba3156fe7f5b5ba6d7487b1a124f38e3ed3cda92a8edf05f28e3d699f0c12de9cfeb30ec8d4cd253287a6d3f596db0c06006a531e80083f5b41ee26c05d529e0a59ec151b4a9260a7ea8c1a175ca41b59f464adc122f448fc43e90dfa7b88f81caa7a84e3d6d4dbb85e5828b6ae7455dc2c87c8d9c706af2e62763675851b4ca449c9c0f95d953ce53c5327ba8981321a1cbfb76bafac7fa17c99567725d8e0ac288f3ccd3bad666e515156517281c97a3dbfbd5f345f8eb80bb3c4230301a38b7c920d74eb910d380f884a683f7d3e2738fabf9646138e8a32c35e43786e67925508e4cc7b1e7a36abdf6a497077704e216f1e730c20ecfcddfbdf2484d8eb0ef9b7478f77063fa90b8afbcd019d1a584df58c537b40b193f246598ae4c53958a947dd3916b14a5a4227f01bf543a8c5d6ab8eaefdfb959c8715b756a9c797fe39229dc56a86364cb367fa37e16e96cf8dca1fdc8b6a46ce88e3d29c75b6cc718ca8c28e9e1ae991b28c286107c1dced150814d6369cc8003b2976018941df7fb8eeb68be57adcf8a0e813d2fcd16dc390ce17dd0a91dd674d766d21b5de7f4678a548d75cc3de7d099b418fbdb66b2a2b12a56b1dd8b3f84a7b45e36db9bb63b3ef9fdadebc21c6a75364173925ffc69d481024e49076dca105795e7a64a3c82011889aacf0114a1bd31414e288cbb63eb47d399d0e025a54f11670c8ad4a793d0e7ebd3b0d8eb30b87cf62b131c61a4c55d2e56e47ae99fc543c57a1877ce44dac4c6f9fd99552701ade43858e0b4020230cb4d42d1990bfb509471a5c1c5557c29c00072c5cbbc056de6d465ea2ba2f4a1a5dd604dbf998e834b9200c59fdf90bec38af9218e47ea5ed5512cf8b0146126a15d49bf915eb893ad1ef83d8faf6c93f944ebce3704f930b6f69a1afe767ac2c9fdf092c804c7372ae1a64bca3a3b5a31f2ad430ba9e61dab3daa3be90a538cf0fba00796de511cddb5a594f14aa6d215bd0be19c0ca5f043403b7dc56c87b092d9436eb79509c3dbe367c2fcbc2b09f9818cf5a55d5ee0e477888166bbfece661b62812ffed3e4167ecc81dba148f89a8f2e7c27424a2ee091ac487e68fbbf9798e8caf46b35de8dde66a7cad6dc98a426ea7b8b930cf2d7d71fe71066dbe51e8a1c7151e97fecbeedef3d6f8e01cd5576dd58097b46153f9c3bcecf30bc82b4cdfb1bbfa826c7c5b217a023e4da02a35d0947b2c4d24d50a292e4c70fe854a420c54490d4850ee8c372756671fe130532f89878a64977ead60bf604b73859ae64ed62536423bb51b30c6fedbc819fdae05cb64b87b153f4252b832d6b866100a7b307d1e705643f96f0724858e6211802b2ce706d5424b99315db90c7d74fac66951251f6cb739ea008f839c7f62318f795337ca4ff05886a2640819873ae00b933081b64da1101d1b17451357921a2f4d4dc86c92a5eb346fd6cd3a63315768b94b90a15162aec91cea706b9221330db154d1fd71acac90be47055c725bce38710f1b4b4144f331cfa9fe15ebf6535747669e4aa1f0d72092ef395f16a4ec9014029b5c9d1b4bed9ec81a7568f8f1c87e0ce0f4ef9cf49e3fe4960b0b7904614772c63147f3c5463fffed182919c4973a8256346116be40b10a38cdea5bad5878760daaeda57476e86ec65e58030bc8ff99ebf017e9bf6383f981edc83b538e2bf4bb573637e6f4717d74a3ac71f5e151259b29c1b7226e3a8ab176baa2f27e3e385cd48c6f072bb6e8e9c92e35d7ff51177f4e3553555d967c04befc1847003a8592738c82eef231ce3d372372a19a01b27dc7916f986ff3f3ea8872d4986bc1ca649a92924c8f582ae2b44028e711e955d2563c33db3b7734aa246de553dab2c5268538f7c2b6dbe9a70657e2a26e52f5d216dfa9aa8e197a227c86a7d3b468880a721b804a0c51af1592043eee7fe3657b40c1832a858cfb4e037d208ee69c4fd697b929383a971b2a0864544505af2267e334db5f3f3f4ed88e2f6f2b3d7b96016ff92a120556e4d1e50440943893b00508c6242bcc41b6d06dc29ba20564b42257b9fa1b5f4f453e94e72501d31e8947e09a38261020400db4b8cf675b1854639a962a57905cbbee14ea0daa9bd281fd635c8f900fcabdcbcfb140f4f24b47731782ca899284fadfc9d0d6eff77045792e139afad34c7672bacfa22d85fcc05652178cc169bcf52ee3cef281d99935abf9c9910caa7994cfe33b9319d9854aa6e2590a86297f23b0cada7251a6ee1b2f3d2cb5a193cae8768d92f556994e416d4bcf5bba3a295d9e2215291237df74e3c493189bc5a27b3fec3e1a1329c6c6c75e0802b40fc74776476dd2d9e3453ec1709a8a2d162a936d9fe7dd4b6f7abdadfa429aed4cbd5896cfb24a2d91f1cee781d0ed73cf7306d6f9545fd3346c2232b8799553357a5a531d6085d04af5f183019dfd3483baf23b0ba5a6b58bba4b7a1eb0a32626bebb5cc0c4dad45c55d135be8b0a4dee787ed48b90a2a3fc120a753b52290c27ad0eb32b668a9540986ca0256c1676debc4d19b1b80bedd81e505154264a199ef1a54e1fff1b3589fbb6b2d87a1e04e67066571b68fe04f030d473f8d135585f8b7be91f0ae1a4fa2f44008c0f727f6aba9c5c60c3a9ff22911e267ffa2a5d1c71ff25f96ad257be29a2ec641e2055d785765cadd0c2fe513c44154e74f4b8cc4b24d9ee2f6cfe245549713f9dada1935247a2ac7ccc13c4a5c00c6ffe7ca33c0cde4c75c4fe2ea041a965e4c7385ebfdbc348da8c4216a02fa829892c827adbcbb87745120667cdc5a4aef28b190a54b422df45b8547c447765838dbf9f05de338ab672706b59b2f0644d6735d9316e64a1a15d3dfad893bb1bbcbe1b574a0b8ef5265e195a929148cc5e97c8bfb032d4528b523b6a6b29209428f38115cd102e3b4e268333e490140964278238e7ea9638ac34559e05300dad0c3f18e9228474cd3a7186102967c33fc14f086b4f1ec3957d87f2609d140dbb9e7ff793101d1cb90d004565c6a32924715b1bcab483e6389e2e824054edef350f328870f16412aca0fee39edcbd02a6a667aaaeabb6654c4762c639a26286a3c1730ab75defcd9451b4377f6acdc3b905684658c0844d904c47d313d85eb54963fd71a9a76dc8e345e479004f00e446b886ec41cf7bbb9311463e877aa4e357a0dd0b185a5cf12244296f5f8568e84cf6ac3b6125db6897e4e7c183cafc04f61b3263456f61a7880b446e3cffe986c3bf027c7deba490ec8544d2627e6596ef8f8a5cb577796e7c36ffc4f4346263b5d86ae1d7b8d04709367349d590047a8bfb34fbf6481adce60eddfdd1e148ab83874d70b5303fa0ce60c0ba7a047a477dc4c513d2218b0bb2bdf9b60be9a39e928976464e333ce0cb19aa21fda1c6851c6db9d5bbc6552e080f8e448637af711fed92e72c8d8530187de94603377dc387041a9eb42ac70b3923b9828de33bb337d55409cb419bf4089cb2bec79ffc3afc6dcc3cb82bc903d956d28e307fc0470736574056302000318eb22887126df9062243038440ef3fca2aa024fff8739db4930b314822b00cab172e83c33b7e5b959b0c3f27c714e447120833ef69bd634d1e011fc3c2585beaa882a29c2dabddfd31a48c0255d1ab57c6796aa4625a546a02cef51a9ee2e8007fc047073657407210302e71fc2fff37aeb6d2e2a7b7f2308d4ab7d4bf0a4cf9be7c06e89a66442b48300010308f40100000000000007fc04707365740220230f4f5d4b7c6fa845806ee4f67713459e1b69e8e60fcee2e4940c7a0d5de1b20104000007fc047073657401210970cb1dff96101101e24bed1a66fb0794d2fcb26aba11e7f2393edc1534df8a9607fc047073657403210b9991881df2ec384ff5616f6c03d45cf033ee64536297c3557f9fffec716c1fbe0104220020cd4ed5f0db8c450e8b0be595b6410c1759c19f1f6926279095c83dade9862b6d07fc047073657404fd4e10603300000000000000018b6d2d00790f618171a9e8eb6051fc14dc27c502a54f5ccecacb4bcb350581a8f4b1a887a1e58865a21f51ef5098400c115cca84f489637718d8c3ca4350ad677374d40d2b64fe949ca34bd4ba845a87c7693421b70aa8d852e021aee329762883b9820bc0a47ea2fc6a8411ef773703632849094e51c73997c67f3e922d2801b6abc445375cd963a62c2bb28d733bf9274fe503081b51a56023a94200743e7d38865c190331449d19bf3d4eb7bf0b2a9b90696484aab906b9470e10946744838fc428f88461864d6601e93f10909e049a315fcc0ea7f4d71507fe5ed19b9ac2f55b0d3902b153ee27da9c55ab66debfb5ca440dfbb1a600cd8875049c4c13bbf242d26b10035002c7859f9c3ea631d955914adfa0817e4801e85b3f250cd9e7523db62c4ecb17a49028a02a1b61eb96a410643f1fec0ac664d96f99a1db4ac335c2bfec2946707c3c779a56373db197039af9a903e833af6f51de5cf8fc667dbf5416845d415dc98641e0984ebdfab88bbcdf305f605d36f7a472a516206d7ec722251e269800a00e8adb8f2ce161395c1c6ad4b406e1fda77bc7f0af07ea075011cee6cc5e7fd1b6e96e321171ca7d28a35595ddf0b0c831d28a88d30c7391c5832d90f906539aa49185fc6c0864e2d10b21160991fc19a1d084006d03fe3fb6f571f1ffd9f06ffbc0c076689373f9c2f8655758f7f44618345a6d5f8edae46e73a09c38157d5c39dd51a47756ea761e6320d6a91a1bb22d8dd35e4e7806b0242bcc4cae8720a953c6f933c0ee3216513cce6742a2cb4bf44553d8eaf175471dbc0f71c7c245fe99ab4240ccac637a16c82f0c60586f00d83ff852af48a239289d8b70a2638b0aff02572d6d2d68e22b87ba93f3db51bb27825265607ba4b6e9a194c7351f220b9e715a23237c40024fb7cfedaf7c8e0a1c4c6aebef8841fcf2609a3dd7f44dfd8895077df41f10790372eac8adff5ea7eeb28e371b4700d5044b41fd358dc4ba29158213e0f93711026fac8abfbe7cd80a939477ce545bc91cd1d32e8f2268563b0fe3e80855777d51cdf4835050a557d3c7b7f6905ba744ae5450d22837d2c2fa0c0755934654a78601a1fe236f11b6d72f368880ed938ff4a2e8d82c118493a1bb9a9ee95cf329f2d175d467aacc2c6cd73ed59ce64d508604db77942f9b7f3b0f86d913d3e1b489d2190a6da1ed997ab1eee356c885270e4e0192acc9c2b8702107c96aed654318bbb7724b913808dd2cfbbf6ace8db9c4cbf26f2c90a76eb967e365c58855b83550819cb5b28ea5e6ec1ea153ad3ee5e6292a174f7cab1b39e852194a6926bdc4d42326e17998cc057f614e91f6acab5a5bbedd93d9a13dc61977aa2accaf35370a3f1d3819c43c9430d0e767e92de96bb225007a7b6576ed7c4f05c984ce2e437d3b7f7f50c270caf90f8e5dbecb992be2972ef8d79c7674e025ee06b1302bcbd57fe5be9d9b4e38f17d9dca898ef3d71918550fd77a15c7aa2b66ee1a2f38b81040f3d6ec6693f54cc3fe39515275849e9e24b0af3e81705dea95e8f1bb1b4665cfdeb0630a5542a2857f2b58c36761d743299d77872d6894302123f4347702572f04d9876191d771e87655c071fbd29338eef0f9acb0a8ca3f0327ead8e875bc2e7ba38f249e6eda1fb74162e972ff523d20c6638b93297d406e9b2264187c06d0a78203d771f2525227d029b27b23192f747492b9774b12b039729ef75d11ce8d701e56fbb202f3e4bd68686f096f13680456529e5f132915595e0e0b4061b3014219f1fbef4d7403dbfcac01c701b7727c2463cb838d427e07706400be4fdd9140a800e47e7ac15a7a8a897187a38a0080726349d8b7566252076b1ae1366496b50e9a6d236837ffa0c4c3e61bb409a7d9faf8662109ef7213007a76a6d94cb79ad07183a33a4cdedd78896278a3b5531ec0efda9d77076d85a63536b426a6b58c3d0e8a46faf0fdf678e4964272e8410b346cc753edb94a61a2f309f8e753ff332f5b15215e0a20ef32e6a6faa044a431764e008e66b4af820bb6afe4d8dc1679219fe7614482517fdc523d4d7ce2bad9d59f7b9aed89b813e5b36b58a7c668e53181c0e1da45e4ba3851b46de8e056d63e440c471fbe23fbffc31ece7cd20658784f2d2fca3f730a1f8a90ea6995ccb490fca475b1441e38468433d1423c1d83a20b04f1216aff13c8e035c2ed389695c2bb0bedadc38c8a6222d687f0235bda3566c0865774bb6098acd674ff9091db1a6c4f0c2955c1759730b361f310d956f892089f500eae0084022e610ca4e758ce2c680d213bd1b5e00a6c991976e93189159bb98a1e4eff14f681d47694060126c0852ad52489c15d7302d82c66aa830208a9fd13da87a2aac3e44dddae632f2e4d56dc768ee6b3622c61e59aee27fee5aa0bfa9c56402ae3525f00634b11381d0b9637ac699e4c4b225c32bef9dc563e87cfc33bf07450c2cdd015bbd94df63697cdd9b6cf4169cfe1f626c126dbb588c57542662d02eeed561946ce94b46571f72ca3cf7fe52a8a6ea24fa216f01655dadbeb0f74e383e522da69db64b368cb155c2ba4c4fc8aea8745b1081223317003f0cd7ae620fc7d9a6c9c4f39a237d5d9d7f3e756c77daeccbd5d06ed28ac2f089db5449340872bc444aa4aecf6552621b84e4fabfd6baf0e1b61cab00e5c2050bfa38899e9840e2dac55c7d5e7105f65dc3afe3c35dd3e8ebb1a013d65fb0b9d76665f3c4eff5b766fbb0c03cc10c411987ef516405296437a91a67d7398d788e30f55bc1e6236b317784504c53800cc07f4eaf78bac03a025a7943573edcc67db3d5d5281f85ee993238fee3580cb846efae33b45ee2ee1ad640b1d068302504521269a31a166435e8fd964d2e15048f299a95ec1cbeb0c8d5d119e24670112d61d56ea120d7bc30fcd924fc7b812404ac45798af3fb590570a4d7a3f41639b879d1bdf2c72c979105460892fb41570cffee716679eb7b4124be188e28ca4c68d206c1cc9d49cd7489d63372853dbe83f874579238ecdd28c0dc265871d6dccf782b571f1004702121e8b15c9d8af9e6812dbbe742812c7e7cd1dafbdbe3d189f618936e270855700be8f6a7b528f271a936a2cae204b44d909ae3f6a8bcbfcda44b430397b1c96187e5a8362afe92bb9afb0a0a482cb6c8cac39a0fb1fe0034f8a965a3be425b4b34f67ff38a8ab30f8219a8933539c1d06d9b2997b6de743c568caea8b269642b8503b546c9e136d0e47775c8fef45d4489e6b4747c6accd6fad3d34fdd6cbafe07264e7ae1e025306c97d77a130093cc8d5ab8e4abe095787183a9084c569168011766b47dade4e3e1353a78f9f3464d8237b7de02da10c7a7b8951bafbaa898003ad9de997c89d8507393c6fb782b8f41aa99d5c92d5ed93e02a2e7550d42f178739898406badb6da850e305c10063b1a687a2b321a1f867ddfc7949d9764493af4f9681137101f87ec3c3733c0ee23a758a69dd5dbfccd20e0e7cc8543c213688ef9cc85bf9c539d3b6758e24befb3c1b617b7d59a17e915bb985df8229429430dd3057a8225d22afc2775e352a2d7c2f2f46786d4e6e984fb35ac6d7e1b57da82a6d1470895e56521c88c166f8124a4f0c5ada7d5e43174e319c21b9416735858ab50958def63c9a38e853d28a0f47b8e601beb0cdfb30d87070003f957ae347d5b03e80890311ded8018de0227c430f29ff20f0d0d1331dd5f22cff547847c0a26c1fdc272cd234b668823635f68e0797bf68fb1e531a423b1fae9b056fb8c0589908cd2774a7bea8da465248a438a22919d35e0ed8c5020f06824aa856c1a75e0d50d8e9c2dca471d249a97e8e8055d0927432577ef07e6658aa6ab3e9f5f4f50848b12dcdcd9594dae732864f9c6253cccf39922b5f1f8e16458a0c11db397017821de73a331400a76c2a5a29c7661405e9f244a92862a8ca13bc86a78a36744e52019c067573574f75e01b21c36e19a714e9cc0860e9df8e659cefab57002dc2b3d1a2918dc20ff25bc0d87023813abcbbe29defa514bd71fedf314a140508c7e8dd4ace82d56cfd6307fc8299a65c8b3b0719881dc06070d670729902ebfa1dc0b88050e5824cc186454ec2727d0fb2f95eb677f949375a0a31661c7f2bc452426a052b160b0654bffae35766a5317b845582176f1ec52e5bb7d814651781e268cfaefcf6da560810d84343dab8a8b2f2f7976334043498f529d75f9dec893bafdde0ebf003ea7d43f22d8e4eb3afea7be8bd22a9adb9334db2d6b05b8bfe72a96ca2c5ecc925333e4076bf5b7d9ed519ac3eb87c73d0c8121b1034424991561eccb669807a722bcd43141915c9db90f7a8a8e732054970645da1845b988f21cd5d2a89abd8e14c0e6532a3db89e43571b795d6f475b11c16cd7253a4538f4e73d0e3791e0c8f3e51ce3d9645062f249549d9165185fe6920659fe72ae01f69c6d5cef5a01cbbce0fcfd671e1a0aac35d541210a723d2fde91f37c130657d8825662bc46ca7780e07422ce2e7e5cbc1b15ad29b8473ffb832f45c480e960d620267561b3e3112c54359459c3f0235eb6eb2720dd5cf65f88267e099ae87ec7e35b3a915f18a4ab67583ccb4d907637812d797dfa51acc7b5cb13ab58934217a562b00a4a3d030bd9d3565a47c95396034bd65d39d39a6e7795f13e5031d148db16eddba996e1e70730eee02c47bd8b5c42812a12a2db5490fc3ad50d7d03c72c0e933ed8b43f8e34124e272cb39e06e628f18acfe4488dcced67a2c47008801e8d2db5dc7f7556d38020d53512993f3efeb4b07fd1e7b631deeeda74983011ca401ec7b86eb2a7a4d341f97337d37ada0dbbe124fe481ecac3e9b8e8f3b8b90ccf81ec028f2ee4e62934abcfcc2647966f6eea6563a0fc8fc75348f5fb3d2390db24d49858bbca822217fa81d240cacb7b2f6c2e4bad8a7a112b83a5d35ad68ec1cd599afee41fd4e860097f33afbc2cd790b2933f1194549c5aa3fe5c651a456c8ba7c8fa5ee5492233c21a80bd9216fcfccc03ecb76af3849711a0f69d5a261ce94484c30f4b74ca6cb4d7d5c4dcc0be1f0390c208e1e7e863700c6dce7ea5ab3831c00e586094a6a1f3b32dfbbf99a7581f90001dd558738804d0663a59d77407b6ab1ef3a82c156bc58d5a694a365b300a90ebbcddc49bbe5ba63c88e7a6e0faf5364ea17cabc602ddbf87a4c2f55b068ef296be5bb66befc1e37ad77f8e97c08f02d17dcdeb47959b0f46c2ae2c3d99a948f2a52c5793d53fe57876c38336a74786042abafb63c2154096eaed98598aed76da5a17ae179e79f848b237bdd6db63e5fbe77ee28b2bdcae462905ce1827800407317c2a42fc0dc234b2183db9097c0fae23da91aca6b1b7894537b0dc8524536573a34ef68596021cba863ece0de4a068f806d888aa03ed88ad92f375860f8885c5533c637a7a330c24aa0357f007ac3678e59cb1f6aa7c6979e15fd107a98ab42a635a3c3e70b58a19ec73b4bdc482000c3dfb4af84012ea3957d3d30b80857d9e06a2e677c84e5d9041ad4bf22afbdf0351f6d5c7a7a2ada3dd5ab4e48e37d51e5fad56cf9963715438c5f04b9772773893a59e2e46c6b7e19e9001650b66b469f4b1c4d188b286d5ce8b21269179e772147c7cb09eaee9b9de684ffc33068e5d346e79b710d82fd1278aee64ddd4ed37a944e6c745217c6a626444aa95b565c1f68a12cd2b86a61927896884bd5a76a9df4f6fe548bc16444272ec1e856334d64e0f32ba90daa77085b0683e3e010abf571dc564fc703a12998c72b6712386cfa4ccc802c850a3604bb0b2d5cd2eb6e788d475ff198f94a220c925a32ab6d69b037f1b9f0f4ce1d1b89cc0d07fc047073657405630200033fb971149dc9881cf31b7bd90de445f0ada69611016c5fde4af5bffe2b40a1a27d651a1d2127b0a95539b18fbb835f5145c1c4c7492866c6bd08ba260abb300720d2d42b729b72c6166f9ae0e4ac09a0f6851ca65444bed00b72b7f12befbbd007fc047073657407210252a4b012198c2131d70498b5939c401c01eb1178dfd58123b55766b03f008f7b00").unwrap()).unwrap();
        let secp = Secp256k1::verification_only();
        let dummy_hash = elements::BlockHash::default();
        let tx = psbt.extract(&secp, dummy_hash).unwrap();
        let expected: elements::Transaction = deserialize(&Vec::<u8>::from_hex("020000000102cbbe4671915035276d8df41a7ef0b6a36dd101de48a4076046fdba3b0bec20ae0000000000ffffffffcbbe4671915035276d8df41a7ef0b6a36dd101de48a4076046fdba3b0bec20ae0100000000ffffffff040b8e11e3b8904ac80caeb16af1c93053f8a11a963269bcefa96823d75b8640ae9408a337e7e0ecf24c121a17193623254c277a306e9fd39cd5aaf8b7d374f4011c65027fa518c54bb326d5ce3da5c2eb8a6521ab99df86b511477d0f5ebcd616f063ac220020c731ad44c00a2928d508ad82b05868cb42733a5b0d0b208f483307ce8c328d930b85bd6dc21b4919f6ebda7ab86ac8122c793be3fad19e44455945ddec8b59e9f6081271c10f0caf52a40e015e7d35966dbad39525a6c0691d4beeb3bfb22af5304d0302e71fc2fff37aeb6d2e2a7b7f2308d4ab7d4bf0a4cf9be7c06e89a66442b48322002058037c2d81d3122185c8704d4276e2629122c95b8ea68575c451628d37eea84501230f4f5d4b7c6fa845806ee4f67713459e1b69e8e60fcee2e4940c7a0d5de1b20100000000000001f400000b9991881df2ec384ff5616f6c03d45cf033ee64536297c3557f9fffec716c1fbe0970cb1dff96101101e24bed1a66fb0794d2fcb26aba11e7f2393edc1534df8a960252a4b012198c2131d70498b5939c401c01eb1178dfd58123b55766b03f008f7b220020cd4ed5f0db8c450e8b0be595b6410c1759c19f1f6926279095c83dade9862b6d00000000000002473044022040d1802d6e10da4c27f05eff807550e614b3d2fa20c663dbf1ebf162d3952689022001f477c953b7c543bce877e3297fccb00ef5dba21d427e79c8bfb8522713309801210334c307ad8142e7c8a6bf1ad3552b12fbb860885ea7f2d76c1f49f93a7c4bbbe700000002473044022017c696503f5e1539fe5cb8dd05f793bd3b6e39f193028a7299a80c94c817a02d022007889009088f46cd9d9f4d137815704170410f53d503b68c1e020292a85b93fa012103df8f51c053ba0dfb443cce9793b6dc3339ffb0ce97af4792dade3aae1eb890f6006302000359a33e8f3d0439eb7d60aa79255858269bc1011e4cd0d4aa753bc2793f9638fe70dda4a99191f08700047a8b66d9cf7a53bf70756013c8630419e3a0bf428158dd02ab6e16822f239df0a6f1b67b6e1335509a286b30c4b11a22dcea9f95d513fd4e1060330000000000000001efdfbc0022a6437ec10c672d76c513868f403f6b9706e09733d6624e3cda831c2c199dd4c5763054a1c219e079e8cf3ce0c00dc2f16516972e1e64d576adfd9f5d778675c8a3172450a4cc82d6e6c59f2b16dffddc902d0aaa647b750d6224cafca7239a4fa81219cf2ee89741ffc5b7dd7e47d332ca931cffb1d1d432935a6013207629118c965b7a5102e62c43ca9d06bca191307a476738548536809ff6b01c6b5b25d76ff2f67d99e20fdf7d2eff6fc248186d21d054196023c5e4f572ccf0f3aad8728c46f2ff6756ea39de46028610a3d26cd42978b09e0e29e0a8aa46e4fd39d28d028592560264cf1a794c27f6c95d382f486dfe900a81d9d92935c7e0e6306549b3e49b1f60182512ccb994338c3541a2956139b2ccb3dd156853105abf5fb394cb2c45915dfd4106c7472dc5d360ab5bca408203a3fef58b4dd33b0c11c367dde2f19c8af7682be067244bf49a2b8cd4685f5481cc31ba27fe2f3d7b7a353be9b41e4eee2342fd70b8408c91951c71c75dde8fbc03e3f28e6d3d3b41e0e963d3ba0c25b2eb50560c21221950b0699d2615f0128e6cb7fa1b04ac1a046e569a7e87df98c14360b8ffc43db5e17548c7ea5056f84ffd14f4cdfc68a4f10e9b391cfa63eef2c2d623e7cdcdfae2fc4d63496d81462174ff360809b7e3b4305979d9cb8e9ad5b0f012494d31ce51ee6489555b09dddb16641ed9e2534fc34db99d2a4fa736eeabacf2f8cdca97f9e84c964277c6f30f1af7fe2b51b39b487d56ebaf593a3f98e811cb09849c5b445d5b7c9ba37807bd0189c8bdb2709fa70c230f9aba41dd3c62384aea6e1ca098ffec26367aa65a09459fca074d1da0365cf7fc2d8310ae099b838ca78e62cee10f95ec549faac1ff0f8236fb8cf2c0f6654e471d3950ef45e0159c44f9e343d05b3af59b939cf76090d040376407c41661eeda7d2cb61cad0088a286948787dae0cc5abdcb97f7f42026c65a13e1df1357c25d376955942adc858e73876e1d8812969055d55decac9a689dcd11dffe5cf6e06088b93a11e153ffed104266bba472cebffb2b0cfc8ef132309bd7836071d3b6ed459a5950c64cccf230015c98f9210f2d57b7f3a07c382f3df09f055c88e1f312db0d60d471afdc0b780d319a6229babd8f45edecff8d1073fa850f755219a3ea14e7234cbc7590c60eba0ba0cc1afde6ce91c8e8835b1ca809926b3e7d8d7a0941425e5f08e884f12693eeea1b3651f53da90972aaa37d426f37db3edae4285db114cbad5964c269e03b15358ad2a7242e0af538a594fc779ec3c43c3d94fab2028310c6d0acf3efdf0acf028ee757c5c02bb5b8b691aa5eed1a62acbabd0d61faa478cdcd54c6db2cec6144d8d1185115097a7da79c16ad3118d12e36dbcb7a70b0ddb27bddfcb1c6e5426b7e411f607d22c3ac2b8d3e41f55faf5e2105bf3b943846cc4c33edc64f902c1eeda09c8110d4f3ed0a5e511156a3e368f02161b92126abf649341ddb8ed03d1d41b91fc34548c6d94dfb47c088ef27a3cbfe1c9cb05f2ab2f18b8746394c8080c4cd92e818e46f861614ab870cb7ae3446e376793f3a6568a2ccfc2ab0ed0365567671436fee6cf427b6410a046d80b9d88f094924ad370da363e8eb70355b711687e92d88a08ed811ff241c7a6dbbad9dcfc18e6a42493483b938e36c1edd2a1c6e078a17c5d145c9c058b4dd69afc44c345f1c88afb95c1deb5c4994161ba25783165d43b9e50a2d8333a8037cec2ae809a3dbe026d6ba40d60badd05bce73b0f9f36966c30b9c0cb5776544c1182024a96e746a3b01f9db10b45aaffd3b055b02b40bccd41e57c10719bedb0fba99a0f6b0868b186fca0397ab8c219f33190f81e4cce2fbcbc0975c394919c98fdfd7e25a33e5f31fefd06c8dc409cbd3e743f0f48dc90abe45b2e68948436caa37fe9932a77b7e0fe0819d8283964b0eee2249d9190f3eb0bb8178e10a287be1059f35cc1a153dda14def65f3c49cdc5186da86bd3e965446f914e3c9b4cbfcfd2c379f306c5ef8844c4fd398b3c6f96601e90d2dc8810875663939f63abe3ee2e1c8a9c2c2010a01d0dcaebb556a7c98421f8e6465cb0434c07dcea9db1a142f9684e50b06c545785f0dee4def1257e4bb22d87a2b37ca9eb53081eb8f1ea0439c4575abac435868a36552df569ccc63477594ccf7eadfed6adbb8e81800a2e2fdd7effdd1e2f09cf76c9e780f6f8eb8408a3fcc06cb8bcd28db7a37edb0232a6f0e509c684318f179d0c91a97718ce3956c266790361ea3a1bf70cdb8a2f2a59b06dee18075745c7302db9b13a452c188c5624964af2d5d4bbb1138dec59df5dfb077a0f62ac4db3de81f54365f2a4a6dee63a6092b4660d3f5dca3cc8de3bb5350f5dcebabd515c72c9114bc58d96e2e863106f0982c2632bbacf2fe5cf6a8df880c550f7008fd09227baff82d4eb031802fbe7d50f6174860c70fcd9f0356e34c0d45df66492dc309b260b7158adf678e2da66348ca84de3e721c6196e0c717f59cb802c6866defdd9032a4b7da82b816d9681e5eb9115fc2a572fbbe105f479ab339bfa5961aa1920346c9ae4185a74aa828da78a71e55876c657249e83f5812cfb055400da1db8bbb5ed3ce2ca4655b0c39b698ed7d235fb0ed4f29a7e8925cb873176efcd1c6981dd23865468c6e01ddf61fa3e40d6fed18d8e3dbd97a08c68bfb092e441e512d44089cf563509785dd58203949a1ca9b66a700db14060a760aa404e5e9f31eaac015f1527f6d760d8714c88040b87fc8a4d183230cfae35326947e28a7a37eefe1d77070f5232a0d67e278a45d649709a7398cbd43094c5001263671517f83e62e79fb75e6f9bc592fb3bbececa3f597dee71dda0fc909079ea49d81554d2fd79d1cf3cf25d1186efb83cf972b7426600d7d6eb6c48a5f0e26af640c733f3f771e0926e6b38b6f39d7882b0538dcf281d92a6bd361bb32e16f3988d6790fa0a45f549e983f4eb68ce5ff11647b37f8e4c444aae8bc0f7c49ce7215545a29215b55f37dc42aa6add6fd1fb45d9ae580434097e7a8686e23cdbdbf6f8b6b1e5579a7908bafd8878b004c7c94e045fdf2b94f8c1a75ccee7bfabd9bb6d0ea8a60dca61053636160c19f8f3fff3d0330fc95d20a1393629f33f281e5da80a5ff66aaa5eefcf495f8bf7e24744778841d7c633f01af2305a122ee093837998e87f060105ffbc083c0d71f68c2c63820d7a547d9af5618544efb9736af56736e73cb696f191c68970ea1deb587231c889672b3b5399b9b5e915e3c567474c3905ec5b6468da826f1a6438ec335da847db540a091ab311c6846f96a2f17befa2f29ea491a41d7630e42583ad1212e6c606dc258a49f756e2480f90775c04c5c533300e37f8bc7afe7b155fb95877252ce4a53f78491ebf9d8a4aa41da1848633816542901d56e66f126316c80efdaf4b457f9ce771edb012a0b3c27c717f5cb3cc99ffcc959a02289e30d5b1ff936320579c469bd55cba6e79a0c5f1bda59981b71840a8c1ca56863e91eb21fbaf84525d5f04e0f282d03bb56d6dc2352f163d8357b86bc6e4e621bb693db3565eb9ef5629af537874c1cb3459582463362dab3c6fed7e574ce9bffcc685b8eea61599292cc69860c4f9584818182f94d719dcc463e9a6f854405ca2deb3de29ffa1826f795b7e7ac2555c0ee576c75494cb832c59de8d9620927167bc136549b731ef79a39fbf8789831cc003a772fa00d4d699d089d47037e12e1c6eb8c20c5535225a33a1a787ba866ad481e9a4d689c83d75f1986405c82154e312ce8b3494ac5721b96193c025bb75b2cc974f9171297da058d2ed4f00d94e60737af29da660fc51fb9bb4d241e78c9d1815d7e3ea90aa541c4c512ab423ece93f9ff2f479f464b953b4171217b758b280c5d8acda32cced7bb0c92cd9b405afb3a8405602da914e1831fec5b6a291f90635afe82b9389a8b41d957f81be125de2f943b7cda9e873fcd74b446bacc00bdfcbe643053f6cc8162c0a98343242b489f59f7ebac016a7fbf620dafc15c8ecfe20b954153dba19eb81087673a1e847238864036e9a300239a00a5a03d8b39aae2bc201c04c477b1f2a37552670c06ea65551c5c88a42476d0d797af494b077737cb48050bd35f4980964b8b9b98bde84615e8fdca407230f5d15e97ae65d63a96f3d88518fde12d6a82881db5c8d4cd79e724312e88b394129de3569c5c99bf842a90f193c91fa55a82116e237c877dec2da6dc652cb33e33df47420c5238fb6ba5fd96cb77f0cf6c8a12be1a95186680d16a064d9b1a7c2461fdf5e0a512a5a3ed2f8dc0eeadb6c95a658aa1c2713fea473de51f65b13a40a2fe64e5227bc9248f59c2bd60dd2fc14918e333faab6e792ce2f0597be47cee70f5a8b788a50c9cd153bf24786aa80f631ad21926e3285f41c5125a15c12cc889112df0b1857020160122c2595ab3359bcab184ecb32f7cf8f38eea23f4f9135104629d8f1e8273c44f8afa129d3a74cf58ce494214629cd53b99a8489ddc5d339e317ce75dd6c5dbd098d811c56ec5f19c00fa00b5465e39f8f2022c71ab3ed0d5a24058c197719551985ab30a851390ab5e11420c521b1398bff0038d904e5879db37d60c623a0a82e191cd0b6bd20a9e956d41d5daef703bdedd6bd0e20fb096423dd39706e939e796aa8bdf071e44791d2e1ed4a81ffd018cb79c5b6bdfd6297cc6cd379845fd7ddfdb0b83d7b26c21e3edb58185e71472a79cb65322579bd5e0e7b1fe081dcae5447834d70459f8a96b341a26d8922a2b1412f95f3533e04b5f65be112cca03ca45ee0eca10adc7593c78c041281c880d879125e585e68f5c7fbf8686f245cd736ab5aadc57c032c637b753b49575acf4bbff46883382f408417438d7817097accae3fc54afc6015b84b3b05627d7c83c4627c87727bd24c4b4d96a08c64164ab8d4abe3fff5c3b09e8fd12498e3cc3627e799e4ef72a870cd89598d51ba396655b4de66e48997faa51d05d581c52f52852cffc9f89252f26d314d2fb8fcbce197f3a8f330339c2ec3c710710b74f0915da3bbb638b1f1a0cb0c176adc151da0ab52796d466b23e8a269c5b22b76fe7586cbc217621acc955a43571dc04f69deb50066cc587595cf0ca4e9a00a261ff2791ada8de04bcbbea249d2a7840bd8fd3ef98a248eacb7fea5318b2e207668e13ab4e5578c03315d44b478df5247d8afd0624d2a57adf85fd16d86ae54cca21f6c91d8cafb3b31e3f9c4e903c04f39d67c90560dd10b2d28c6ee937cae01e921c98ddd833a9b9247053110c0f29d2f35f8ea322a738636f17648b627db622a9cc891fc1d066d5fcabc168f1b492479b0578d0bd8de0298d4bb96a4351714a10a39de49d57ad66bd6b458ae0d799a19da54bf620c0e6979a95b61a83cd06e46d7d263d53d66f77557232983268f5fd01d10442af0c840ab09c6cc4ad77add6379eeaf98f7cdbd70fffcb035abae4efecdb7e6f63ed8acebd8449b3a910e5eb06b0ee6d80dd45026c9e6c2f978f813b2800386a4d7ad9d127d76c4286c1b2facccfd16e6a263ba3e2893ae5e42049d421e08a62ee9e9574a1f70f0add7b68344256592513cc15f4bc64c5a029f60d617c245c1c34d06c095b2d0a9647e65dadb33ea79e3e0ea62ce55347d24eaab7cf9fc33fd70c07363771f78a13d92941daf7970c97b43d2fbe3e789a52ae7bed64736e6ce59f95322d20f9d6dc00b5824a0ce9072dd051c66ac20d39bd953f567a831d75fa91fb4d49b200fc893489e60df95c2810f7fc57b7f6b7725ae600e1c2def6a943b8d111ff3e9a5ac80aa981fad8709e98ee1550005bb8f65dedffbfe3793abb46302000318eb22887126df9062243038440ef3fca2aa024fff8739db4930b314822b00cab172e83c33b7e5b959b0c3f27c714e447120833ef69bd634d1e011fc3c2585beaa882a29c2dabddfd31a48c0255d1ab57c6796aa4625a546a02cef51a9ee2e80fd4e1060330000000000000001cb6f1101e2b960c9a2fe480eb88fc76c63e58b57445c78d88e04f740580a36d6956006ef12ba606aaca89796dad5ff7cb4c4c7f4e65a07fea8a2ce3b58b265d4b3220013a09ecf4e01023aabca5586d61ecd5d7f2bedceb8b18a8e41451c97a192098b196add06a8a6b619e1e731fd9ae2973741aff6358c1ad45cc873a2d497271e3a20873a6f701d4c44ef670c8c7a9793079d9bdfe956bdc02a52d1de8b2de58b0f7d309240999f13985fa8c98e57fe1bb75219ae6330e9495b523e891dba7885a5302817d68a9891ae0c2597d4d7833b91b073c4f9b27be1cf81ca1c2c1014c57a4affe7b402c0e0c1862bd17bc1d43428671a106c26cab61d5e4ffd1c01f6af1c6e97f7a25ae8aaa8d2c91c57881df52bd5f242b127ec7aed5880101caa01783884dfe943ec9764473323f59b27a204f34aa1fe7fd4433fa606608b0f253247d149e3e269ae5445e917390be83d5650c05859e3a817a6c7e561e2b12baf6d4ca4221df0b7f29fa134269139afd9cee5c7d60149dfa23031705c6a8b72d00d659d7a085de8330de2e5c168ee3eba2180a9319f5e8e0806dadaf0fffbc2df839571360b8cd32300504a527cf914da7a1e788261c9cca2872ebec5a17cad33b15a7a7427c200b8746761359194520f0da1d7ae03f26190d07cf92d515e04815f514c66a98997320a028ad24e83182f213d991accf19a8a59003a2ca666ca505c0d8349e2cb22887efb7db9e4a4e3e2d8da0d5f032603e03f48fb967fd018fc99c6eb72acee4178edeb48703903a89e9462a2d1f447234c3373fff8b205848c7a9d6e45ccc31eeeb0105ed3af1188fb847cf6f03a7f0a646fa325b672796168dbbd9d1d19b2f41685b18c3c96f1cfb7ecb1dea132e8815b62647820ac4b12597d8e737a01a970704b03ba5ae68f8d64a1810db10427fbff1d74cfac91561484cfc8d3b23f74ba0f37e7db2f942c58fb1dd30f6a50c57b5eae720c6ed69b0fb81a6e0260c53028c732a544391e319987a24548230378f8f1ddf65a2d654c7b26951d5c6546cc8fda6003228e8913c9e3c5adf7b7b72f4ff5c4aedba6096097f9a4b58ea1e060609e8d1f0fb0e5dd905b29fec72b118d40c5f599a63f9a37041742a7f1af3ef951c31833621842ec212f9fc5cd3e8c08278ea192f8032ade447d2f35ab59810aff371f598b7dd57b3cde2ad854ecad0c786150748ac241ecd67cb868663a6fcbe9d68c3dc221d4fcec9b0ad89c337c1e10b91a38ab1357f260ca3a084da536e56262973e6c6cca838601fb2f335811375aed78295c4b17d3798d39d4cbf6254ce57680a102907e5c08b5c7ec0a1e73bf3d7b8babdc6156c6ca3f09c0423d6716ff4e6ee0338cfd778158202b5ffb60b74558dc6d0be9b5aed6892c4e0ad3e20de5b604b2b010af09ceaba7c0fba5a7fed39d31cb2769909a251ba5b0668330f734728f5c6786a8f1a35df77f3d739eec71d9268fb2a494a14bf7ab91c075023e76856d1745f5813d83878822934d0b4cc0538048c3f96cad7aef2bbc49bab139915dd4998ed3c6701973eb7913530b14c688f0b344ca9cb990de2a9b12fa7ad8b292234a33428b4d16813693964365bd412fb936c1461fdf8dfb0bba31202685f29addf95fc65f841e97042bc5d82f103e41017c6ac91d3d266e12db2dc195ac4f6d4353924270c7144cd96dcd07b9612e2bf1e0f7fc46ef83690648395c575a13c2b2df0fa04f740340e6b116b0866a401de22f68fa3f621d75b9f5f625cd5d5d7e12a5b0ff795749d742eb2648ddf068a451059390da566b3de84f9d528b2663de7dcc562eb014071e8277a054783d322fa67b9e5261b87e9c354ff58fc52bf9df404139311d6bf9650658fc94835a6220ca02a4bfbf46b2af4f30b1ba681c0de7c134d98dd52eb1e937c191cc9557aa73a343b99ae0b8954a3e929174984b574da75e90a9b71af1215317b04e4090770ab596091fc05c82235a324f86280f7fa081360ac758c1980c6a6763453e6b344611e46b05760941f9517ceb298ed7a2d6f96b11f5719ed0dec803c511dadb8d056d4ca06ca0ad090558a4fbf3a886f3ea9c33e1bb4bb5ddef4798cdfb384bea75a3794c42a53af60f12c95fe9b38d7f6a5d914ef100508091fc84756b596b9ba08d1dc42a7e253435b5481d1470ef00a1172cb036b5bdfaccaee02b15d099da17f9753846226325232e71ed9b48f57697bb3d1db75ed214310e6e3608ded6f188e37b21b96eefaa396db0df05a86416fe64aa950eea87e7af4407c828a8822b17be661269c9f9e365cdc79d20503e2d5e575c5387fa961206118dd379834aade7727a1b2477a24f05f6c2ba3156fe7f5b5ba6d7487b1a124f38e3ed3cda92a8edf05f28e3d699f0c12de9cfeb30ec8d4cd253287a6d3f596db0c06006a531e80083f5b41ee26c05d529e0a59ec151b4a9260a7ea8c1a175ca41b59f464adc122f448fc43e90dfa7b88f81caa7a84e3d6d4dbb85e5828b6ae7455dc2c87c8d9c706af2e62763675851b4ca449c9c0f95d953ce53c5327ba8981321a1cbfb76bafac7fa17c99567725d8e0ac288f3ccd3bad666e515156517281c97a3dbfbd5f345f8eb80bb3c4230301a38b7c920d74eb910d380f884a683f7d3e2738fabf9646138e8a32c35e43786e67925508e4cc7b1e7a36abdf6a497077704e216f1e730c20ecfcddfbdf2484d8eb0ef9b7478f77063fa90b8afbcd019d1a584df58c537b40b193f246598ae4c53958a947dd3916b14a5a4227f01bf543a8c5d6ab8eaefdfb959c8715b756a9c797fe39229dc56a86364cb367fa37e16e96cf8dca1fdc8b6a46ce88e3d29c75b6cc718ca8c28e9e1ae991b28c286107c1dced150814d6369cc8003b2976018941df7fb8eeb68be57adcf8a0e813d2fcd16dc390ce17dd0a91dd674d766d21b5de7f4678a548d75cc3de7d099b418fbdb66b2a2b12a56b1dd8b3f84a7b45e36db9bb63b3ef9fdadebc21c6a75364173925ffc69d481024e49076dca105795e7a64a3c82011889aacf0114a1bd31414e288cbb63eb47d399d0e025a54f11670c8ad4a793d0e7ebd3b0d8eb30b87cf62b131c61a4c55d2e56e47ae99fc543c57a1877ce44dac4c6f9fd99552701ade43858e0b4020230cb4d42d1990bfb509471a5c1c5557c29c00072c5cbbc056de6d465ea2ba2f4a1a5dd604dbf998e834b9200c59fdf90bec38af9218e47ea5ed5512cf8b0146126a15d49bf915eb893ad1ef83d8faf6c93f944ebce3704f930b6f69a1afe767ac2c9fdf092c804c7372ae1a64bca3a3b5a31f2ad430ba9e61dab3daa3be90a538cf0fba00796de511cddb5a594f14aa6d215bd0be19c0ca5f043403b7dc56c87b092d9436eb79509c3dbe367c2fcbc2b09f9818cf5a55d5ee0e477888166bbfece661b62812ffed3e4167ecc81dba148f89a8f2e7c27424a2ee091ac487e68fbbf9798e8caf46b35de8dde66a7cad6dc98a426ea7b8b930cf2d7d71fe71066dbe51e8a1c7151e97fecbeedef3d6f8e01cd5576dd58097b46153f9c3bcecf30bc82b4cdfb1bbfa826c7c5b217a023e4da02a35d0947b2c4d24d50a292e4c70fe854a420c54490d4850ee8c372756671fe130532f89878a64977ead60bf604b73859ae64ed62536423bb51b30c6fedbc819fdae05cb64b87b153f4252b832d6b866100a7b307d1e705643f96f0724858e6211802b2ce706d5424b99315db90c7d74fac66951251f6cb739ea008f839c7f62318f795337ca4ff05886a2640819873ae00b933081b64da1101d1b17451357921a2f4d4dc86c92a5eb346fd6cd3a63315768b94b90a15162aec91cea706b9221330db154d1fd71acac90be47055c725bce38710f1b4b4144f331cfa9fe15ebf6535747669e4aa1f0d72092ef395f16a4ec9014029b5c9d1b4bed9ec81a7568f8f1c87e0ce0f4ef9cf49e3fe4960b0b7904614772c63147f3c5463fffed182919c4973a8256346116be40b10a38cdea5bad5878760daaeda57476e86ec65e58030bc8ff99ebf017e9bf6383f981edc83b538e2bf4bb573637e6f4717d74a3ac71f5e151259b29c1b7226e3a8ab176baa2f27e3e385cd48c6f072bb6e8e9c92e35d7ff51177f4e3553555d967c04befc1847003a8592738c82eef231ce3d372372a19a01b27dc7916f986ff3f3ea8872d4986bc1ca649a92924c8f582ae2b44028e711e955d2563c33db3b7734aa246de553dab2c5268538f7c2b6dbe9a70657e2a26e52f5d216dfa9aa8e197a227c86a7d3b468880a721b804a0c51af1592043eee7fe3657b40c1832a858cfb4e037d208ee69c4fd697b929383a971b2a0864544505af2267e334db5f3f3f4ed88e2f6f2b3d7b96016ff92a120556e4d1e50440943893b00508c6242bcc41b6d06dc29ba20564b42257b9fa1b5f4f453e94e72501d31e8947e09a38261020400db4b8cf675b1854639a962a57905cbbee14ea0daa9bd281fd635c8f900fcabdcbcfb140f4f24b47731782ca899284fadfc9d0d6eff77045792e139afad34c7672bacfa22d85fcc05652178cc169bcf52ee3cef281d99935abf9c9910caa7994cfe33b9319d9854aa6e2590a86297f23b0cada7251a6ee1b2f3d2cb5a193cae8768d92f556994e416d4bcf5bba3a295d9e2215291237df74e3c493189bc5a27b3fec3e1a1329c6c6c75e0802b40fc74776476dd2d9e3453ec1709a8a2d162a936d9fe7dd4b6f7abdadfa429aed4cbd5896cfb24a2d91f1cee781d0ed73cf7306d6f9545fd3346c2232b8799553357a5a531d6085d04af5f183019dfd3483baf23b0ba5a6b58bba4b7a1eb0a32626bebb5cc0c4dad45c55d135be8b0a4dee787ed48b90a2a3fc120a753b52290c27ad0eb32b668a9540986ca0256c1676debc4d19b1b80bedd81e505154264a199ef1a54e1fff1b3589fbb6b2d87a1e04e67066571b68fe04f030d473f8d135585f8b7be91f0ae1a4fa2f44008c0f727f6aba9c5c60c3a9ff22911e267ffa2a5d1c71ff25f96ad257be29a2ec641e2055d785765cadd0c2fe513c44154e74f4b8cc4b24d9ee2f6cfe245549713f9dada1935247a2ac7ccc13c4a5c00c6ffe7ca33c0cde4c75c4fe2ea041a965e4c7385ebfdbc348da8c4216a02fa829892c827adbcbb87745120667cdc5a4aef28b190a54b422df45b8547c447765838dbf9f05de338ab672706b59b2f0644d6735d9316e64a1a15d3dfad893bb1bbcbe1b574a0b8ef5265e195a929148cc5e97c8bfb032d4528b523b6a6b29209428f38115cd102e3b4e268333e490140964278238e7ea9638ac34559e05300dad0c3f18e9228474cd3a7186102967c33fc14f086b4f1ec3957d87f2609d140dbb9e7ff793101d1cb90d004565c6a32924715b1bcab483e6389e2e824054edef350f328870f16412aca0fee39edcbd02a6a667aaaeabb6654c4762c639a26286a3c1730ab75defcd9451b4377f6acdc3b905684658c0844d904c47d313d85eb54963fd71a9a76dc8e345e479004f00e446b886ec41cf7bbb9311463e877aa4e357a0dd0b185a5cf12244296f5f8568e84cf6ac3b6125db6897e4e7c183cafc04f61b3263456f61a7880b446e3cffe986c3bf027c7deba490ec8544d2627e6596ef8f8a5cb577796e7c36ffc4f4346263b5d86ae1d7b8d04709367349d590047a8bfb34fbf6481adce60eddfdd1e148ab83874d70b5303fa0ce60c0ba7a047a477dc4c513d2218b0bb2bdf9b60be9a39e928976464e333ce0cb19aa21fda1c6851c6db9d5bbc6552e080f8e448637af711fed92e72c8d8530187de94603377dc387041a9eb42ac70b3923b9828de33bb337d55409cb419bf4089cb2bec79ffc3afc6dcc3cb82bc903d956d28e30000630200033fb971149dc9881cf31b7bd90de445f0ada69611016c5fde4af5bffe2b40a1a27d651a1d2127b0a95539b18fbb835f5145c1c4c7492866c6bd08ba260abb300720d2d42b729b72c6166f9ae0e4ac09a0f6851ca65444bed00b72b7f12befbbd0fd4e10603300000000000000018b6d2d00790f618171a9e8eb6051fc14dc27c502a54f5ccecacb4bcb350581a8f4b1a887a1e58865a21f51ef5098400c115cca84f489637718d8c3ca4350ad677374d40d2b64fe949ca34bd4ba845a87c7693421b70aa8d852e021aee329762883b9820bc0a47ea2fc6a8411ef773703632849094e51c73997c67f3e922d2801b6abc445375cd963a62c2bb28d733bf9274fe503081b51a56023a94200743e7d38865c190331449d19bf3d4eb7bf0b2a9b90696484aab906b9470e10946744838fc428f88461864d6601e93f10909e049a315fcc0ea7f4d71507fe5ed19b9ac2f55b0d3902b153ee27da9c55ab66debfb5ca440dfbb1a600cd8875049c4c13bbf242d26b10035002c7859f9c3ea631d955914adfa0817e4801e85b3f250cd9e7523db62c4ecb17a49028a02a1b61eb96a410643f1fec0ac664d96f99a1db4ac335c2bfec2946707c3c779a56373db197039af9a903e833af6f51de5cf8fc667dbf5416845d415dc98641e0984ebdfab88bbcdf305f605d36f7a472a516206d7ec722251e269800a00e8adb8f2ce161395c1c6ad4b406e1fda77bc7f0af07ea075011cee6cc5e7fd1b6e96e321171ca7d28a35595ddf0b0c831d28a88d30c7391c5832d90f906539aa49185fc6c0864e2d10b21160991fc19a1d084006d03fe3fb6f571f1ffd9f06ffbc0c076689373f9c2f8655758f7f44618345a6d5f8edae46e73a09c38157d5c39dd51a47756ea761e6320d6a91a1bb22d8dd35e4e7806b0242bcc4cae8720a953c6f933c0ee3216513cce6742a2cb4bf44553d8eaf175471dbc0f71c7c245fe99ab4240ccac637a16c82f0c60586f00d83ff852af48a239289d8b70a2638b0aff02572d6d2d68e22b87ba93f3db51bb27825265607ba4b6e9a194c7351f220b9e715a23237c40024fb7cfedaf7c8e0a1c4c6aebef8841fcf2609a3dd7f44dfd8895077df41f10790372eac8adff5ea7eeb28e371b4700d5044b41fd358dc4ba29158213e0f93711026fac8abfbe7cd80a939477ce545bc91cd1d32e8f2268563b0fe3e80855777d51cdf4835050a557d3c7b7f6905ba744ae5450d22837d2c2fa0c0755934654a78601a1fe236f11b6d72f368880ed938ff4a2e8d82c118493a1bb9a9ee95cf329f2d175d467aacc2c6cd73ed59ce64d508604db77942f9b7f3b0f86d913d3e1b489d2190a6da1ed997ab1eee356c885270e4e0192acc9c2b8702107c96aed654318bbb7724b913808dd2cfbbf6ace8db9c4cbf26f2c90a76eb967e365c58855b83550819cb5b28ea5e6ec1ea153ad3ee5e6292a174f7cab1b39e852194a6926bdc4d42326e17998cc057f614e91f6acab5a5bbedd93d9a13dc61977aa2accaf35370a3f1d3819c43c9430d0e767e92de96bb225007a7b6576ed7c4f05c984ce2e437d3b7f7f50c270caf90f8e5dbecb992be2972ef8d79c7674e025ee06b1302bcbd57fe5be9d9b4e38f17d9dca898ef3d71918550fd77a15c7aa2b66ee1a2f38b81040f3d6ec6693f54cc3fe39515275849e9e24b0af3e81705dea95e8f1bb1b4665cfdeb0630a5542a2857f2b58c36761d743299d77872d6894302123f4347702572f04d9876191d771e87655c071fbd29338eef0f9acb0a8ca3f0327ead8e875bc2e7ba38f249e6eda1fb74162e972ff523d20c6638b93297d406e9b2264187c06d0a78203d771f2525227d029b27b23192f747492b9774b12b039729ef75d11ce8d701e56fbb202f3e4bd68686f096f13680456529e5f132915595e0e0b4061b3014219f1fbef4d7403dbfcac01c701b7727c2463cb838d427e07706400be4fdd9140a800e47e7ac15a7a8a897187a38a0080726349d8b7566252076b1ae1366496b50e9a6d236837ffa0c4c3e61bb409a7d9faf8662109ef7213007a76a6d94cb79ad07183a33a4cdedd78896278a3b5531ec0efda9d77076d85a63536b426a6b58c3d0e8a46faf0fdf678e4964272e8410b346cc753edb94a61a2f309f8e753ff332f5b15215e0a20ef32e6a6faa044a431764e008e66b4af820bb6afe4d8dc1679219fe7614482517fdc523d4d7ce2bad9d59f7b9aed89b813e5b36b58a7c668e53181c0e1da45e4ba3851b46de8e056d63e440c471fbe23fbffc31ece7cd20658784f2d2fca3f730a1f8a90ea6995ccb490fca475b1441e38468433d1423c1d83a20b04f1216aff13c8e035c2ed389695c2bb0bedadc38c8a6222d687f0235bda3566c0865774bb6098acd674ff9091db1a6c4f0c2955c1759730b361f310d956f892089f500eae0084022e610ca4e758ce2c680d213bd1b5e00a6c991976e93189159bb98a1e4eff14f681d47694060126c0852ad52489c15d7302d82c66aa830208a9fd13da87a2aac3e44dddae632f2e4d56dc768ee6b3622c61e59aee27fee5aa0bfa9c56402ae3525f00634b11381d0b9637ac699e4c4b225c32bef9dc563e87cfc33bf07450c2cdd015bbd94df63697cdd9b6cf4169cfe1f626c126dbb588c57542662d02eeed561946ce94b46571f72ca3cf7fe52a8a6ea24fa216f01655dadbeb0f74e383e522da69db64b368cb155c2ba4c4fc8aea8745b1081223317003f0cd7ae620fc7d9a6c9c4f39a237d5d9d7f3e756c77daeccbd5d06ed28ac2f089db5449340872bc444aa4aecf6552621b84e4fabfd6baf0e1b61cab00e5c2050bfa38899e9840e2dac55c7d5e7105f65dc3afe3c35dd3e8ebb1a013d65fb0b9d76665f3c4eff5b766fbb0c03cc10c411987ef516405296437a91a67d7398d788e30f55bc1e6236b317784504c53800cc07f4eaf78bac03a025a7943573edcc67db3d5d5281f85ee993238fee3580cb846efae33b45ee2ee1ad640b1d068302504521269a31a166435e8fd964d2e15048f299a95ec1cbeb0c8d5d119e24670112d61d56ea120d7bc30fcd924fc7b812404ac45798af3fb590570a4d7a3f41639b879d1bdf2c72c979105460892fb41570cffee716679eb7b4124be188e28ca4c68d206c1cc9d49cd7489d63372853dbe83f874579238ecdd28c0dc265871d6dccf782b571f1004702121e8b15c9d8af9e6812dbbe742812c7e7cd1dafbdbe3d189f618936e270855700be8f6a7b528f271a936a2cae204b44d909ae3f6a8bcbfcda44b430397b1c96187e5a8362afe92bb9afb0a0a482cb6c8cac39a0fb1fe0034f8a965a3be425b4b34f67ff38a8ab30f8219a8933539c1d06d9b2997b6de743c568caea8b269642b8503b546c9e136d0e47775c8fef45d4489e6b4747c6accd6fad3d34fdd6cbafe07264e7ae1e025306c97d77a130093cc8d5ab8e4abe095787183a9084c569168011766b47dade4e3e1353a78f9f3464d8237b7de02da10c7a7b8951bafbaa898003ad9de997c89d8507393c6fb782b8f41aa99d5c92d5ed93e02a2e7550d42f178739898406badb6da850e305c10063b1a687a2b321a1f867ddfc7949d9764493af4f9681137101f87ec3c3733c0ee23a758a69dd5dbfccd20e0e7cc8543c213688ef9cc85bf9c539d3b6758e24befb3c1b617b7d59a17e915bb985df8229429430dd3057a8225d22afc2775e352a2d7c2f2f46786d4e6e984fb35ac6d7e1b57da82a6d1470895e56521c88c166f8124a4f0c5ada7d5e43174e319c21b9416735858ab50958def63c9a38e853d28a0f47b8e601beb0cdfb30d87070003f957ae347d5b03e80890311ded8018de0227c430f29ff20f0d0d1331dd5f22cff547847c0a26c1fdc272cd234b668823635f68e0797bf68fb1e531a423b1fae9b056fb8c0589908cd2774a7bea8da465248a438a22919d35e0ed8c5020f06824aa856c1a75e0d50d8e9c2dca471d249a97e8e8055d0927432577ef07e6658aa6ab3e9f5f4f50848b12dcdcd9594dae732864f9c6253cccf39922b5f1f8e16458a0c11db397017821de73a331400a76c2a5a29c7661405e9f244a92862a8ca13bc86a78a36744e52019c067573574f75e01b21c36e19a714e9cc0860e9df8e659cefab57002dc2b3d1a2918dc20ff25bc0d87023813abcbbe29defa514bd71fedf314a140508c7e8dd4ace82d56cfd6307fc8299a65c8b3b0719881dc06070d670729902ebfa1dc0b88050e5824cc186454ec2727d0fb2f95eb677f949375a0a31661c7f2bc452426a052b160b0654bffae35766a5317b845582176f1ec52e5bb7d814651781e268cfaefcf6da560810d84343dab8a8b2f2f7976334043498f529d75f9dec893bafdde0ebf003ea7d43f22d8e4eb3afea7be8bd22a9adb9334db2d6b05b8bfe72a96ca2c5ecc925333e4076bf5b7d9ed519ac3eb87c73d0c8121b1034424991561eccb669807a722bcd43141915c9db90f7a8a8e732054970645da1845b988f21cd5d2a89abd8e14c0e6532a3db89e43571b795d6f475b11c16cd7253a4538f4e73d0e3791e0c8f3e51ce3d9645062f249549d9165185fe6920659fe72ae01f69c6d5cef5a01cbbce0fcfd671e1a0aac35d541210a723d2fde91f37c130657d8825662bc46ca7780e07422ce2e7e5cbc1b15ad29b8473ffb832f45c480e960d620267561b3e3112c54359459c3f0235eb6eb2720dd5cf65f88267e099ae87ec7e35b3a915f18a4ab67583ccb4d907637812d797dfa51acc7b5cb13ab58934217a562b00a4a3d030bd9d3565a47c95396034bd65d39d39a6e7795f13e5031d148db16eddba996e1e70730eee02c47bd8b5c42812a12a2db5490fc3ad50d7d03c72c0e933ed8b43f8e34124e272cb39e06e628f18acfe4488dcced67a2c47008801e8d2db5dc7f7556d38020d53512993f3efeb4b07fd1e7b631deeeda74983011ca401ec7b86eb2a7a4d341f97337d37ada0dbbe124fe481ecac3e9b8e8f3b8b90ccf81ec028f2ee4e62934abcfcc2647966f6eea6563a0fc8fc75348f5fb3d2390db24d49858bbca822217fa81d240cacb7b2f6c2e4bad8a7a112b83a5d35ad68ec1cd599afee41fd4e860097f33afbc2cd790b2933f1194549c5aa3fe5c651a456c8ba7c8fa5ee5492233c21a80bd9216fcfccc03ecb76af3849711a0f69d5a261ce94484c30f4b74ca6cb4d7d5c4dcc0be1f0390c208e1e7e863700c6dce7ea5ab3831c00e586094a6a1f3b32dfbbf99a7581f90001dd558738804d0663a59d77407b6ab1ef3a82c156bc58d5a694a365b300a90ebbcddc49bbe5ba63c88e7a6e0faf5364ea17cabc602ddbf87a4c2f55b068ef296be5bb66befc1e37ad77f8e97c08f02d17dcdeb47959b0f46c2ae2c3d99a948f2a52c5793d53fe57876c38336a74786042abafb63c2154096eaed98598aed76da5a17ae179e79f848b237bdd6db63e5fbe77ee28b2bdcae462905ce1827800407317c2a42fc0dc234b2183db9097c0fae23da91aca6b1b7894537b0dc8524536573a34ef68596021cba863ece0de4a068f806d888aa03ed88ad92f375860f8885c5533c637a7a330c24aa0357f007ac3678e59cb1f6aa7c6979e15fd107a98ab42a635a3c3e70b58a19ec73b4bdc482000c3dfb4af84012ea3957d3d30b80857d9e06a2e677c84e5d9041ad4bf22afbdf0351f6d5c7a7a2ada3dd5ab4e48e37d51e5fad56cf9963715438c5f04b9772773893a59e2e46c6b7e19e9001650b66b469f4b1c4d188b286d5ce8b21269179e772147c7cb09eaee9b9de684ffc33068e5d346e79b710d82fd1278aee64ddd4ed37a944e6c745217c6a626444aa95b565c1f68a12cd2b86a61927896884bd5a76a9df4f6fe548bc16444272ec1e856334d64e0f32ba90daa77085b0683e3e010abf571dc564fc703a12998c72b6712386cfa4ccc802c850a3604bb0b2d5cd2eb6e788d475ff198f94a220c925a32ab6d69b037f1b9f0f4ce1d1b89cc0d").unwrap()).unwrap();
        assert_eq!(tx, expected);
    }

    #[test]
    fn test_finalize_psbt() {
        let mut psbt: Psbt = deserialize(&Vec::<u8>::from_hex("70736574ff01020402000000010401020105010401fb04020000000001017a0bab8c49f1fce77440be124c72ce22bb23b58c6f52baf4cdde1f656056cd6b96440980610bc88e4ab656c2e5ff6fe6c6a39967a1c0d386682240c5ff039148dc335d03b636cc4beba2967c418a9443e161cd0ac77bec5e44c4bf98e72fc28857abca331600142d2186719dc0c245e7b4a30f17834f371ca7377c22020334c307ad8142e7c8a6bf1ad3552b12fbb860885ea7f2d76c1f49f93a7c4bbbe7473044022040d1802d6e10da4c27f05eff807550e614b3d2fa20c663dbf1ebf162d3952689022001f477c953b7c543bce877e3297fccb00ef5dba21d427e79c8bfb8522713309801010e20cbbe4671915035276d8df41a7ef0b6a36dd101de48a4076046fdba3b0bec20ae010f04000000000001017a0b90df52169792d13db9b7d074d091aaa3e83aff261b1cc19d291441b62e7a03190899a91403ca5cd8bded09945bc99c2f980fd27601cada66833a5f4bc108baf63902e8bed2778bf381d17241be029f228664c7d1522ced55379e275b83fe805b370216001403bb7619d51d2af2c5538d3908ead081a7ef2b2b220203df8f51c053ba0dfb443cce9793b6dc3339ffb0ce97af4792dade3aae1eb890f6473044022017c696503f5e1539fe5cb8dd05f793bd3b6e39f193028a7299a80c94c817a02d022007889009088f46cd9d9f4d137815704170410f53d503b68c1e020292a85b93fa01010e20cbbe4671915035276d8df41a7ef0b6a36dd101de48a4076046fdba3b0bec20ae010f04010000000007fc0470736574012108a337e7e0ecf24c121a17193623254c277a306e9fd39cd5aaf8b7d374f4011c6507fc047073657403210b8e11e3b8904ac80caeb16af1c93053f8a11a963269bcefa96823d75b8640ae940104220020c731ad44c00a2928d508ad82b05868cb42733a5b0d0b208f483307ce8c328d9307fc047073657404fd4e1060330000000000000001efdfbc0022a6437ec10c672d76c513868f403f6b9706e09733d6624e3cda831c2c199dd4c5763054a1c219e079e8cf3ce0c00dc2f16516972e1e64d576adfd9f5d778675c8a3172450a4cc82d6e6c59f2b16dffddc902d0aaa647b750d6224cafca7239a4fa81219cf2ee89741ffc5b7dd7e47d332ca931cffb1d1d432935a6013207629118c965b7a5102e62c43ca9d06bca191307a476738548536809ff6b01c6b5b25d76ff2f67d99e20fdf7d2eff6fc248186d21d054196023c5e4f572ccf0f3aad8728c46f2ff6756ea39de46028610a3d26cd42978b09e0e29e0a8aa46e4fd39d28d028592560264cf1a794c27f6c95d382f486dfe900a81d9d92935c7e0e6306549b3e49b1f60182512ccb994338c3541a2956139b2ccb3dd156853105abf5fb394cb2c45915dfd4106c7472dc5d360ab5bca408203a3fef58b4dd33b0c11c367dde2f19c8af7682be067244bf49a2b8cd4685f5481cc31ba27fe2f3d7b7a353be9b41e4eee2342fd70b8408c91951c71c75dde8fbc03e3f28e6d3d3b41e0e963d3ba0c25b2eb50560c21221950b0699d2615f0128e6cb7fa1b04ac1a046e569a7e87df98c14360b8ffc43db5e17548c7ea5056f84ffd14f4cdfc68a4f10e9b391cfa63eef2c2d623e7cdcdfae2fc4d63496d81462174ff360809b7e3b4305979d9cb8e9ad5b0f012494d31ce51ee6489555b09dddb16641ed9e2534fc34db99d2a4fa736eeabacf2f8cdca97f9e84c964277c6f30f1af7fe2b51b39b487d56ebaf593a3f98e811cb09849c5b445d5b7c9ba37807bd0189c8bdb2709fa70c230f9aba41dd3c62384aea6e1ca098ffec26367aa65a09459fca074d1da0365cf7fc2d8310ae099b838ca78e62cee10f95ec549faac1ff0f8236fb8cf2c0f6654e471d3950ef45e0159c44f9e343d05b3af59b939cf76090d040376407c41661eeda7d2cb61cad0088a286948787dae0cc5abdcb97f7f42026c65a13e1df1357c25d376955942adc858e73876e1d8812969055d55decac9a689dcd11dffe5cf6e06088b93a11e153ffed104266bba472cebffb2b0cfc8ef132309bd7836071d3b6ed459a5950c64cccf230015c98f9210f2d57b7f3a07c382f3df09f055c88e1f312db0d60d471afdc0b780d319a6229babd8f45edecff8d1073fa850f755219a3ea14e7234cbc7590c60eba0ba0cc1afde6ce91c8e8835b1ca809926b3e7d8d7a0941425e5f08e884f12693eeea1b3651f53da90972aaa37d426f37db3edae4285db114cbad5964c269e03b15358ad2a7242e0af538a594fc779ec3c43c3d94fab2028310c6d0acf3efdf0acf028ee757c5c02bb5b8b691aa5eed1a62acbabd0d61faa478cdcd54c6db2cec6144d8d1185115097a7da79c16ad3118d12e36dbcb7a70b0ddb27bddfcb1c6e5426b7e411f607d22c3ac2b8d3e41f55faf5e2105bf3b943846cc4c33edc64f902c1eeda09c8110d4f3ed0a5e511156a3e368f02161b92126abf649341ddb8ed03d1d41b91fc34548c6d94dfb47c088ef27a3cbfe1c9cb05f2ab2f18b8746394c8080c4cd92e818e46f861614ab870cb7ae3446e376793f3a6568a2ccfc2ab0ed0365567671436fee6cf427b6410a046d80b9d88f094924ad370da363e8eb70355b711687e92d88a08ed811ff241c7a6dbbad9dcfc18e6a42493483b938e36c1edd2a1c6e078a17c5d145c9c058b4dd69afc44c345f1c88afb95c1deb5c4994161ba25783165d43b9e50a2d8333a8037cec2ae809a3dbe026d6ba40d60badd05bce73b0f9f36966c30b9c0cb5776544c1182024a96e746a3b01f9db10b45aaffd3b055b02b40bccd41e57c10719bedb0fba99a0f6b0868b186fca0397ab8c219f33190f81e4cce2fbcbc0975c394919c98fdfd7e25a33e5f31fefd06c8dc409cbd3e743f0f48dc90abe45b2e68948436caa37fe9932a77b7e0fe0819d8283964b0eee2249d9190f3eb0bb8178e10a287be1059f35cc1a153dda14def65f3c49cdc5186da86bd3e965446f914e3c9b4cbfcfd2c379f306c5ef8844c4fd398b3c6f96601e90d2dc8810875663939f63abe3ee2e1c8a9c2c2010a01d0dcaebb556a7c98421f8e6465cb0434c07dcea9db1a142f9684e50b06c545785f0dee4def1257e4bb22d87a2b37ca9eb53081eb8f1ea0439c4575abac435868a36552df569ccc63477594ccf7eadfed6adbb8e81800a2e2fdd7effdd1e2f09cf76c9e780f6f8eb8408a3fcc06cb8bcd28db7a37edb0232a6f0e509c684318f179d0c91a97718ce3956c266790361ea3a1bf70cdb8a2f2a59b06dee18075745c7302db9b13a452c188c5624964af2d5d4bbb1138dec59df5dfb077a0f62ac4db3de81f54365f2a4a6dee63a6092b4660d3f5dca3cc8de3bb5350f5dcebabd515c72c9114bc58d96e2e863106f0982c2632bbacf2fe5cf6a8df880c550f7008fd09227baff82d4eb031802fbe7d50f6174860c70fcd9f0356e34c0d45df66492dc309b260b7158adf678e2da66348ca84de3e721c6196e0c717f59cb802c6866defdd9032a4b7da82b816d9681e5eb9115fc2a572fbbe105f479ab339bfa5961aa1920346c9ae4185a74aa828da78a71e55876c657249e83f5812cfb055400da1db8bbb5ed3ce2ca4655b0c39b698ed7d235fb0ed4f29a7e8925cb873176efcd1c6981dd23865468c6e01ddf61fa3e40d6fed18d8e3dbd97a08c68bfb092e441e512d44089cf563509785dd58203949a1ca9b66a700db14060a760aa404e5e9f31eaac015f1527f6d760d8714c88040b87fc8a4d183230cfae35326947e28a7a37eefe1d77070f5232a0d67e278a45d649709a7398cbd43094c5001263671517f83e62e79fb75e6f9bc592fb3bbececa3f597dee71dda0fc909079ea49d81554d2fd79d1cf3cf25d1186efb83cf972b7426600d7d6eb6c48a5f0e26af640c733f3f771e0926e6b38b6f39d7882b0538dcf281d92a6bd361bb32e16f3988d6790fa0a45f549e983f4eb68ce5ff11647b37f8e4c444aae8bc0f7c49ce7215545a29215b55f37dc42aa6add6fd1fb45d9ae580434097e7a8686e23cdbdbf6f8b6b1e5579a7908bafd8878b004c7c94e045fdf2b94f8c1a75ccee7bfabd9bb6d0ea8a60dca61053636160c19f8f3fff3d0330fc95d20a1393629f33f281e5da80a5ff66aaa5eefcf495f8bf7e24744778841d7c633f01af2305a122ee093837998e87f060105ffbc083c0d71f68c2c63820d7a547d9af5618544efb9736af56736e73cb696f191c68970ea1deb587231c889672b3b5399b9b5e915e3c567474c3905ec5b6468da826f1a6438ec335da847db540a091ab311c6846f96a2f17befa2f29ea491a41d7630e42583ad1212e6c606dc258a49f756e2480f90775c04c5c533300e37f8bc7afe7b155fb95877252ce4a53f78491ebf9d8a4aa41da1848633816542901d56e66f126316c80efdaf4b457f9ce771edb012a0b3c27c717f5cb3cc99ffcc959a02289e30d5b1ff936320579c469bd55cba6e79a0c5f1bda59981b71840a8c1ca56863e91eb21fbaf84525d5f04e0f282d03bb56d6dc2352f163d8357b86bc6e4e621bb693db3565eb9ef5629af537874c1cb3459582463362dab3c6fed7e574ce9bffcc685b8eea61599292cc69860c4f9584818182f94d719dcc463e9a6f854405ca2deb3de29ffa1826f795b7e7ac2555c0ee576c75494cb832c59de8d9620927167bc136549b731ef79a39fbf8789831cc003a772fa00d4d699d089d47037e12e1c6eb8c20c5535225a33a1a787ba866ad481e9a4d689c83d75f1986405c82154e312ce8b3494ac5721b96193c025bb75b2cc974f9171297da058d2ed4f00d94e60737af29da660fc51fb9bb4d241e78c9d1815d7e3ea90aa541c4c512ab423ece93f9ff2f479f464b953b4171217b758b280c5d8acda32cced7bb0c92cd9b405afb3a8405602da914e1831fec5b6a291f90635afe82b9389a8b41d957f81be125de2f943b7cda9e873fcd74b446bacc00bdfcbe643053f6cc8162c0a98343242b489f59f7ebac016a7fbf620dafc15c8ecfe20b954153dba19eb81087673a1e847238864036e9a300239a00a5a03d8b39aae2bc201c04c477b1f2a37552670c06ea65551c5c88a42476d0d797af494b077737cb48050bd35f4980964b8b9b98bde84615e8fdca407230f5d15e97ae65d63a96f3d88518fde12d6a82881db5c8d4cd79e724312e88b394129de3569c5c99bf842a90f193c91fa55a82116e237c877dec2da6dc652cb33e33df47420c5238fb6ba5fd96cb77f0cf6c8a12be1a95186680d16a064d9b1a7c2461fdf5e0a512a5a3ed2f8dc0eeadb6c95a658aa1c2713fea473de51f65b13a40a2fe64e5227bc9248f59c2bd60dd2fc14918e333faab6e792ce2f0597be47cee70f5a8b788a50c9cd153bf24786aa80f631ad21926e3285f41c5125a15c12cc889112df0b1857020160122c2595ab3359bcab184ecb32f7cf8f38eea23f4f9135104629d8f1e8273c44f8afa129d3a74cf58ce494214629cd53b99a8489ddc5d339e317ce75dd6c5dbd098d811c56ec5f19c00fa00b5465e39f8f2022c71ab3ed0d5a24058c197719551985ab30a851390ab5e11420c521b1398bff0038d904e5879db37d60c623a0a82e191cd0b6bd20a9e956d41d5daef703bdedd6bd0e20fb096423dd39706e939e796aa8bdf071e44791d2e1ed4a81ffd018cb79c5b6bdfd6297cc6cd379845fd7ddfdb0b83d7b26c21e3edb58185e71472a79cb65322579bd5e0e7b1fe081dcae5447834d70459f8a96b341a26d8922a2b1412f95f3533e04b5f65be112cca03ca45ee0eca10adc7593c78c041281c880d879125e585e68f5c7fbf8686f245cd736ab5aadc57c032c637b753b49575acf4bbff46883382f408417438d7817097accae3fc54afc6015b84b3b05627d7c83c4627c87727bd24c4b4d96a08c64164ab8d4abe3fff5c3b09e8fd12498e3cc3627e799e4ef72a870cd89598d51ba396655b4de66e48997faa51d05d581c52f52852cffc9f89252f26d314d2fb8fcbce197f3a8f330339c2ec3c710710b74f0915da3bbb638b1f1a0cb0c176adc151da0ab52796d466b23e8a269c5b22b76fe7586cbc217621acc955a43571dc04f69deb50066cc587595cf0ca4e9a00a261ff2791ada8de04bcbbea249d2a7840bd8fd3ef98a248eacb7fea5318b2e207668e13ab4e5578c03315d44b478df5247d8afd0624d2a57adf85fd16d86ae54cca21f6c91d8cafb3b31e3f9c4e903c04f39d67c90560dd10b2d28c6ee937cae01e921c98ddd833a9b9247053110c0f29d2f35f8ea322a738636f17648b627db622a9cc891fc1d066d5fcabc168f1b492479b0578d0bd8de0298d4bb96a4351714a10a39de49d57ad66bd6b458ae0d799a19da54bf620c0e6979a95b61a83cd06e46d7d263d53d66f77557232983268f5fd01d10442af0c840ab09c6cc4ad77add6379eeaf98f7cdbd70fffcb035abae4efecdb7e6f63ed8acebd8449b3a910e5eb06b0ee6d80dd45026c9e6c2f978f813b2800386a4d7ad9d127d76c4286c1b2facccfd16e6a263ba3e2893ae5e42049d421e08a62ee9e9574a1f70f0add7b68344256592513cc15f4bc64c5a029f60d617c245c1c34d06c095b2d0a9647e65dadb33ea79e3e0ea62ce55347d24eaab7cf9fc33fd70c07363771f78a13d92941daf7970c97b43d2fbe3e789a52ae7bed64736e6ce59f95322d20f9d6dc00b5824a0ce9072dd051c66ac20d39bd953f567a831d75fa91fb4d49b200fc893489e60df95c2810f7fc57b7f6b7725ae600e1c2def6a943b8d111ff3e9a5ac80aa981fad8709e98ee1550005bb8f65dedffbfe3793abb407fc0470736574056302000359a33e8f3d0439eb7d60aa79255858269bc1011e4cd0d4aa753bc2793f9638fe70dda4a99191f08700047a8b66d9cf7a53bf70756013c8630419e3a0bf428158dd02ab6e16822f239df0a6f1b67b6e1335509a286b30c4b11a22dcea9f95d51307fc04707365740721027fa518c54bb326d5ce3da5c2eb8a6521ab99df86b511477d0f5ebcd616f063ac0007fc04707365740121081271c10f0caf52a40e015e7d35966dbad39525a6c0691d4beeb3bfb22af5304d07fc047073657403210b85bd6dc21b4919f6ebda7ab86ac8122c793be3fad19e44455945ddec8b59e9f6010422002058037c2d81d3122185c8704d4276e2629122c95b8ea68575c451628d37eea84507fc047073657404fd4e1060330000000000000001cb6f1101e2b960c9a2fe480eb88fc76c63e58b57445c78d88e04f740580a36d6956006ef12ba606aaca89796dad5ff7cb4c4c7f4e65a07fea8a2ce3b58b265d4b3220013a09ecf4e01023aabca5586d61ecd5d7f2bedceb8b18a8e41451c97a192098b196add06a8a6b619e1e731fd9ae2973741aff6358c1ad45cc873a2d497271e3a20873a6f701d4c44ef670c8c7a9793079d9bdfe956bdc02a52d1de8b2de58b0f7d309240999f13985fa8c98e57fe1bb75219ae6330e9495b523e891dba7885a5302817d68a9891ae0c2597d4d7833b91b073c4f9b27be1cf81ca1c2c1014c57a4affe7b402c0e0c1862bd17bc1d43428671a106c26cab61d5e4ffd1c01f6af1c6e97f7a25ae8aaa8d2c91c57881df52bd5f242b127ec7aed5880101caa01783884dfe943ec9764473323f59b27a204f34aa1fe7fd4433fa606608b0f253247d149e3e269ae5445e917390be83d5650c05859e3a817a6c7e561e2b12baf6d4ca4221df0b7f29fa134269139afd9cee5c7d60149dfa23031705c6a8b72d00d659d7a085de8330de2e5c168ee3eba2180a9319f5e8e0806dadaf0fffbc2df839571360b8cd32300504a527cf914da7a1e788261c9cca2872ebec5a17cad33b15a7a7427c200b8746761359194520f0da1d7ae03f26190d07cf92d515e04815f514c66a98997320a028ad24e83182f213d991accf19a8a59003a2ca666ca505c0d8349e2cb22887efb7db9e4a4e3e2d8da0d5f032603e03f48fb967fd018fc99c6eb72acee4178edeb48703903a89e9462a2d1f447234c3373fff8b205848c7a9d6e45ccc31eeeb0105ed3af1188fb847cf6f03a7f0a646fa325b672796168dbbd9d1d19b2f41685b18c3c96f1cfb7ecb1dea132e8815b62647820ac4b12597d8e737a01a970704b03ba5ae68f8d64a1810db10427fbff1d74cfac91561484cfc8d3b23f74ba0f37e7db2f942c58fb1dd30f6a50c57b5eae720c6ed69b0fb81a6e0260c53028c732a544391e319987a24548230378f8f1ddf65a2d654c7b26951d5c6546cc8fda6003228e8913c9e3c5adf7b7b72f4ff5c4aedba6096097f9a4b58ea1e060609e8d1f0fb0e5dd905b29fec72b118d40c5f599a63f9a37041742a7f1af3ef951c31833621842ec212f9fc5cd3e8c08278ea192f8032ade447d2f35ab59810aff371f598b7dd57b3cde2ad854ecad0c786150748ac241ecd67cb868663a6fcbe9d68c3dc221d4fcec9b0ad89c337c1e10b91a38ab1357f260ca3a084da536e56262973e6c6cca838601fb2f335811375aed78295c4b17d3798d39d4cbf6254ce57680a102907e5c08b5c7ec0a1e73bf3d7b8babdc6156c6ca3f09c0423d6716ff4e6ee0338cfd778158202b5ffb60b74558dc6d0be9b5aed6892c4e0ad3e20de5b604b2b010af09ceaba7c0fba5a7fed39d31cb2769909a251ba5b0668330f734728f5c6786a8f1a35df77f3d739eec71d9268fb2a494a14bf7ab91c075023e76856d1745f5813d83878822934d0b4cc0538048c3f96cad7aef2bbc49bab139915dd4998ed3c6701973eb7913530b14c688f0b344ca9cb990de2a9b12fa7ad8b292234a33428b4d16813693964365bd412fb936c1461fdf8dfb0bba31202685f29addf95fc65f841e97042bc5d82f103e41017c6ac91d3d266e12db2dc195ac4f6d4353924270c7144cd96dcd07b9612e2bf1e0f7fc46ef83690648395c575a13c2b2df0fa04f740340e6b116b0866a401de22f68fa3f621d75b9f5f625cd5d5d7e12a5b0ff795749d742eb2648ddf068a451059390da566b3de84f9d528b2663de7dcc562eb014071e8277a054783d322fa67b9e5261b87e9c354ff58fc52bf9df404139311d6bf9650658fc94835a6220ca02a4bfbf46b2af4f30b1ba681c0de7c134d98dd52eb1e937c191cc9557aa73a343b99ae0b8954a3e929174984b574da75e90a9b71af1215317b04e4090770ab596091fc05c82235a324f86280f7fa081360ac758c1980c6a6763453e6b344611e46b05760941f9517ceb298ed7a2d6f96b11f5719ed0dec803c511dadb8d056d4ca06ca0ad090558a4fbf3a886f3ea9c33e1bb4bb5ddef4798cdfb384bea75a3794c42a53af60f12c95fe9b38d7f6a5d914ef100508091fc84756b596b9ba08d1dc42a7e253435b5481d1470ef00a1172cb036b5bdfaccaee02b15d099da17f9753846226325232e71ed9b48f57697bb3d1db75ed214310e6e3608ded6f188e37b21b96eefaa396db0df05a86416fe64aa950eea87e7af4407c828a8822b17be661269c9f9e365cdc79d20503e2d5e575c5387fa961206118dd379834aade7727a1b2477a24f05f6c2ba3156fe7f5b5ba6d7487b1a124f38e3ed3cda92a8edf05f28e3d699f0c12de9cfeb30ec8d4cd253287a6d3f596db0c06006a531e80083f5b41ee26c05d529e0a59ec151b4a9260a7ea8c1a175ca41b59f464adc122f448fc43e90dfa7b88f81caa7a84e3d6d4dbb85e5828b6ae7455dc2c87c8d9c706af2e62763675851b4ca449c9c0f95d953ce53c5327ba8981321a1cbfb76bafac7fa17c99567725d8e0ac288f3ccd3bad666e515156517281c97a3dbfbd5f345f8eb80bb3c4230301a38b7c920d74eb910d380f884a683f7d3e2738fabf9646138e8a32c35e43786e67925508e4cc7b1e7a36abdf6a497077704e216f1e730c20ecfcddfbdf2484d8eb0ef9b7478f77063fa90b8afbcd019d1a584df58c537b40b193f246598ae4c53958a947dd3916b14a5a4227f01bf543a8c5d6ab8eaefdfb959c8715b756a9c797fe39229dc56a86364cb367fa37e16e96cf8dca1fdc8b6a46ce88e3d29c75b6cc718ca8c28e9e1ae991b28c286107c1dced150814d6369cc8003b2976018941df7fb8eeb68be57adcf8a0e813d2fcd16dc390ce17dd0a91dd674d766d21b5de7f4678a548d75cc3de7d099b418fbdb66b2a2b12a56b1dd8b3f84a7b45e36db9bb63b3ef9fdadebc21c6a75364173925ffc69d481024e49076dca105795e7a64a3c82011889aacf0114a1bd31414e288cbb63eb47d399d0e025a54f11670c8ad4a793d0e7ebd3b0d8eb30b87cf62b131c61a4c55d2e56e47ae99fc543c57a1877ce44dac4c6f9fd99552701ade43858e0b4020230cb4d42d1990bfb509471a5c1c5557c29c00072c5cbbc056de6d465ea2ba2f4a1a5dd604dbf998e834b9200c59fdf90bec38af9218e47ea5ed5512cf8b0146126a15d49bf915eb893ad1ef83d8faf6c93f944ebce3704f930b6f69a1afe767ac2c9fdf092c804c7372ae1a64bca3a3b5a31f2ad430ba9e61dab3daa3be90a538cf0fba00796de511cddb5a594f14aa6d215bd0be19c0ca5f043403b7dc56c87b092d9436eb79509c3dbe367c2fcbc2b09f9818cf5a55d5ee0e477888166bbfece661b62812ffed3e4167ecc81dba148f89a8f2e7c27424a2ee091ac487e68fbbf9798e8caf46b35de8dde66a7cad6dc98a426ea7b8b930cf2d7d71fe71066dbe51e8a1c7151e97fecbeedef3d6f8e01cd5576dd58097b46153f9c3bcecf30bc82b4cdfb1bbfa826c7c5b217a023e4da02a35d0947b2c4d24d50a292e4c70fe854a420c54490d4850ee8c372756671fe130532f89878a64977ead60bf604b73859ae64ed62536423bb51b30c6fedbc819fdae05cb64b87b153f4252b832d6b866100a7b307d1e705643f96f0724858e6211802b2ce706d5424b99315db90c7d74fac66951251f6cb739ea008f839c7f62318f795337ca4ff05886a2640819873ae00b933081b64da1101d1b17451357921a2f4d4dc86c92a5eb346fd6cd3a63315768b94b90a15162aec91cea706b9221330db154d1fd71acac90be47055c725bce38710f1b4b4144f331cfa9fe15ebf6535747669e4aa1f0d72092ef395f16a4ec9014029b5c9d1b4bed9ec81a7568f8f1c87e0ce0f4ef9cf49e3fe4960b0b7904614772c63147f3c5463fffed182919c4973a8256346116be40b10a38cdea5bad5878760daaeda57476e86ec65e58030bc8ff99ebf017e9bf6383f981edc83b538e2bf4bb573637e6f4717d74a3ac71f5e151259b29c1b7226e3a8ab176baa2f27e3e385cd48c6f072bb6e8e9c92e35d7ff51177f4e3553555d967c04befc1847003a8592738c82eef231ce3d372372a19a01b27dc7916f986ff3f3ea8872d4986bc1ca649a92924c8f582ae2b44028e711e955d2563c33db3b7734aa246de553dab2c5268538f7c2b6dbe9a70657e2a26e52f5d216dfa9aa8e197a227c86a7d3b468880a721b804a0c51af1592043eee7fe3657b40c1832a858cfb4e037d208ee69c4fd697b929383a971b2a0864544505af2267e334db5f3f3f4ed88e2f6f2b3d7b96016ff92a120556e4d1e50440943893b00508c6242bcc41b6d06dc29ba20564b42257b9fa1b5f4f453e94e72501d31e8947e09a38261020400db4b8cf675b1854639a962a57905cbbee14ea0daa9bd281fd635c8f900fcabdcbcfb140f4f24b47731782ca899284fadfc9d0d6eff77045792e139afad34c7672bacfa22d85fcc05652178cc169bcf52ee3cef281d99935abf9c9910caa7994cfe33b9319d9854aa6e2590a86297f23b0cada7251a6ee1b2f3d2cb5a193cae8768d92f556994e416d4bcf5bba3a295d9e2215291237df74e3c493189bc5a27b3fec3e1a1329c6c6c75e0802b40fc74776476dd2d9e3453ec1709a8a2d162a936d9fe7dd4b6f7abdadfa429aed4cbd5896cfb24a2d91f1cee781d0ed73cf7306d6f9545fd3346c2232b8799553357a5a531d6085d04af5f183019dfd3483baf23b0ba5a6b58bba4b7a1eb0a32626bebb5cc0c4dad45c55d135be8b0a4dee787ed48b90a2a3fc120a753b52290c27ad0eb32b668a9540986ca0256c1676debc4d19b1b80bedd81e505154264a199ef1a54e1fff1b3589fbb6b2d87a1e04e67066571b68fe04f030d473f8d135585f8b7be91f0ae1a4fa2f44008c0f727f6aba9c5c60c3a9ff22911e267ffa2a5d1c71ff25f96ad257be29a2ec641e2055d785765cadd0c2fe513c44154e74f4b8cc4b24d9ee2f6cfe245549713f9dada1935247a2ac7ccc13c4a5c00c6ffe7ca33c0cde4c75c4fe2ea041a965e4c7385ebfdbc348da8c4216a02fa829892c827adbcbb87745120667cdc5a4aef28b190a54b422df45b8547c447765838dbf9f05de338ab672706b59b2f0644d6735d9316e64a1a15d3dfad893bb1bbcbe1b574a0b8ef5265e195a929148cc5e97c8bfb032d4528b523b6a6b29209428f38115cd102e3b4e268333e490140964278238e7ea9638ac34559e05300dad0c3f18e9228474cd3a7186102967c33fc14f086b4f1ec3957d87f2609d140dbb9e7ff793101d1cb90d004565c6a32924715b1bcab483e6389e2e824054edef350f328870f16412aca0fee39edcbd02a6a667aaaeabb6654c4762c639a26286a3c1730ab75defcd9451b4377f6acdc3b905684658c0844d904c47d313d85eb54963fd71a9a76dc8e345e479004f00e446b886ec41cf7bbb9311463e877aa4e357a0dd0b185a5cf12244296f5f8568e84cf6ac3b6125db6897e4e7c183cafc04f61b3263456f61a7880b446e3cffe986c3bf027c7deba490ec8544d2627e6596ef8f8a5cb577796e7c36ffc4f4346263b5d86ae1d7b8d04709367349d590047a8bfb34fbf6481adce60eddfdd1e148ab83874d70b5303fa0ce60c0ba7a047a477dc4c513d2218b0bb2bdf9b60be9a39e928976464e333ce0cb19aa21fda1c6851c6db9d5bbc6552e080f8e448637af711fed92e72c8d8530187de94603377dc387041a9eb42ac70b3923b9828de33bb337d55409cb419bf4089cb2bec79ffc3afc6dcc3cb82bc903d956d28e307fc0470736574056302000318eb22887126df9062243038440ef3fca2aa024fff8739db4930b314822b00cab172e83c33b7e5b959b0c3f27c714e447120833ef69bd634d1e011fc3c2585beaa882a29c2dabddfd31a48c0255d1ab57c6796aa4625a546a02cef51a9ee2e8007fc047073657407210302e71fc2fff37aeb6d2e2a7b7f2308d4ab7d4bf0a4cf9be7c06e89a66442b48300010308f40100000000000007fc04707365740220230f4f5d4b7c6fa845806ee4f67713459e1b69e8e60fcee2e4940c7a0d5de1b20104000007fc047073657401210970cb1dff96101101e24bed1a66fb0794d2fcb26aba11e7f2393edc1534df8a9607fc047073657403210b9991881df2ec384ff5616f6c03d45cf033ee64536297c3557f9fffec716c1fbe0104220020cd4ed5f0db8c450e8b0be595b6410c1759c19f1f6926279095c83dade9862b6d07fc047073657404fd4e10603300000000000000018b6d2d00790f618171a9e8eb6051fc14dc27c502a54f5ccecacb4bcb350581a8f4b1a887a1e58865a21f51ef5098400c115cca84f489637718d8c3ca4350ad677374d40d2b64fe949ca34bd4ba845a87c7693421b70aa8d852e021aee329762883b9820bc0a47ea2fc6a8411ef773703632849094e51c73997c67f3e922d2801b6abc445375cd963a62c2bb28d733bf9274fe503081b51a56023a94200743e7d38865c190331449d19bf3d4eb7bf0b2a9b90696484aab906b9470e10946744838fc428f88461864d6601e93f10909e049a315fcc0ea7f4d71507fe5ed19b9ac2f55b0d3902b153ee27da9c55ab66debfb5ca440dfbb1a600cd8875049c4c13bbf242d26b10035002c7859f9c3ea631d955914adfa0817e4801e85b3f250cd9e7523db62c4ecb17a49028a02a1b61eb96a410643f1fec0ac664d96f99a1db4ac335c2bfec2946707c3c779a56373db197039af9a903e833af6f51de5cf8fc667dbf5416845d415dc98641e0984ebdfab88bbcdf305f605d36f7a472a516206d7ec722251e269800a00e8adb8f2ce161395c1c6ad4b406e1fda77bc7f0af07ea075011cee6cc5e7fd1b6e96e321171ca7d28a35595ddf0b0c831d28a88d30c7391c5832d90f906539aa49185fc6c0864e2d10b21160991fc19a1d084006d03fe3fb6f571f1ffd9f06ffbc0c076689373f9c2f8655758f7f44618345a6d5f8edae46e73a09c38157d5c39dd51a47756ea761e6320d6a91a1bb22d8dd35e4e7806b0242bcc4cae8720a953c6f933c0ee3216513cce6742a2cb4bf44553d8eaf175471dbc0f71c7c245fe99ab4240ccac637a16c82f0c60586f00d83ff852af48a239289d8b70a2638b0aff02572d6d2d68e22b87ba93f3db51bb27825265607ba4b6e9a194c7351f220b9e715a23237c40024fb7cfedaf7c8e0a1c4c6aebef8841fcf2609a3dd7f44dfd8895077df41f10790372eac8adff5ea7eeb28e371b4700d5044b41fd358dc4ba29158213e0f93711026fac8abfbe7cd80a939477ce545bc91cd1d32e8f2268563b0fe3e80855777d51cdf4835050a557d3c7b7f6905ba744ae5450d22837d2c2fa0c0755934654a78601a1fe236f11b6d72f368880ed938ff4a2e8d82c118493a1bb9a9ee95cf329f2d175d467aacc2c6cd73ed59ce64d508604db77942f9b7f3b0f86d913d3e1b489d2190a6da1ed997ab1eee356c885270e4e0192acc9c2b8702107c96aed654318bbb7724b913808dd2cfbbf6ace8db9c4cbf26f2c90a76eb967e365c58855b83550819cb5b28ea5e6ec1ea153ad3ee5e6292a174f7cab1b39e852194a6926bdc4d42326e17998cc057f614e91f6acab5a5bbedd93d9a13dc61977aa2accaf35370a3f1d3819c43c9430d0e767e92de96bb225007a7b6576ed7c4f05c984ce2e437d3b7f7f50c270caf90f8e5dbecb992be2972ef8d79c7674e025ee06b1302bcbd57fe5be9d9b4e38f17d9dca898ef3d71918550fd77a15c7aa2b66ee1a2f38b81040f3d6ec6693f54cc3fe39515275849e9e24b0af3e81705dea95e8f1bb1b4665cfdeb0630a5542a2857f2b58c36761d743299d77872d6894302123f4347702572f04d9876191d771e87655c071fbd29338eef0f9acb0a8ca3f0327ead8e875bc2e7ba38f249e6eda1fb74162e972ff523d20c6638b93297d406e9b2264187c06d0a78203d771f2525227d029b27b23192f747492b9774b12b039729ef75d11ce8d701e56fbb202f3e4bd68686f096f13680456529e5f132915595e0e0b4061b3014219f1fbef4d7403dbfcac01c701b7727c2463cb838d427e07706400be4fdd9140a800e47e7ac15a7a8a897187a38a0080726349d8b7566252076b1ae1366496b50e9a6d236837ffa0c4c3e61bb409a7d9faf8662109ef7213007a76a6d94cb79ad07183a33a4cdedd78896278a3b5531ec0efda9d77076d85a63536b426a6b58c3d0e8a46faf0fdf678e4964272e8410b346cc753edb94a61a2f309f8e753ff332f5b15215e0a20ef32e6a6faa044a431764e008e66b4af820bb6afe4d8dc1679219fe7614482517fdc523d4d7ce2bad9d59f7b9aed89b813e5b36b58a7c668e53181c0e1da45e4ba3851b46de8e056d63e440c471fbe23fbffc31ece7cd20658784f2d2fca3f730a1f8a90ea6995ccb490fca475b1441e38468433d1423c1d83a20b04f1216aff13c8e035c2ed389695c2bb0bedadc38c8a6222d687f0235bda3566c0865774bb6098acd674ff9091db1a6c4f0c2955c1759730b361f310d956f892089f500eae0084022e610ca4e758ce2c680d213bd1b5e00a6c991976e93189159bb98a1e4eff14f681d47694060126c0852ad52489c15d7302d82c66aa830208a9fd13da87a2aac3e44dddae632f2e4d56dc768ee6b3622c61e59aee27fee5aa0bfa9c56402ae3525f00634b11381d0b9637ac699e4c4b225c32bef9dc563e87cfc33bf07450c2cdd015bbd94df63697cdd9b6cf4169cfe1f626c126dbb588c57542662d02eeed561946ce94b46571f72ca3cf7fe52a8a6ea24fa216f01655dadbeb0f74e383e522da69db64b368cb155c2ba4c4fc8aea8745b1081223317003f0cd7ae620fc7d9a6c9c4f39a237d5d9d7f3e756c77daeccbd5d06ed28ac2f089db5449340872bc444aa4aecf6552621b84e4fabfd6baf0e1b61cab00e5c2050bfa38899e9840e2dac55c7d5e7105f65dc3afe3c35dd3e8ebb1a013d65fb0b9d76665f3c4eff5b766fbb0c03cc10c411987ef516405296437a91a67d7398d788e30f55bc1e6236b317784504c53800cc07f4eaf78bac03a025a7943573edcc67db3d5d5281f85ee993238fee3580cb846efae33b45ee2ee1ad640b1d068302504521269a31a166435e8fd964d2e15048f299a95ec1cbeb0c8d5d119e24670112d61d56ea120d7bc30fcd924fc7b812404ac45798af3fb590570a4d7a3f41639b879d1bdf2c72c979105460892fb41570cffee716679eb7b4124be188e28ca4c68d206c1cc9d49cd7489d63372853dbe83f874579238ecdd28c0dc265871d6dccf782b571f1004702121e8b15c9d8af9e6812dbbe742812c7e7cd1dafbdbe3d189f618936e270855700be8f6a7b528f271a936a2cae204b44d909ae3f6a8bcbfcda44b430397b1c96187e5a8362afe92bb9afb0a0a482cb6c8cac39a0fb1fe0034f8a965a3be425b4b34f67ff38a8ab30f8219a8933539c1d06d9b2997b6de743c568caea8b269642b8503b546c9e136d0e47775c8fef45d4489e6b4747c6accd6fad3d34fdd6cbafe07264e7ae1e025306c97d77a130093cc8d5ab8e4abe095787183a9084c569168011766b47dade4e3e1353a78f9f3464d8237b7de02da10c7a7b8951bafbaa898003ad9de997c89d8507393c6fb782b8f41aa99d5c92d5ed93e02a2e7550d42f178739898406badb6da850e305c10063b1a687a2b321a1f867ddfc7949d9764493af4f9681137101f87ec3c3733c0ee23a758a69dd5dbfccd20e0e7cc8543c213688ef9cc85bf9c539d3b6758e24befb3c1b617b7d59a17e915bb985df8229429430dd3057a8225d22afc2775e352a2d7c2f2f46786d4e6e984fb35ac6d7e1b57da82a6d1470895e56521c88c166f8124a4f0c5ada7d5e43174e319c21b9416735858ab50958def63c9a38e853d28a0f47b8e601beb0cdfb30d87070003f957ae347d5b03e80890311ded8018de0227c430f29ff20f0d0d1331dd5f22cff547847c0a26c1fdc272cd234b668823635f68e0797bf68fb1e531a423b1fae9b056fb8c0589908cd2774a7bea8da465248a438a22919d35e0ed8c5020f06824aa856c1a75e0d50d8e9c2dca471d249a97e8e8055d0927432577ef07e6658aa6ab3e9f5f4f50848b12dcdcd9594dae732864f9c6253cccf39922b5f1f8e16458a0c11db397017821de73a331400a76c2a5a29c7661405e9f244a92862a8ca13bc86a78a36744e52019c067573574f75e01b21c36e19a714e9cc0860e9df8e659cefab57002dc2b3d1a2918dc20ff25bc0d87023813abcbbe29defa514bd71fedf314a140508c7e8dd4ace82d56cfd6307fc8299a65c8b3b0719881dc06070d670729902ebfa1dc0b88050e5824cc186454ec2727d0fb2f95eb677f949375a0a31661c7f2bc452426a052b160b0654bffae35766a5317b845582176f1ec52e5bb7d814651781e268cfaefcf6da560810d84343dab8a8b2f2f7976334043498f529d75f9dec893bafdde0ebf003ea7d43f22d8e4eb3afea7be8bd22a9adb9334db2d6b05b8bfe72a96ca2c5ecc925333e4076bf5b7d9ed519ac3eb87c73d0c8121b1034424991561eccb669807a722bcd43141915c9db90f7a8a8e732054970645da1845b988f21cd5d2a89abd8e14c0e6532a3db89e43571b795d6f475b11c16cd7253a4538f4e73d0e3791e0c8f3e51ce3d9645062f249549d9165185fe6920659fe72ae01f69c6d5cef5a01cbbce0fcfd671e1a0aac35d541210a723d2fde91f37c130657d8825662bc46ca7780e07422ce2e7e5cbc1b15ad29b8473ffb832f45c480e960d620267561b3e3112c54359459c3f0235eb6eb2720dd5cf65f88267e099ae87ec7e35b3a915f18a4ab67583ccb4d907637812d797dfa51acc7b5cb13ab58934217a562b00a4a3d030bd9d3565a47c95396034bd65d39d39a6e7795f13e5031d148db16eddba996e1e70730eee02c47bd8b5c42812a12a2db5490fc3ad50d7d03c72c0e933ed8b43f8e34124e272cb39e06e628f18acfe4488dcced67a2c47008801e8d2db5dc7f7556d38020d53512993f3efeb4b07fd1e7b631deeeda74983011ca401ec7b86eb2a7a4d341f97337d37ada0dbbe124fe481ecac3e9b8e8f3b8b90ccf81ec028f2ee4e62934abcfcc2647966f6eea6563a0fc8fc75348f5fb3d2390db24d49858bbca822217fa81d240cacb7b2f6c2e4bad8a7a112b83a5d35ad68ec1cd599afee41fd4e860097f33afbc2cd790b2933f1194549c5aa3fe5c651a456c8ba7c8fa5ee5492233c21a80bd9216fcfccc03ecb76af3849711a0f69d5a261ce94484c30f4b74ca6cb4d7d5c4dcc0be1f0390c208e1e7e863700c6dce7ea5ab3831c00e586094a6a1f3b32dfbbf99a7581f90001dd558738804d0663a59d77407b6ab1ef3a82c156bc58d5a694a365b300a90ebbcddc49bbe5ba63c88e7a6e0faf5364ea17cabc602ddbf87a4c2f55b068ef296be5bb66befc1e37ad77f8e97c08f02d17dcdeb47959b0f46c2ae2c3d99a948f2a52c5793d53fe57876c38336a74786042abafb63c2154096eaed98598aed76da5a17ae179e79f848b237bdd6db63e5fbe77ee28b2bdcae462905ce1827800407317c2a42fc0dc234b2183db9097c0fae23da91aca6b1b7894537b0dc8524536573a34ef68596021cba863ece0de4a068f806d888aa03ed88ad92f375860f8885c5533c637a7a330c24aa0357f007ac3678e59cb1f6aa7c6979e15fd107a98ab42a635a3c3e70b58a19ec73b4bdc482000c3dfb4af84012ea3957d3d30b80857d9e06a2e677c84e5d9041ad4bf22afbdf0351f6d5c7a7a2ada3dd5ab4e48e37d51e5fad56cf9963715438c5f04b9772773893a59e2e46c6b7e19e9001650b66b469f4b1c4d188b286d5ce8b21269179e772147c7cb09eaee9b9de684ffc33068e5d346e79b710d82fd1278aee64ddd4ed37a944e6c745217c6a626444aa95b565c1f68a12cd2b86a61927896884bd5a76a9df4f6fe548bc16444272ec1e856334d64e0f32ba90daa77085b0683e3e010abf571dc564fc703a12998c72b6712386cfa4ccc802c850a3604bb0b2d5cd2eb6e788d475ff198f94a220c925a32ab6d69b037f1b9f0f4ce1d1b89cc0d07fc047073657405630200033fb971149dc9881cf31b7bd90de445f0ada69611016c5fde4af5bffe2b40a1a27d651a1d2127b0a95539b18fbb835f5145c1c4c7492866c6bd08ba260abb300720d2d42b729b72c6166f9ae0e4ac09a0f6851ca65444bed00b72b7f12befbbd007fc047073657407210252a4b012198c2131d70498b5939c401c01eb1178dfd58123b55766b03f008f7b00").unwrap()).unwrap();
        let secp = Secp256k1::verification_only();

        let dummy_hash = elements::BlockHash::default();
        finalize(&mut psbt, &secp, dummy_hash).unwrap();
        let expected = "70736574ff01020402000000010401020105010401fb04020000000001017a0bab8c49f1fce77440be124c72ce22bb23b58c6f52baf4cdde1f656056cd6b96440980610bc88e4ab656c2e5ff6fe6c6a39967a1c0d386682240c5ff039148dc335d03b636cc4beba2967c418a9443e161cd0ac77bec5e44c4bf98e72fc28857abca331600142d2186719dc0c245e7b4a30f17834f371ca7377c01086b02473044022040d1802d6e10da4c27f05eff807550e614b3d2fa20c663dbf1ebf162d3952689022001f477c953b7c543bce877e3297fccb00ef5dba21d427e79c8bfb8522713309801210334c307ad8142e7c8a6bf1ad3552b12fbb860885ea7f2d76c1f49f93a7c4bbbe7010e20cbbe4671915035276d8df41a7ef0b6a36dd101de48a4076046fdba3b0bec20ae010f04000000000001017a0b90df52169792d13db9b7d074d091aaa3e83aff261b1cc19d291441b62e7a03190899a91403ca5cd8bded09945bc99c2f980fd27601cada66833a5f4bc108baf63902e8bed2778bf381d17241be029f228664c7d1522ced55379e275b83fe805b370216001403bb7619d51d2af2c5538d3908ead081a7ef2b2b01086b02473044022017c696503f5e1539fe5cb8dd05f793bd3b6e39f193028a7299a80c94c817a02d022007889009088f46cd9d9f4d137815704170410f53d503b68c1e020292a85b93fa012103df8f51c053ba0dfb443cce9793b6dc3339ffb0ce97af4792dade3aae1eb890f6010e20cbbe4671915035276d8df41a7ef0b6a36dd101de48a4076046fdba3b0bec20ae010f04010000000007fc0470736574012108a337e7e0ecf24c121a17193623254c277a306e9fd39cd5aaf8b7d374f4011c6507fc047073657403210b8e11e3b8904ac80caeb16af1c93053f8a11a963269bcefa96823d75b8640ae940104220020c731ad44c00a2928d508ad82b05868cb42733a5b0d0b208f483307ce8c328d9307fc047073657404fd4e1060330000000000000001efdfbc0022a6437ec10c672d76c513868f403f6b9706e09733d6624e3cda831c2c199dd4c5763054a1c219e079e8cf3ce0c00dc2f16516972e1e64d576adfd9f5d778675c8a3172450a4cc82d6e6c59f2b16dffddc902d0aaa647b750d6224cafca7239a4fa81219cf2ee89741ffc5b7dd7e47d332ca931cffb1d1d432935a6013207629118c965b7a5102e62c43ca9d06bca191307a476738548536809ff6b01c6b5b25d76ff2f67d99e20fdf7d2eff6fc248186d21d054196023c5e4f572ccf0f3aad8728c46f2ff6756ea39de46028610a3d26cd42978b09e0e29e0a8aa46e4fd39d28d028592560264cf1a794c27f6c95d382f486dfe900a81d9d92935c7e0e6306549b3e49b1f60182512ccb994338c3541a2956139b2ccb3dd156853105abf5fb394cb2c45915dfd4106c7472dc5d360ab5bca408203a3fef58b4dd33b0c11c367dde2f19c8af7682be067244bf49a2b8cd4685f5481cc31ba27fe2f3d7b7a353be9b41e4eee2342fd70b8408c91951c71c75dde8fbc03e3f28e6d3d3b41e0e963d3ba0c25b2eb50560c21221950b0699d2615f0128e6cb7fa1b04ac1a046e569a7e87df98c14360b8ffc43db5e17548c7ea5056f84ffd14f4cdfc68a4f10e9b391cfa63eef2c2d623e7cdcdfae2fc4d63496d81462174ff360809b7e3b4305979d9cb8e9ad5b0f012494d31ce51ee6489555b09dddb16641ed9e2534fc34db99d2a4fa736eeabacf2f8cdca97f9e84c964277c6f30f1af7fe2b51b39b487d56ebaf593a3f98e811cb09849c5b445d5b7c9ba37807bd0189c8bdb2709fa70c230f9aba41dd3c62384aea6e1ca098ffec26367aa65a09459fca074d1da0365cf7fc2d8310ae099b838ca78e62cee10f95ec549faac1ff0f8236fb8cf2c0f6654e471d3950ef45e0159c44f9e343d05b3af59b939cf76090d040376407c41661eeda7d2cb61cad0088a286948787dae0cc5abdcb97f7f42026c65a13e1df1357c25d376955942adc858e73876e1d8812969055d55decac9a689dcd11dffe5cf6e06088b93a11e153ffed104266bba472cebffb2b0cfc8ef132309bd7836071d3b6ed459a5950c64cccf230015c98f9210f2d57b7f3a07c382f3df09f055c88e1f312db0d60d471afdc0b780d319a6229babd8f45edecff8d1073fa850f755219a3ea14e7234cbc7590c60eba0ba0cc1afde6ce91c8e8835b1ca809926b3e7d8d7a0941425e5f08e884f12693eeea1b3651f53da90972aaa37d426f37db3edae4285db114cbad5964c269e03b15358ad2a7242e0af538a594fc779ec3c43c3d94fab2028310c6d0acf3efdf0acf028ee757c5c02bb5b8b691aa5eed1a62acbabd0d61faa478cdcd54c6db2cec6144d8d1185115097a7da79c16ad3118d12e36dbcb7a70b0ddb27bddfcb1c6e5426b7e411f607d22c3ac2b8d3e41f55faf5e2105bf3b943846cc4c33edc64f902c1eeda09c8110d4f3ed0a5e511156a3e368f02161b92126abf649341ddb8ed03d1d41b91fc34548c6d94dfb47c088ef27a3cbfe1c9cb05f2ab2f18b8746394c8080c4cd92e818e46f861614ab870cb7ae3446e376793f3a6568a2ccfc2ab0ed0365567671436fee6cf427b6410a046d80b9d88f094924ad370da363e8eb70355b711687e92d88a08ed811ff241c7a6dbbad9dcfc18e6a42493483b938e36c1edd2a1c6e078a17c5d145c9c058b4dd69afc44c345f1c88afb95c1deb5c4994161ba25783165d43b9e50a2d8333a8037cec2ae809a3dbe026d6ba40d60badd05bce73b0f9f36966c30b9c0cb5776544c1182024a96e746a3b01f9db10b45aaffd3b055b02b40bccd41e57c10719bedb0fba99a0f6b0868b186fca0397ab8c219f33190f81e4cce2fbcbc0975c394919c98fdfd7e25a33e5f31fefd06c8dc409cbd3e743f0f48dc90abe45b2e68948436caa37fe9932a77b7e0fe0819d8283964b0eee2249d9190f3eb0bb8178e10a287be1059f35cc1a153dda14def65f3c49cdc5186da86bd3e965446f914e3c9b4cbfcfd2c379f306c5ef8844c4fd398b3c6f96601e90d2dc8810875663939f63abe3ee2e1c8a9c2c2010a01d0dcaebb556a7c98421f8e6465cb0434c07dcea9db1a142f9684e50b06c545785f0dee4def1257e4bb22d87a2b37ca9eb53081eb8f1ea0439c4575abac435868a36552df569ccc63477594ccf7eadfed6adbb8e81800a2e2fdd7effdd1e2f09cf76c9e780f6f8eb8408a3fcc06cb8bcd28db7a37edb0232a6f0e509c684318f179d0c91a97718ce3956c266790361ea3a1bf70cdb8a2f2a59b06dee18075745c7302db9b13a452c188c5624964af2d5d4bbb1138dec59df5dfb077a0f62ac4db3de81f54365f2a4a6dee63a6092b4660d3f5dca3cc8de3bb5350f5dcebabd515c72c9114bc58d96e2e863106f0982c2632bbacf2fe5cf6a8df880c550f7008fd09227baff82d4eb031802fbe7d50f6174860c70fcd9f0356e34c0d45df66492dc309b260b7158adf678e2da66348ca84de3e721c6196e0c717f59cb802c6866defdd9032a4b7da82b816d9681e5eb9115fc2a572fbbe105f479ab339bfa5961aa1920346c9ae4185a74aa828da78a71e55876c657249e83f5812cfb055400da1db8bbb5ed3ce2ca4655b0c39b698ed7d235fb0ed4f29a7e8925cb873176efcd1c6981dd23865468c6e01ddf61fa3e40d6fed18d8e3dbd97a08c68bfb092e441e512d44089cf563509785dd58203949a1ca9b66a700db14060a760aa404e5e9f31eaac015f1527f6d760d8714c88040b87fc8a4d183230cfae35326947e28a7a37eefe1d77070f5232a0d67e278a45d649709a7398cbd43094c5001263671517f83e62e79fb75e6f9bc592fb3bbececa3f597dee71dda0fc909079ea49d81554d2fd79d1cf3cf25d1186efb83cf972b7426600d7d6eb6c48a5f0e26af640c733f3f771e0926e6b38b6f39d7882b0538dcf281d92a6bd361bb32e16f3988d6790fa0a45f549e983f4eb68ce5ff11647b37f8e4c444aae8bc0f7c49ce7215545a29215b55f37dc42aa6add6fd1fb45d9ae580434097e7a8686e23cdbdbf6f8b6b1e5579a7908bafd8878b004c7c94e045fdf2b94f8c1a75ccee7bfabd9bb6d0ea8a60dca61053636160c19f8f3fff3d0330fc95d20a1393629f33f281e5da80a5ff66aaa5eefcf495f8bf7e24744778841d7c633f01af2305a122ee093837998e87f060105ffbc083c0d71f68c2c63820d7a547d9af5618544efb9736af56736e73cb696f191c68970ea1deb587231c889672b3b5399b9b5e915e3c567474c3905ec5b6468da826f1a6438ec335da847db540a091ab311c6846f96a2f17befa2f29ea491a41d7630e42583ad1212e6c606dc258a49f756e2480f90775c04c5c533300e37f8bc7afe7b155fb95877252ce4a53f78491ebf9d8a4aa41da1848633816542901d56e66f126316c80efdaf4b457f9ce771edb012a0b3c27c717f5cb3cc99ffcc959a02289e30d5b1ff936320579c469bd55cba6e79a0c5f1bda59981b71840a8c1ca56863e91eb21fbaf84525d5f04e0f282d03bb56d6dc2352f163d8357b86bc6e4e621bb693db3565eb9ef5629af537874c1cb3459582463362dab3c6fed7e574ce9bffcc685b8eea61599292cc69860c4f9584818182f94d719dcc463e9a6f854405ca2deb3de29ffa1826f795b7e7ac2555c0ee576c75494cb832c59de8d9620927167bc136549b731ef79a39fbf8789831cc003a772fa00d4d699d089d47037e12e1c6eb8c20c5535225a33a1a787ba866ad481e9a4d689c83d75f1986405c82154e312ce8b3494ac5721b96193c025bb75b2cc974f9171297da058d2ed4f00d94e60737af29da660fc51fb9bb4d241e78c9d1815d7e3ea90aa541c4c512ab423ece93f9ff2f479f464b953b4171217b758b280c5d8acda32cced7bb0c92cd9b405afb3a8405602da914e1831fec5b6a291f90635afe82b9389a8b41d957f81be125de2f943b7cda9e873fcd74b446bacc00bdfcbe643053f6cc8162c0a98343242b489f59f7ebac016a7fbf620dafc15c8ecfe20b954153dba19eb81087673a1e847238864036e9a300239a00a5a03d8b39aae2bc201c04c477b1f2a37552670c06ea65551c5c88a42476d0d797af494b077737cb48050bd35f4980964b8b9b98bde84615e8fdca407230f5d15e97ae65d63a96f3d88518fde12d6a82881db5c8d4cd79e724312e88b394129de3569c5c99bf842a90f193c91fa55a82116e237c877dec2da6dc652cb33e33df47420c5238fb6ba5fd96cb77f0cf6c8a12be1a95186680d16a064d9b1a7c2461fdf5e0a512a5a3ed2f8dc0eeadb6c95a658aa1c2713fea473de51f65b13a40a2fe64e5227bc9248f59c2bd60dd2fc14918e333faab6e792ce2f0597be47cee70f5a8b788a50c9cd153bf24786aa80f631ad21926e3285f41c5125a15c12cc889112df0b1857020160122c2595ab3359bcab184ecb32f7cf8f38eea23f4f9135104629d8f1e8273c44f8afa129d3a74cf58ce494214629cd53b99a8489ddc5d339e317ce75dd6c5dbd098d811c56ec5f19c00fa00b5465e39f8f2022c71ab3ed0d5a24058c197719551985ab30a851390ab5e11420c521b1398bff0038d904e5879db37d60c623a0a82e191cd0b6bd20a9e956d41d5daef703bdedd6bd0e20fb096423dd39706e939e796aa8bdf071e44791d2e1ed4a81ffd018cb79c5b6bdfd6297cc6cd379845fd7ddfdb0b83d7b26c21e3edb58185e71472a79cb65322579bd5e0e7b1fe081dcae5447834d70459f8a96b341a26d8922a2b1412f95f3533e04b5f65be112cca03ca45ee0eca10adc7593c78c041281c880d879125e585e68f5c7fbf8686f245cd736ab5aadc57c032c637b753b49575acf4bbff46883382f408417438d7817097accae3fc54afc6015b84b3b05627d7c83c4627c87727bd24c4b4d96a08c64164ab8d4abe3fff5c3b09e8fd12498e3cc3627e799e4ef72a870cd89598d51ba396655b4de66e48997faa51d05d581c52f52852cffc9f89252f26d314d2fb8fcbce197f3a8f330339c2ec3c710710b74f0915da3bbb638b1f1a0cb0c176adc151da0ab52796d466b23e8a269c5b22b76fe7586cbc217621acc955a43571dc04f69deb50066cc587595cf0ca4e9a00a261ff2791ada8de04bcbbea249d2a7840bd8fd3ef98a248eacb7fea5318b2e207668e13ab4e5578c03315d44b478df5247d8afd0624d2a57adf85fd16d86ae54cca21f6c91d8cafb3b31e3f9c4e903c04f39d67c90560dd10b2d28c6ee937cae01e921c98ddd833a9b9247053110c0f29d2f35f8ea322a738636f17648b627db622a9cc891fc1d066d5fcabc168f1b492479b0578d0bd8de0298d4bb96a4351714a10a39de49d57ad66bd6b458ae0d799a19da54bf620c0e6979a95b61a83cd06e46d7d263d53d66f77557232983268f5fd01d10442af0c840ab09c6cc4ad77add6379eeaf98f7cdbd70fffcb035abae4efecdb7e6f63ed8acebd8449b3a910e5eb06b0ee6d80dd45026c9e6c2f978f813b2800386a4d7ad9d127d76c4286c1b2facccfd16e6a263ba3e2893ae5e42049d421e08a62ee9e9574a1f70f0add7b68344256592513cc15f4bc64c5a029f60d617c245c1c34d06c095b2d0a9647e65dadb33ea79e3e0ea62ce55347d24eaab7cf9fc33fd70c07363771f78a13d92941daf7970c97b43d2fbe3e789a52ae7bed64736e6ce59f95322d20f9d6dc00b5824a0ce9072dd051c66ac20d39bd953f567a831d75fa91fb4d49b200fc893489e60df95c2810f7fc57b7f6b7725ae600e1c2def6a943b8d111ff3e9a5ac80aa981fad8709e98ee1550005bb8f65dedffbfe3793abb407fc0470736574056302000359a33e8f3d0439eb7d60aa79255858269bc1011e4cd0d4aa753bc2793f9638fe70dda4a99191f08700047a8b66d9cf7a53bf70756013c8630419e3a0bf428158dd02ab6e16822f239df0a6f1b67b6e1335509a286b30c4b11a22dcea9f95d51307fc04707365740721027fa518c54bb326d5ce3da5c2eb8a6521ab99df86b511477d0f5ebcd616f063ac0007fc04707365740121081271c10f0caf52a40e015e7d35966dbad39525a6c0691d4beeb3bfb22af5304d07fc047073657403210b85bd6dc21b4919f6ebda7ab86ac8122c793be3fad19e44455945ddec8b59e9f6010422002058037c2d81d3122185c8704d4276e2629122c95b8ea68575c451628d37eea84507fc047073657404fd4e1060330000000000000001cb6f1101e2b960c9a2fe480eb88fc76c63e58b57445c78d88e04f740580a36d6956006ef12ba606aaca89796dad5ff7cb4c4c7f4e65a07fea8a2ce3b58b265d4b3220013a09ecf4e01023aabca5586d61ecd5d7f2bedceb8b18a8e41451c97a192098b196add06a8a6b619e1e731fd9ae2973741aff6358c1ad45cc873a2d497271e3a20873a6f701d4c44ef670c8c7a9793079d9bdfe956bdc02a52d1de8b2de58b0f7d309240999f13985fa8c98e57fe1bb75219ae6330e9495b523e891dba7885a5302817d68a9891ae0c2597d4d7833b91b073c4f9b27be1cf81ca1c2c1014c57a4affe7b402c0e0c1862bd17bc1d43428671a106c26cab61d5e4ffd1c01f6af1c6e97f7a25ae8aaa8d2c91c57881df52bd5f242b127ec7aed5880101caa01783884dfe943ec9764473323f59b27a204f34aa1fe7fd4433fa606608b0f253247d149e3e269ae5445e917390be83d5650c05859e3a817a6c7e561e2b12baf6d4ca4221df0b7f29fa134269139afd9cee5c7d60149dfa23031705c6a8b72d00d659d7a085de8330de2e5c168ee3eba2180a9319f5e8e0806dadaf0fffbc2df839571360b8cd32300504a527cf914da7a1e788261c9cca2872ebec5a17cad33b15a7a7427c200b8746761359194520f0da1d7ae03f26190d07cf92d515e04815f514c66a98997320a028ad24e83182f213d991accf19a8a59003a2ca666ca505c0d8349e2cb22887efb7db9e4a4e3e2d8da0d5f032603e03f48fb967fd018fc99c6eb72acee4178edeb48703903a89e9462a2d1f447234c3373fff8b205848c7a9d6e45ccc31eeeb0105ed3af1188fb847cf6f03a7f0a646fa325b672796168dbbd9d1d19b2f41685b18c3c96f1cfb7ecb1dea132e8815b62647820ac4b12597d8e737a01a970704b03ba5ae68f8d64a1810db10427fbff1d74cfac91561484cfc8d3b23f74ba0f37e7db2f942c58fb1dd30f6a50c57b5eae720c6ed69b0fb81a6e0260c53028c732a544391e319987a24548230378f8f1ddf65a2d654c7b26951d5c6546cc8fda6003228e8913c9e3c5adf7b7b72f4ff5c4aedba6096097f9a4b58ea1e060609e8d1f0fb0e5dd905b29fec72b118d40c5f599a63f9a37041742a7f1af3ef951c31833621842ec212f9fc5cd3e8c08278ea192f8032ade447d2f35ab59810aff371f598b7dd57b3cde2ad854ecad0c786150748ac241ecd67cb868663a6fcbe9d68c3dc221d4fcec9b0ad89c337c1e10b91a38ab1357f260ca3a084da536e56262973e6c6cca838601fb2f335811375aed78295c4b17d3798d39d4cbf6254ce57680a102907e5c08b5c7ec0a1e73bf3d7b8babdc6156c6ca3f09c0423d6716ff4e6ee0338cfd778158202b5ffb60b74558dc6d0be9b5aed6892c4e0ad3e20de5b604b2b010af09ceaba7c0fba5a7fed39d31cb2769909a251ba5b0668330f734728f5c6786a8f1a35df77f3d739eec71d9268fb2a494a14bf7ab91c075023e76856d1745f5813d83878822934d0b4cc0538048c3f96cad7aef2bbc49bab139915dd4998ed3c6701973eb7913530b14c688f0b344ca9cb990de2a9b12fa7ad8b292234a33428b4d16813693964365bd412fb936c1461fdf8dfb0bba31202685f29addf95fc65f841e97042bc5d82f103e41017c6ac91d3d266e12db2dc195ac4f6d4353924270c7144cd96dcd07b9612e2bf1e0f7fc46ef83690648395c575a13c2b2df0fa04f740340e6b116b0866a401de22f68fa3f621d75b9f5f625cd5d5d7e12a5b0ff795749d742eb2648ddf068a451059390da566b3de84f9d528b2663de7dcc562eb014071e8277a054783d322fa67b9e5261b87e9c354ff58fc52bf9df404139311d6bf9650658fc94835a6220ca02a4bfbf46b2af4f30b1ba681c0de7c134d98dd52eb1e937c191cc9557aa73a343b99ae0b8954a3e929174984b574da75e90a9b71af1215317b04e4090770ab596091fc05c82235a324f86280f7fa081360ac758c1980c6a6763453e6b344611e46b05760941f9517ceb298ed7a2d6f96b11f5719ed0dec803c511dadb8d056d4ca06ca0ad090558a4fbf3a886f3ea9c33e1bb4bb5ddef4798cdfb384bea75a3794c42a53af60f12c95fe9b38d7f6a5d914ef100508091fc84756b596b9ba08d1dc42a7e253435b5481d1470ef00a1172cb036b5bdfaccaee02b15d099da17f9753846226325232e71ed9b48f57697bb3d1db75ed214310e6e3608ded6f188e37b21b96eefaa396db0df05a86416fe64aa950eea87e7af4407c828a8822b17be661269c9f9e365cdc79d20503e2d5e575c5387fa961206118dd379834aade7727a1b2477a24f05f6c2ba3156fe7f5b5ba6d7487b1a124f38e3ed3cda92a8edf05f28e3d699f0c12de9cfeb30ec8d4cd253287a6d3f596db0c06006a531e80083f5b41ee26c05d529e0a59ec151b4a9260a7ea8c1a175ca41b59f464adc122f448fc43e90dfa7b88f81caa7a84e3d6d4dbb85e5828b6ae7455dc2c87c8d9c706af2e62763675851b4ca449c9c0f95d953ce53c5327ba8981321a1cbfb76bafac7fa17c99567725d8e0ac288f3ccd3bad666e515156517281c97a3dbfbd5f345f8eb80bb3c4230301a38b7c920d74eb910d380f884a683f7d3e2738fabf9646138e8a32c35e43786e67925508e4cc7b1e7a36abdf6a497077704e216f1e730c20ecfcddfbdf2484d8eb0ef9b7478f77063fa90b8afbcd019d1a584df58c537b40b193f246598ae4c53958a947dd3916b14a5a4227f01bf543a8c5d6ab8eaefdfb959c8715b756a9c797fe39229dc56a86364cb367fa37e16e96cf8dca1fdc8b6a46ce88e3d29c75b6cc718ca8c28e9e1ae991b28c286107c1dced150814d6369cc8003b2976018941df7fb8eeb68be57adcf8a0e813d2fcd16dc390ce17dd0a91dd674d766d21b5de7f4678a548d75cc3de7d099b418fbdb66b2a2b12a56b1dd8b3f84a7b45e36db9bb63b3ef9fdadebc21c6a75364173925ffc69d481024e49076dca105795e7a64a3c82011889aacf0114a1bd31414e288cbb63eb47d399d0e025a54f11670c8ad4a793d0e7ebd3b0d8eb30b87cf62b131c61a4c55d2e56e47ae99fc543c57a1877ce44dac4c6f9fd99552701ade43858e0b4020230cb4d42d1990bfb509471a5c1c5557c29c00072c5cbbc056de6d465ea2ba2f4a1a5dd604dbf998e834b9200c59fdf90bec38af9218e47ea5ed5512cf8b0146126a15d49bf915eb893ad1ef83d8faf6c93f944ebce3704f930b6f69a1afe767ac2c9fdf092c804c7372ae1a64bca3a3b5a31f2ad430ba9e61dab3daa3be90a538cf0fba00796de511cddb5a594f14aa6d215bd0be19c0ca5f043403b7dc56c87b092d9436eb79509c3dbe367c2fcbc2b09f9818cf5a55d5ee0e477888166bbfece661b62812ffed3e4167ecc81dba148f89a8f2e7c27424a2ee091ac487e68fbbf9798e8caf46b35de8dde66a7cad6dc98a426ea7b8b930cf2d7d71fe71066dbe51e8a1c7151e97fecbeedef3d6f8e01cd5576dd58097b46153f9c3bcecf30bc82b4cdfb1bbfa826c7c5b217a023e4da02a35d0947b2c4d24d50a292e4c70fe854a420c54490d4850ee8c372756671fe130532f89878a64977ead60bf604b73859ae64ed62536423bb51b30c6fedbc819fdae05cb64b87b153f4252b832d6b866100a7b307d1e705643f96f0724858e6211802b2ce706d5424b99315db90c7d74fac66951251f6cb739ea008f839c7f62318f795337ca4ff05886a2640819873ae00b933081b64da1101d1b17451357921a2f4d4dc86c92a5eb346fd6cd3a63315768b94b90a15162aec91cea706b9221330db154d1fd71acac90be47055c725bce38710f1b4b4144f331cfa9fe15ebf6535747669e4aa1f0d72092ef395f16a4ec9014029b5c9d1b4bed9ec81a7568f8f1c87e0ce0f4ef9cf49e3fe4960b0b7904614772c63147f3c5463fffed182919c4973a8256346116be40b10a38cdea5bad5878760daaeda57476e86ec65e58030bc8ff99ebf017e9bf6383f981edc83b538e2bf4bb573637e6f4717d74a3ac71f5e151259b29c1b7226e3a8ab176baa2f27e3e385cd48c6f072bb6e8e9c92e35d7ff51177f4e3553555d967c04befc1847003a8592738c82eef231ce3d372372a19a01b27dc7916f986ff3f3ea8872d4986bc1ca649a92924c8f582ae2b44028e711e955d2563c33db3b7734aa246de553dab2c5268538f7c2b6dbe9a70657e2a26e52f5d216dfa9aa8e197a227c86a7d3b468880a721b804a0c51af1592043eee7fe3657b40c1832a858cfb4e037d208ee69c4fd697b929383a971b2a0864544505af2267e334db5f3f3f4ed88e2f6f2b3d7b96016ff92a120556e4d1e50440943893b00508c6242bcc41b6d06dc29ba20564b42257b9fa1b5f4f453e94e72501d31e8947e09a38261020400db4b8cf675b1854639a962a57905cbbee14ea0daa9bd281fd635c8f900fcabdcbcfb140f4f24b47731782ca899284fadfc9d0d6eff77045792e139afad34c7672bacfa22d85fcc05652178cc169bcf52ee3cef281d99935abf9c9910caa7994cfe33b9319d9854aa6e2590a86297f23b0cada7251a6ee1b2f3d2cb5a193cae8768d92f556994e416d4bcf5bba3a295d9e2215291237df74e3c493189bc5a27b3fec3e1a1329c6c6c75e0802b40fc74776476dd2d9e3453ec1709a8a2d162a936d9fe7dd4b6f7abdadfa429aed4cbd5896cfb24a2d91f1cee781d0ed73cf7306d6f9545fd3346c2232b8799553357a5a531d6085d04af5f183019dfd3483baf23b0ba5a6b58bba4b7a1eb0a32626bebb5cc0c4dad45c55d135be8b0a4dee787ed48b90a2a3fc120a753b52290c27ad0eb32b668a9540986ca0256c1676debc4d19b1b80bedd81e505154264a199ef1a54e1fff1b3589fbb6b2d87a1e04e67066571b68fe04f030d473f8d135585f8b7be91f0ae1a4fa2f44008c0f727f6aba9c5c60c3a9ff22911e267ffa2a5d1c71ff25f96ad257be29a2ec641e2055d785765cadd0c2fe513c44154e74f4b8cc4b24d9ee2f6cfe245549713f9dada1935247a2ac7ccc13c4a5c00c6ffe7ca33c0cde4c75c4fe2ea041a965e4c7385ebfdbc348da8c4216a02fa829892c827adbcbb87745120667cdc5a4aef28b190a54b422df45b8547c447765838dbf9f05de338ab672706b59b2f0644d6735d9316e64a1a15d3dfad893bb1bbcbe1b574a0b8ef5265e195a929148cc5e97c8bfb032d4528b523b6a6b29209428f38115cd102e3b4e268333e490140964278238e7ea9638ac34559e05300dad0c3f18e9228474cd3a7186102967c33fc14f086b4f1ec3957d87f2609d140dbb9e7ff793101d1cb90d004565c6a32924715b1bcab483e6389e2e824054edef350f328870f16412aca0fee39edcbd02a6a667aaaeabb6654c4762c639a26286a3c1730ab75defcd9451b4377f6acdc3b905684658c0844d904c47d313d85eb54963fd71a9a76dc8e345e479004f00e446b886ec41cf7bbb9311463e877aa4e357a0dd0b185a5cf12244296f5f8568e84cf6ac3b6125db6897e4e7c183cafc04f61b3263456f61a7880b446e3cffe986c3bf027c7deba490ec8544d2627e6596ef8f8a5cb577796e7c36ffc4f4346263b5d86ae1d7b8d04709367349d590047a8bfb34fbf6481adce60eddfdd1e148ab83874d70b5303fa0ce60c0ba7a047a477dc4c513d2218b0bb2bdf9b60be9a39e928976464e333ce0cb19aa21fda1c6851c6db9d5bbc6552e080f8e448637af711fed92e72c8d8530187de94603377dc387041a9eb42ac70b3923b9828de33bb337d55409cb419bf4089cb2bec79ffc3afc6dcc3cb82bc903d956d28e307fc0470736574056302000318eb22887126df9062243038440ef3fca2aa024fff8739db4930b314822b00cab172e83c33b7e5b959b0c3f27c714e447120833ef69bd634d1e011fc3c2585beaa882a29c2dabddfd31a48c0255d1ab57c6796aa4625a546a02cef51a9ee2e8007fc047073657407210302e71fc2fff37aeb6d2e2a7b7f2308d4ab7d4bf0a4cf9be7c06e89a66442b48300010308f40100000000000007fc04707365740220230f4f5d4b7c6fa845806ee4f67713459e1b69e8e60fcee2e4940c7a0d5de1b20104000007fc047073657401210970cb1dff96101101e24bed1a66fb0794d2fcb26aba11e7f2393edc1534df8a9607fc047073657403210b9991881df2ec384ff5616f6c03d45cf033ee64536297c3557f9fffec716c1fbe0104220020cd4ed5f0db8c450e8b0be595b6410c1759c19f1f6926279095c83dade9862b6d07fc047073657404fd4e10603300000000000000018b6d2d00790f618171a9e8eb6051fc14dc27c502a54f5ccecacb4bcb350581a8f4b1a887a1e58865a21f51ef5098400c115cca84f489637718d8c3ca4350ad677374d40d2b64fe949ca34bd4ba845a87c7693421b70aa8d852e021aee329762883b9820bc0a47ea2fc6a8411ef773703632849094e51c73997c67f3e922d2801b6abc445375cd963a62c2bb28d733bf9274fe503081b51a56023a94200743e7d38865c190331449d19bf3d4eb7bf0b2a9b90696484aab906b9470e10946744838fc428f88461864d6601e93f10909e049a315fcc0ea7f4d71507fe5ed19b9ac2f55b0d3902b153ee27da9c55ab66debfb5ca440dfbb1a600cd8875049c4c13bbf242d26b10035002c7859f9c3ea631d955914adfa0817e4801e85b3f250cd9e7523db62c4ecb17a49028a02a1b61eb96a410643f1fec0ac664d96f99a1db4ac335c2bfec2946707c3c779a56373db197039af9a903e833af6f51de5cf8fc667dbf5416845d415dc98641e0984ebdfab88bbcdf305f605d36f7a472a516206d7ec722251e269800a00e8adb8f2ce161395c1c6ad4b406e1fda77bc7f0af07ea075011cee6cc5e7fd1b6e96e321171ca7d28a35595ddf0b0c831d28a88d30c7391c5832d90f906539aa49185fc6c0864e2d10b21160991fc19a1d084006d03fe3fb6f571f1ffd9f06ffbc0c076689373f9c2f8655758f7f44618345a6d5f8edae46e73a09c38157d5c39dd51a47756ea761e6320d6a91a1bb22d8dd35e4e7806b0242bcc4cae8720a953c6f933c0ee3216513cce6742a2cb4bf44553d8eaf175471dbc0f71c7c245fe99ab4240ccac637a16c82f0c60586f00d83ff852af48a239289d8b70a2638b0aff02572d6d2d68e22b87ba93f3db51bb27825265607ba4b6e9a194c7351f220b9e715a23237c40024fb7cfedaf7c8e0a1c4c6aebef8841fcf2609a3dd7f44dfd8895077df41f10790372eac8adff5ea7eeb28e371b4700d5044b41fd358dc4ba29158213e0f93711026fac8abfbe7cd80a939477ce545bc91cd1d32e8f2268563b0fe3e80855777d51cdf4835050a557d3c7b7f6905ba744ae5450d22837d2c2fa0c0755934654a78601a1fe236f11b6d72f368880ed938ff4a2e8d82c118493a1bb9a9ee95cf329f2d175d467aacc2c6cd73ed59ce64d508604db77942f9b7f3b0f86d913d3e1b489d2190a6da1ed997ab1eee356c885270e4e0192acc9c2b8702107c96aed654318bbb7724b913808dd2cfbbf6ace8db9c4cbf26f2c90a76eb967e365c58855b83550819cb5b28ea5e6ec1ea153ad3ee5e6292a174f7cab1b39e852194a6926bdc4d42326e17998cc057f614e91f6acab5a5bbedd93d9a13dc61977aa2accaf35370a3f1d3819c43c9430d0e767e92de96bb225007a7b6576ed7c4f05c984ce2e437d3b7f7f50c270caf90f8e5dbecb992be2972ef8d79c7674e025ee06b1302bcbd57fe5be9d9b4e38f17d9dca898ef3d71918550fd77a15c7aa2b66ee1a2f38b81040f3d6ec6693f54cc3fe39515275849e9e24b0af3e81705dea95e8f1bb1b4665cfdeb0630a5542a2857f2b58c36761d743299d77872d6894302123f4347702572f04d9876191d771e87655c071fbd29338eef0f9acb0a8ca3f0327ead8e875bc2e7ba38f249e6eda1fb74162e972ff523d20c6638b93297d406e9b2264187c06d0a78203d771f2525227d029b27b23192f747492b9774b12b039729ef75d11ce8d701e56fbb202f3e4bd68686f096f13680456529e5f132915595e0e0b4061b3014219f1fbef4d7403dbfcac01c701b7727c2463cb838d427e07706400be4fdd9140a800e47e7ac15a7a8a897187a38a0080726349d8b7566252076b1ae1366496b50e9a6d236837ffa0c4c3e61bb409a7d9faf8662109ef7213007a76a6d94cb79ad07183a33a4cdedd78896278a3b5531ec0efda9d77076d85a63536b426a6b58c3d0e8a46faf0fdf678e4964272e8410b346cc753edb94a61a2f309f8e753ff332f5b15215e0a20ef32e6a6faa044a431764e008e66b4af820bb6afe4d8dc1679219fe7614482517fdc523d4d7ce2bad9d59f7b9aed89b813e5b36b58a7c668e53181c0e1da45e4ba3851b46de8e056d63e440c471fbe23fbffc31ece7cd20658784f2d2fca3f730a1f8a90ea6995ccb490fca475b1441e38468433d1423c1d83a20b04f1216aff13c8e035c2ed389695c2bb0bedadc38c8a6222d687f0235bda3566c0865774bb6098acd674ff9091db1a6c4f0c2955c1759730b361f310d956f892089f500eae0084022e610ca4e758ce2c680d213bd1b5e00a6c991976e93189159bb98a1e4eff14f681d47694060126c0852ad52489c15d7302d82c66aa830208a9fd13da87a2aac3e44dddae632f2e4d56dc768ee6b3622c61e59aee27fee5aa0bfa9c56402ae3525f00634b11381d0b9637ac699e4c4b225c32bef9dc563e87cfc33bf07450c2cdd015bbd94df63697cdd9b6cf4169cfe1f626c126dbb588c57542662d02eeed561946ce94b46571f72ca3cf7fe52a8a6ea24fa216f01655dadbeb0f74e383e522da69db64b368cb155c2ba4c4fc8aea8745b1081223317003f0cd7ae620fc7d9a6c9c4f39a237d5d9d7f3e756c77daeccbd5d06ed28ac2f089db5449340872bc444aa4aecf6552621b84e4fabfd6baf0e1b61cab00e5c2050bfa38899e9840e2dac55c7d5e7105f65dc3afe3c35dd3e8ebb1a013d65fb0b9d76665f3c4eff5b766fbb0c03cc10c411987ef516405296437a91a67d7398d788e30f55bc1e6236b317784504c53800cc07f4eaf78bac03a025a7943573edcc67db3d5d5281f85ee993238fee3580cb846efae33b45ee2ee1ad640b1d068302504521269a31a166435e8fd964d2e15048f299a95ec1cbeb0c8d5d119e24670112d61d56ea120d7bc30fcd924fc7b812404ac45798af3fb590570a4d7a3f41639b879d1bdf2c72c979105460892fb41570cffee716679eb7b4124be188e28ca4c68d206c1cc9d49cd7489d63372853dbe83f874579238ecdd28c0dc265871d6dccf782b571f1004702121e8b15c9d8af9e6812dbbe742812c7e7cd1dafbdbe3d189f618936e270855700be8f6a7b528f271a936a2cae204b44d909ae3f6a8bcbfcda44b430397b1c96187e5a8362afe92bb9afb0a0a482cb6c8cac39a0fb1fe0034f8a965a3be425b4b34f67ff38a8ab30f8219a8933539c1d06d9b2997b6de743c568caea8b269642b8503b546c9e136d0e47775c8fef45d4489e6b4747c6accd6fad3d34fdd6cbafe07264e7ae1e025306c97d77a130093cc8d5ab8e4abe095787183a9084c569168011766b47dade4e3e1353a78f9f3464d8237b7de02da10c7a7b8951bafbaa898003ad9de997c89d8507393c6fb782b8f41aa99d5c92d5ed93e02a2e7550d42f178739898406badb6da850e305c10063b1a687a2b321a1f867ddfc7949d9764493af4f9681137101f87ec3c3733c0ee23a758a69dd5dbfccd20e0e7cc8543c213688ef9cc85bf9c539d3b6758e24befb3c1b617b7d59a17e915bb985df8229429430dd3057a8225d22afc2775e352a2d7c2f2f46786d4e6e984fb35ac6d7e1b57da82a6d1470895e56521c88c166f8124a4f0c5ada7d5e43174e319c21b9416735858ab50958def63c9a38e853d28a0f47b8e601beb0cdfb30d87070003f957ae347d5b03e80890311ded8018de0227c430f29ff20f0d0d1331dd5f22cff547847c0a26c1fdc272cd234b668823635f68e0797bf68fb1e531a423b1fae9b056fb8c0589908cd2774a7bea8da465248a438a22919d35e0ed8c5020f06824aa856c1a75e0d50d8e9c2dca471d249a97e8e8055d0927432577ef07e6658aa6ab3e9f5f4f50848b12dcdcd9594dae732864f9c6253cccf39922b5f1f8e16458a0c11db397017821de73a331400a76c2a5a29c7661405e9f244a92862a8ca13bc86a78a36744e52019c067573574f75e01b21c36e19a714e9cc0860e9df8e659cefab57002dc2b3d1a2918dc20ff25bc0d87023813abcbbe29defa514bd71fedf314a140508c7e8dd4ace82d56cfd6307fc8299a65c8b3b0719881dc06070d670729902ebfa1dc0b88050e5824cc186454ec2727d0fb2f95eb677f949375a0a31661c7f2bc452426a052b160b0654bffae35766a5317b845582176f1ec52e5bb7d814651781e268cfaefcf6da560810d84343dab8a8b2f2f7976334043498f529d75f9dec893bafdde0ebf003ea7d43f22d8e4eb3afea7be8bd22a9adb9334db2d6b05b8bfe72a96ca2c5ecc925333e4076bf5b7d9ed519ac3eb87c73d0c8121b1034424991561eccb669807a722bcd43141915c9db90f7a8a8e732054970645da1845b988f21cd5d2a89abd8e14c0e6532a3db89e43571b795d6f475b11c16cd7253a4538f4e73d0e3791e0c8f3e51ce3d9645062f249549d9165185fe6920659fe72ae01f69c6d5cef5a01cbbce0fcfd671e1a0aac35d541210a723d2fde91f37c130657d8825662bc46ca7780e07422ce2e7e5cbc1b15ad29b8473ffb832f45c480e960d620267561b3e3112c54359459c3f0235eb6eb2720dd5cf65f88267e099ae87ec7e35b3a915f18a4ab67583ccb4d907637812d797dfa51acc7b5cb13ab58934217a562b00a4a3d030bd9d3565a47c95396034bd65d39d39a6e7795f13e5031d148db16eddba996e1e70730eee02c47bd8b5c42812a12a2db5490fc3ad50d7d03c72c0e933ed8b43f8e34124e272cb39e06e628f18acfe4488dcced67a2c47008801e8d2db5dc7f7556d38020d53512993f3efeb4b07fd1e7b631deeeda74983011ca401ec7b86eb2a7a4d341f97337d37ada0dbbe124fe481ecac3e9b8e8f3b8b90ccf81ec028f2ee4e62934abcfcc2647966f6eea6563a0fc8fc75348f5fb3d2390db24d49858bbca822217fa81d240cacb7b2f6c2e4bad8a7a112b83a5d35ad68ec1cd599afee41fd4e860097f33afbc2cd790b2933f1194549c5aa3fe5c651a456c8ba7c8fa5ee5492233c21a80bd9216fcfccc03ecb76af3849711a0f69d5a261ce94484c30f4b74ca6cb4d7d5c4dcc0be1f0390c208e1e7e863700c6dce7ea5ab3831c00e586094a6a1f3b32dfbbf99a7581f90001dd558738804d0663a59d77407b6ab1ef3a82c156bc58d5a694a365b300a90ebbcddc49bbe5ba63c88e7a6e0faf5364ea17cabc602ddbf87a4c2f55b068ef296be5bb66befc1e37ad77f8e97c08f02d17dcdeb47959b0f46c2ae2c3d99a948f2a52c5793d53fe57876c38336a74786042abafb63c2154096eaed98598aed76da5a17ae179e79f848b237bdd6db63e5fbe77ee28b2bdcae462905ce1827800407317c2a42fc0dc234b2183db9097c0fae23da91aca6b1b7894537b0dc8524536573a34ef68596021cba863ece0de4a068f806d888aa03ed88ad92f375860f8885c5533c637a7a330c24aa0357f007ac3678e59cb1f6aa7c6979e15fd107a98ab42a635a3c3e70b58a19ec73b4bdc482000c3dfb4af84012ea3957d3d30b80857d9e06a2e677c84e5d9041ad4bf22afbdf0351f6d5c7a7a2ada3dd5ab4e48e37d51e5fad56cf9963715438c5f04b9772773893a59e2e46c6b7e19e9001650b66b469f4b1c4d188b286d5ce8b21269179e772147c7cb09eaee9b9de684ffc33068e5d346e79b710d82fd1278aee64ddd4ed37a944e6c745217c6a626444aa95b565c1f68a12cd2b86a61927896884bd5a76a9df4f6fe548bc16444272ec1e856334d64e0f32ba90daa77085b0683e3e010abf571dc564fc703a12998c72b6712386cfa4ccc802c850a3604bb0b2d5cd2eb6e788d475ff198f94a220c925a32ab6d69b037f1b9f0f4ce1d1b89cc0d07fc047073657405630200033fb971149dc9881cf31b7bd90de445f0ada69611016c5fde4af5bffe2b40a1a27d651a1d2127b0a95539b18fbb835f5145c1c4c7492866c6bd08ba260abb300720d2d42b729b72c6166f9ae0e4ac09a0f6851ca65444bed00b72b7f12befbbd007fc047073657407210252a4b012198c2131d70498b5939c401c01eb1178dfd58123b55766b03f008f7b00";
        assert_eq!(elements::encode::serialize_hex(&psbt), expected);
    }

    #[test]
    fn test_update_input_tr_no_script() {
        // keys taken from: https://github.com/bitcoin/bips/blob/master/bip-0086.mediawiki#Specifications
        let root_xpub = ExtendedPubKey::from_str("xpub661MyMwAqRbcFkPHucMnrGNzDwb6teAX1RbKQmqtEF8kK3Z7LZ59qafCjB9eCRLiTVG3uxBxgKvRgbubRhqSKXnGGb1aoaqLrpMBDrVxga8").unwrap();
        let fingerprint = root_xpub.fingerprint();
        let desc = format!("eltr([{}/86'/0'/0']xpub6BgBgsespWvERF3LHQu6CnqdvfEvtMcQjYrcRzx53QJjSxarj2afYWcLteoGVky7D3UKDP9QyrLprQ3VCECoY49yfdDEHGCtMMj92pReUsQ/0/0)", fingerprint);
        let desc = Descriptor::from_str(&desc).unwrap();
        let mut psbt_input = psbt::Input::default();
        psbt_input.update_with_descriptor_unchecked(&desc).unwrap();
        let internal_key = XOnlyPublicKey::from_str(
            "cc8a4bc64d897bddc5fbc2f670f7a8ba0b386779106cf1223c6fc5d7cd6fc115",
        )
        .unwrap();
        assert_eq!(psbt_input.tap_internal_key, Some(internal_key));
        assert_eq!(
            psbt_input.tap_key_origins.get(&internal_key),
            Some(&(
                vec![],
                (
                    fingerprint,
                    DerivationPath::from_str("m/86'/0'/0'/0/0").unwrap()
                )
            ))
        );
        assert_eq!(psbt_input.tap_key_origins.len(), 1);
        assert_eq!(psbt_input.tap_scripts.len(), 0);
        assert_eq!(psbt_input.tap_merkle_root, None);
    }

    #[test]
    fn test_update_input_tr_with_tapscript() {
        use crate::Tap;
        // keys taken from: https://github.com/bitcoin/bips/blob/master/bip-0086.mediawiki#Specifications
        let root_xpub = ExtendedPubKey::from_str("xpub661MyMwAqRbcFkPHucMnrGNzDwb6teAX1RbKQmqtEF8kK3Z7LZ59qafCjB9eCRLiTVG3uxBxgKvRgbubRhqSKXnGGb1aoaqLrpMBDrVxga8").unwrap();
        let fingerprint = root_xpub.fingerprint();
        let xpub = format!("[{}/86'/0'/0']xpub6BgBgsespWvERF3LHQu6CnqdvfEvtMcQjYrcRzx53QJjSxarj2afYWcLteoGVky7D3UKDP9QyrLprQ3VCECoY49yfdDEHGCtMMj92pReUsQ", fingerprint);
        let desc = format!(
            "eltr({}/0/0,{{pkh({}/0/1),multi_a(2,{}/0/1,{}/1/0)}})",
            xpub, xpub, xpub, xpub
        );

        let desc = Descriptor::from_str(&desc).unwrap();
        let internal_key = XOnlyPublicKey::from_str(
            "cc8a4bc64d897bddc5fbc2f670f7a8ba0b386779106cf1223c6fc5d7cd6fc115",
        )
        .unwrap();
        let mut psbt_input = psbt::Input::default();
        psbt_input.update_with_descriptor_unchecked(&desc).unwrap();
        assert_eq!(psbt_input.tap_internal_key, Some(internal_key));
        assert_eq!(
            psbt_input.tap_key_origins.get(&internal_key),
            Some(&(
                vec![],
                (
                    fingerprint,
                    DerivationPath::from_str("m/86'/0'/0'/0/0").unwrap()
                )
            ))
        );
        assert_eq!(psbt_input.tap_key_origins.len(), 3);
        assert_eq!(psbt_input.tap_scripts.len(), 2);
        assert!(psbt_input.tap_merkle_root.is_some());

        let key_0_1 = XOnlyPublicKey::from_str(
            "83dfe85a3151d2517290da461fe2815591ef69f2b18a2ce63f01697a8b313145",
        )
        .unwrap();
        let first_leaf_hash = {
            let ms =
                Miniscript::<XOnlyPublicKey, Tap>::from_str(&format!("pkh({})", &key_0_1)).unwrap();
            let first_script = ms.encode();
            assert!(psbt_input
                .tap_scripts
                .values()
                .find(|value| *value == &(first_script.clone(), LeafVersion::default()))
                .is_some());
            TapLeafHash::from_script(&first_script, LeafVersion::default())
        };

        {
            // check 0/1
            let (leaf_hashes, (key_fingerprint, deriv_path)) =
                psbt_input.tap_key_origins.get(&key_0_1).unwrap();
            assert_eq!(key_fingerprint, &fingerprint);
            assert_eq!(&deriv_path.to_string(), "m/86'/0'/0'/0/1");
            assert_eq!(leaf_hashes.len(), 2);
            assert!(leaf_hashes.contains(&first_leaf_hash));
        }

        {
            // check 1/0
            let key_1_0 = XOnlyPublicKey::from_str(
                "399f1b2f4393f29a18c937859c5dd8a77350103157eb880f02e8c08214277cef",
            )
            .unwrap();
            let (leaf_hashes, (key_fingerprint, deriv_path)) =
                psbt_input.tap_key_origins.get(&key_1_0).unwrap();
            assert_eq!(key_fingerprint, &fingerprint);
            assert_eq!(&deriv_path.to_string(), "m/86'/0'/0'/1/0");
            assert_eq!(leaf_hashes.len(), 1);
            assert!(!leaf_hashes.contains(&first_leaf_hash));
        }
    }

    #[test]
    fn test_update_input_non_tr_multi() {
        // values taken from https://github.com/bitcoin/bips/blob/master/bip-0084.mediawiki (after removing zpub thingy)
        let root_xpub = ExtendedPubKey::from_str("xpub661MyMwAqRbcFkPHucMnrGNzDwb6teAX1RbKQmqtEF8kK3Z7LZ59qafCjB9eCRLiTVG3uxBxgKvRgbubRhqSKXnGGb1aoaqLrpMBDrVxga8").unwrap();
        let fingerprint = root_xpub.fingerprint();
        let xpub = format!("[{}/84'/0'/0']xpub6CatWdiZiodmUeTDp8LT5or8nmbKNcuyvz7WyksVFkKB4RHwCD3XyuvPEbvqAQY3rAPshWcMLoP2fMFMKHPJ4ZeZXYVUhLv1VMrjPC7PW6V", fingerprint);
        let pubkeys = [
            "0330d54fd0dd420a6e5f8d3624f5f3482cae350f79d5f0753bf5beef9c2d91af3c",
            "03e775fd51f0dfb8cd865d9ff1cca2a158cf651fe997fdc9fee9c1d3b5e995ea77",
            "03025324888e429ab8e3dbaf1f7802648b9cd01e9b418485c5fa4c1b9b5700e1a6",
        ];

        let expected_bip32 = pubkeys
            .iter()
            .zip(["0/0", "0/1", "1/0"].iter())
            .map(|(pubkey, path)| {
                (
                    bitcoin::PublicKey::from_str(pubkey).unwrap(),
                    (
                        fingerprint,
                        DerivationPath::from_str(&format!("m/84'/0'/0'/{}", path)).unwrap(),
                    ),
                )
            })
            .collect::<BTreeMap<_, _>>();

        {
            // test segwit
            let desc = format!("elwsh(multi(2,{}/0/0,{}/0/1,{}/1/0))", xpub, xpub, xpub);
            let desc = Descriptor::from_str(&desc).unwrap();
            let derived = format!("elwsh(multi(2,{}))", pubkeys.join(","));
            let derived = Descriptor::<bitcoin::PublicKey>::from_str(&derived).unwrap();

            let mut psbt_input = psbt::Input::default();
            psbt_input.update_with_descriptor_unchecked(&desc).unwrap();

            assert_eq!(expected_bip32, psbt_input.bip32_derivation);
            assert_eq!(
                psbt_input.witness_script,
                Some(derived.explicit_script().unwrap())
            );
        }

        {
            // test non-segwit
            let desc = format!("elsh(multi(2,{}/0/0,{}/0/1,{}/1/0))", xpub, xpub, xpub);
            let desc = Descriptor::from_str(&desc).unwrap();
            let derived = format!("elsh(multi(2,{}))", pubkeys.join(","));
            let derived = Descriptor::<bitcoin::PublicKey>::from_str(&derived).unwrap();
            let mut psbt_input = psbt::Input::default();

            psbt_input.update_with_descriptor_unchecked(&desc).unwrap();

            assert_eq!(psbt_input.bip32_derivation, expected_bip32);
            assert_eq!(psbt_input.witness_script, None);
            assert_eq!(
                psbt_input.redeem_script,
                Some(derived.explicit_script().unwrap())
            );
        }
    }

    #[test]
    fn test_update_input_checks() {
        let desc = format!("eltr([73c5da0a/86'/0'/0']xpub6BgBgsespWvERF3LHQu6CnqdvfEvtMcQjYrcRzx53QJjSxarj2afYWcLteoGVky7D3UKDP9QyrLprQ3VCECoY49yfdDEHGCtMMj92pReUsQ/0/0)");
        let desc = Descriptor::<DescriptorPublicKey>::from_str(&desc).unwrap();

        let asset = elements::AssetId::from_hex(
            "b2e15d0d7a0c94e4e2ce0fe6e8691b9e451377f6e46e8045a86f7c4b5d4f0f23",
        )
        .unwrap();
        let mut non_witness_utxo = elements::Transaction {
            version: 1,
            lock_time: 0,
            input: vec![],
            output: vec![TxOut {
                value: elements::confidential::Value::Explicit(1_000),
                script_pubkey: Script::from_str(
                    "5120f370a017453c8a22123a43f83f7efced972ba1ef8320ae58e3997a94a64bb7ff",
                )
                .unwrap(),
                asset: elements::confidential::Asset::Explicit(asset),
                nonce: elements::confidential::Nonce::Null,
                witness: elements::TxOutWitness::default(),
            }],
        };

        let tx = elements::Transaction {
            version: 1,
            lock_time: 0,
            input: vec![TxIn {
                previous_output: OutPoint {
                    txid: non_witness_utxo.txid(),
                    vout: 0,
                },
                is_pegin: false,
                has_issuance: false,
                script_sig: Script::new(),
                sequence: 0,
                asset_issuance: AssetIssuance::default(),
                witness: TxInWitness::default(),
            }],
            output: vec![],
        };

        let mut psbt = Psbt::from_tx(tx.clone());
        assert_eq!(
            psbt.update_input_with_descriptor(0, &desc),
            Err(UtxoUpdateError::UtxoCheck),
            "neither *_utxo are not set"
        );
        psbt.inputs_mut()[0].witness_utxo = Some(non_witness_utxo.output[0].clone());
        assert_eq!(
            psbt.update_input_with_descriptor(0, &desc),
            Ok(()),
            "witness_utxo is set which is ok"
        );
        psbt.inputs_mut()[0].non_witness_utxo = Some(non_witness_utxo.clone());
        assert_eq!(
            psbt.update_input_with_descriptor(0, &desc),
            Ok(()),
            "matching non_witness_utxo"
        );
        non_witness_utxo.version = 0;
        psbt.inputs_mut()[0].non_witness_utxo = Some(non_witness_utxo.clone());
        assert_eq!(
            psbt.update_input_with_descriptor(0, &desc),
            Err(UtxoUpdateError::UtxoCheck),
            "non_witness_utxo no longer matches"
        );
        psbt.inputs_mut()[0].non_witness_utxo = None;
        psbt.inputs_mut()[0]
            .witness_utxo
            .as_mut()
            .unwrap()
            .script_pubkey = Script::default();
        assert_eq!(
            psbt.update_input_with_descriptor(0, &desc),
            Err(UtxoUpdateError::MismatchedScriptPubkey),
            "non_witness_utxo no longer matches"
        );
    }
}<|MERGE_RESOLUTION|>--- conflicted
+++ resolved
@@ -19,14 +19,13 @@
 //! `https://github.com/bitcoin/bips/blob/master/bip-0174.mediawiki`
 //!
 
-<<<<<<< HEAD
 use std::collections::BTreeMap;
 use std::ops::Deref;
 use std::{error, fmt};
 
 use bitcoin;
 use bitcoin::hashes::sha256;
-use elements::hashes::{hash160, ripemd160, sha256d};
+use elements::hashes::{hash160, ripemd160, sha256d, Hash};
 use elements::pset::PartiallySignedTransaction as Psbt;
 use elements::secp256k1_zkp::{self as secp256k1, Secp256k1};
 use elements::sighash::SigHashCache;
@@ -34,25 +33,11 @@
 use elements::{self, EcdsaSigHashType, SchnorrSigHashType, Script};
 
 use crate::extensions::{CovExtArgs, CovenantExt, ParseableExt};
-=======
-use core::fmt;
-use core::ops::Deref;
-#[cfg(feature = "std")]
-use std::error;
-
-use bitcoin::hashes::{hash160, ripemd160, sha256d, Hash};
-use bitcoin::secp256k1::{self, Secp256k1, VerifyOnly};
-use bitcoin::util::psbt::{self, PartiallySignedTransaction as Psbt};
-use bitcoin::util::sighash::SighashCache;
-use bitcoin::util::taproot::{self, ControlBlock, LeafVersion, TapLeafHash};
-use bitcoin::{self, EcdsaSighashType, SchnorrSighashType, Script};
-
->>>>>>> e2e8e77b
 use crate::miniscript::iter::PkPkh;
 use crate::miniscript::limits::SEQUENCE_LOCKTIME_DISABLE_FLAG;
 use crate::miniscript::satisfy::{elementssig_from_rawsig, After, Older};
 use crate::{
-    descriptor, interpreter, Descriptor, DescriptorPublicKey, ElementsSig, Extension,
+    descriptor, hash256, interpreter, Descriptor, DescriptorPublicKey, ElementsSig, Extension,
     MiniscriptKey, Preimage32, Satisfier, ToPublicKey, TranslatePk, Translator,
 };
 
@@ -350,18 +335,12 @@
 
     fn lookup_pkh_tap_leaf_script_sig(
         &self,
-<<<<<<< HEAD
-        pkh: &(Pk::Hash, TapLeafHash),
+        pkh: &(Pk::RawPkHash, TapLeafHash),
     ) -> Option<(
         elements::secp256k1_zkp::XOnlyPublicKey,
         elements::SchnorrSig,
     )> {
         self.psbt.inputs()[self.index]
-=======
-        pkh: &(Pk::RawPkHash, TapLeafHash),
-    ) -> Option<(bitcoin::secp256k1::XOnlyPublicKey, bitcoin::SchnorrSig)> {
-        self.psbt.inputs[self.index]
->>>>>>> e2e8e77b
             .tap_script_sigs
             .iter()
             .find(|&((pubkey, lh), _sig)| {
@@ -383,16 +362,8 @@
         }
     }
 
-<<<<<<< HEAD
-    fn lookup_pkh_ecdsa_sig(&self, pkh: &Pk::Hash) -> Option<(bitcoin::PublicKey, ElementsSig)> {
+    fn lookup_pkh_ecdsa_sig(&self, pkh: &Pk::RawPkHash) -> Option<(bitcoin::PublicKey, ElementsSig)> {
         if let Some((pk, sig)) = self.psbt.inputs()[self.index]
-=======
-    fn lookup_pkh_ecdsa_sig(
-        &self,
-        pkh: &Pk::RawPkHash,
-    ) -> Option<(bitcoin::PublicKey, bitcoin::EcdsaSig)> {
-        self.psbt.inputs[self.index]
->>>>>>> e2e8e77b
             .partial_sigs
             .iter()
             .find(|&(pubkey, _sig)| pubkey.to_pubkeyhash() == Pk::hash_to_hash160(pkh))
@@ -456,13 +427,8 @@
             .and_then(try_vec_as_preimage32)
     }
 
-<<<<<<< HEAD
-    fn lookup_hash256(&self, h: sha256d::Hash) -> Option<Preimage32> {
+    fn lookup_hash256(&self, h: &Pk::Hash256) -> Option<Preimage32> {
         self.psbt.inputs()[self.index]
-=======
-    fn lookup_hash256(&self, h: &Pk::Hash256) -> Option<Preimage32> {
-        self.psbt.inputs[self.index]
->>>>>>> e2e8e77b
             .hash256_preimages
             .get(&sha256d::Hash::from_inner(Pk::to_hash256(h).into_inner())) // upstream psbt operates on hash256
             .and_then(try_vec_as_preimage32)
@@ -1046,6 +1012,13 @@
     ) -> Result<sha256::Hash, descriptor::ConversionError> {
         Ok(*sha256)
     }
+
+    fn hash256(
+        &mut self,
+        hash256: &hash256::Hash,
+    ) -> Result<hash256::Hash, descriptor::ConversionError> {
+        Ok(*hash256)
+    }
 }
 
 // Traverse the pkh lookup while maintaining a reverse map for storing the map
@@ -1082,6 +1055,13 @@
         sha256: &sha256::Hash,
     ) -> Result<sha256::Hash, descriptor::ConversionError> {
         Ok(*sha256)
+    }
+
+    fn hash256(
+        &mut self,
+        hash256: &hash256::Hash,
+    ) -> Result<hash256::Hash, descriptor::ConversionError> {
+        Ok(*hash256)
     }
 }
 
