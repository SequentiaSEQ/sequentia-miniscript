// Miniscript
// Written in 2018 by
//     Andrew Poelstra <apoelstra@wpsoftware.net>
//
// To the extent possible under law, the author(s) have dedicated all
// copyright and related and neighboring rights to this software to
// the public domain worldwide. This software is distributed without
// any warranty.
//
// You should have received a copy of the CC0 Public Domain Dedication
// along with this software.
// If not, see <http://creativecommons.org/publicdomain/zero/1.0/>.
//

//! Pegin Descriptor Support
//!
//! Traits and implementations for Pegin descriptors
//! Note that this is a bitcoin descriptor and thus cannot be
//! added to elements Descriptor. Upstream rust-miniscript does
//! has a Descriptor enum which should ideally have it, but
//! bitcoin descriptors cannot depend on elements descriptors
//! Thus, as a simple solution we implement these as a separate
//! struct with it's own API.

use bitcoin::blockdata::opcodes;
use bitcoin::hashes::hash160;
use bitcoin::hashes::Hash;
use bitcoin::Script as BtcScript;
use bitcoin::{self, blockdata::script, hashes};
<<<<<<< HEAD
use bitcoin::{secp256k1, Script as BtcScript};
=======
#[allow(deprecated)]
use bitcoin::{blockdata::opcodes, util::contracthash};
use bitcoin::{hashes::hash160, Address as BtcAddress};
use elements::secp256k1_zkp;
>>>>>>> 9cdc92d2
use expression::{self, FromTree};
use policy::{semantic, Liftable};
use std::{fmt, fmt::Debug, str::FromStr, sync::Arc};
use Descriptor;
use Error;
use {
    BtcError, BtcFromTree, BtcLiftable, BtcMiniscript, BtcPolicy, BtcSatisfier, BtcSegwitv0,
    BtcTerminal, BtcTree,
};

use {DescriptorTrait, TranslatePk};

use {tweak_key, util::varint_len};

use descriptor::checksum::{desc_checksum, verify_checksum};

use super::PeginTrait;
use {MiniscriptKey, ToPublicKey};

#[derive(Debug, Clone, PartialEq, Eq, PartialOrd, Ord, Hash)]
/// MiniscriptKey used for Pegins
pub enum LegacyPeginKey {
    /// Functionary Key that can be tweaked
    Functionary(bitcoin::PublicKey),
    /// Non functionary Key, cannot be tweaked
    NonFunctionary(bitcoin::PublicKey),
}

impl LegacyPeginKey {
    /// Get the untweaked version of the LegacyPeginKey
    pub fn as_untweaked(&self) -> &bitcoin::PublicKey {
        match *self {
            LegacyPeginKey::Functionary(ref pk) => pk,
            LegacyPeginKey::NonFunctionary(ref pk) => pk,
        }
    }
}

/// 'f' represents tweakable functionary keys and
/// 'u' represents untweakable keys
impl FromStr for LegacyPeginKey {
    // only allow compressed keys in LegacyPegin
    type Err = Error;
    fn from_str(s: &str) -> Result<Self, Self::Err> {
        if s.is_empty() {
            Err(Error::BadDescriptor(format!("Empty Legacy pegin")))
        } else if &s[0..1] == "f" && s.len() == 67 {
            Ok(LegacyPeginKey::Functionary(bitcoin::PublicKey::from_str(
                &s[1..],
            )?))
        } else if &s[0..1] == "u" && s.len() == 67 {
            Ok(LegacyPeginKey::NonFunctionary(
                bitcoin::PublicKey::from_str(&s[1..])?,
            ))
        } else {
            Err(Error::BadDescriptor(format!(
                "Invalid Legacy Pegin descriptor"
            )))
        }
    }
}

impl fmt::Display for LegacyPeginKey {
    fn fmt(&self, f: &mut fmt::Formatter) -> fmt::Result {
        match *self {
            LegacyPeginKey::Functionary(ref pk) => write!(f, "f{}", pk),
            LegacyPeginKey::NonFunctionary(ref pk) => write!(f, "u{}", pk),
        }
    }
}

impl MiniscriptKey for LegacyPeginKey {
    type Hash = hash160::Hash;

    fn is_uncompressed(&self) -> bool {
        false
    }

    fn to_pubkeyhash(&self) -> Self::Hash {
        let pk = match *self {
            LegacyPeginKey::Functionary(ref pk) => pk,
            LegacyPeginKey::NonFunctionary(ref pk) => pk,
        };
        MiniscriptKey::to_pubkeyhash(pk)
    }
}

/// Legacy Pegin Descriptor
#[derive(Clone, Ord, PartialOrd, Eq, PartialEq)]
pub struct LegacyPegin<Pk: MiniscriptKey> {
    /// The federation pks
    pub fed_pks: Vec<LegacyPeginKey>,
    /// The federation threshold
    pub fed_k: usize,
    /// The emergency pks
    pub emer_pks: Vec<LegacyPeginKey>,
    /// The emergency threshold
    pub emer_k: usize,
    /// csv timelock
    pub timelock: u32,
    /// The elements descriptor required to redeem
    pub desc: Descriptor<Pk>,
    // Representation of federation policy as a miniscript
    // Allows for easier implementation
    ms: BtcMiniscript<LegacyPeginKey, BtcSegwitv0>,
}

impl<Pk: MiniscriptKey> LegacyPegin<Pk> {
    /// Create a new LegacyPegin descriptor
    pub fn new(
        fed_pks: Vec<LegacyPeginKey>,
        fed_k: usize,
        emer_pks: Vec<LegacyPeginKey>,
        emer_k: usize,
        timelock: u32,
        desc: Descriptor<Pk>,
    ) -> Self {
        let fed_ms = BtcMiniscript::from_ast(BtcTerminal::Multi(fed_k, fed_pks.clone()))
            .expect("Multi type check can't fail");
        let csv = BtcMiniscript::from_ast(BtcTerminal::Verify(Arc::new(
            BtcMiniscript::from_ast(BtcTerminal::Older(timelock)).unwrap(),
        )))
        .unwrap();
        let emer_ms = BtcMiniscript::from_ast(BtcTerminal::Multi(emer_k, emer_pks.clone()))
            .expect("Multi type check can't fail");
        let emer_ms =
            BtcMiniscript::from_ast(BtcTerminal::AndV(Arc::new(csv), Arc::new(emer_ms))).unwrap();
        let ms = BtcMiniscript::from_ast(BtcTerminal::OrD(Arc::new(fed_ms), Arc::new(emer_ms)))
            .expect("Type check");
        Self {
            fed_pks,
            fed_k,
            emer_pks,
            emer_k,
            timelock,
            desc,
            ms,
        }
    }

    // Internal function to set the fields of Self according to
    // miniscript
    fn from_ms_and_desc(
        desc: Descriptor<Pk>,
        ms: BtcMiniscript<LegacyPeginKey, BtcSegwitv0>,
    ) -> Self {
        // Miniscript is a bunch of Arc's. So, cloning is not as bad.
        // Can we avoid this without NLL?
        let ms_clone = ms.clone();
        let (fed_pks, fed_k, right) = if let BtcTerminal::OrD(ref a, ref b) = ms_clone.node {
            if let (BtcTerminal::Multi(fed_k, fed_pks), right) = (&a.node, &b.node) {
                (fed_pks, *fed_k, right)
            } else {
                unreachable!("Only valid pegin miniscripts");
            }
        } else {
            unreachable!("Only valid pegin miniscripts");
        };
        let (timelock, emer_pks, emer_k) = if let BtcTerminal::AndV(l, r) = right {
            if let (BtcTerminal::Verify(csv), BtcTerminal::Multi(emer_k, emer_pks)) =
                (&l.node, &r.node)
            {
                if let BtcTerminal::Older(timelock) = csv.node {
                    (timelock, emer_pks, *emer_k)
                } else {
                    unreachable!("Only valid pegin miniscripts");
                }
            } else {
                unreachable!("Only valid pegin miniscripts");
            }
        } else {
            unreachable!("Only valid pegin miniscripts");
        };
        Self {
            fed_pks: fed_pks.to_vec(),
            fed_k,
            emer_pks: emer_pks.to_vec(),
            emer_k,
            timelock,
            desc,
            ms,
        }
    }

    fn explicit_script<C: secp256k1::Verification>(
        &self,
        secp: &secp256k1::Secp256k1<C>,
    ) -> BtcScript
    where
        Pk: ToPublicKey + FromStr,
        <Pk as MiniscriptKey>::Hash: FromStr,
        <Pk as FromStr>::Err: ToString,
        <<Pk as MiniscriptKey>::Hash as FromStr>::Err: ToString,
    {
        let tweak_vec = self.desc.explicit_script().into_bytes();
        let tweak = hashes::sha256::Hash::hash(&tweak_vec);
        // Hopefully, we never have to use this and dynafed is deployed
        let mut builder = script::Builder::new()
            .push_opcode(opcodes::all::OP_DEPTH)
            .push_int(self.fed_k as i64 + 1)
            .push_opcode(opcodes::all::OP_EQUAL)
            .push_opcode(opcodes::all::OP_IF)
            // manually serialize the left CMS branch, without the OP_CMS
            .push_int(self.fed_k as i64);

        for key in &self.fed_pks {
            let tweaked_pk = tweak_key(key.as_untweaked(), secp, tweak.as_inner());
            builder = builder.push_key(&tweaked_pk);
        }
        let mut nearly_done = builder
            .push_int(self.fed_pks.len() as i64)
            .push_opcode(opcodes::all::OP_ELSE)
            .into_script()
            .to_bytes();

        let right = if let BtcTerminal::OrD(_l, right) = &self.ms.node {
            right
        } else {
            unreachable!("Only valid pegin descriptors should be created inside LegacyPegin")
        };
        let right = right.translate_pk_infallible(
            |pk| pk.as_untweaked().clone(),
            |_| unreachable!("No Keyhashes in legacy pegins"),
        );
        let mut rser = right.encode().into_bytes();
        // ...and we have an OP_VERIFY style checksequenceverify, which in
        // Liquid production was encoded with OP_DROP instead...
        assert_eq!(rser[4], opcodes::all::OP_VERIFY.into_u8());
        rser[4] = opcodes::all::OP_DROP.into_u8();
        // ...then we should serialize it by sharing the OP_CMS across
        // both branches, and add an OP_DEPTH check to distinguish the
        // branches rather than doing the normal cascade construction
        nearly_done.extend(rser);

        let insert_point = nearly_done.len() - 1;
        nearly_done.insert(insert_point, 0x68);
        bitcoin::Script::from(nearly_done)
    }

    /// Create a new descriptor with hard coded values for the
    /// legacy federation and emergency keys
    pub fn new_legacy_fed(user_desc: Descriptor<Pk>) -> Self {
        // Taken from functionary codebase
        // TODO: Verify the keys are correct
        let pks = "
                    020e0338c96a8870479f2396c373cc7696ba124e8635d41b0ea581112b67817261,
                    02675333a4e4b8fb51d9d4e22fa5a8eaced3fdac8a8cbf9be8c030f75712e6af99,
                    02896807d54bc55c24981f24a453c60ad3e8993d693732288068a23df3d9f50d48,
                    029e51a5ef5db3137051de8323b001749932f2ff0d34c82e96a2c2461de96ae56c,
                    02a4e1a9638d46923272c266631d94d36bdb03a64ee0e14c7518e49d2f29bc4010,
                    02f8a00b269f8c5e59c67d36db3cdc11b11b21f64b4bffb2815e9100d9aa8daf07,
                    03079e252e85abffd3c401a69b087e590a9b86f33f574f08129ccbd3521ecf516b,
                    03111cf405b627e22135b3b3733a4a34aa5723fb0f58379a16d32861bf576b0ec2,
                    0318f331b3e5d38156da6633b31929c5b220349859cc9ca3d33fb4e68aa0840174,
                    03230dae6b4ac93480aeab26d000841298e3b8f6157028e47b0897c1e025165de1,
                    035abff4281ff00660f99ab27bb53e6b33689c2cd8dcd364bc3c90ca5aea0d71a6,
                    03bd45cddfacf2083b14310ae4a84e25de61e451637346325222747b157446614c,
                    03cc297026b06c71cbfa52089149157b5ff23de027ac5ab781800a578192d17546,
                    03d3bde5d63bdb3a6379b461be64dad45eabff42f758543a9645afd42f6d424828,
                    03ed1e8d5109c9ed66f7941bc53cc71137baa76d50d274bda8d5e8ffbd6e61fe9a";
        let fed_pks: Vec<LegacyPeginKey> = pks
            .split(",")
            .map(|pk| LegacyPeginKey::Functionary(bitcoin::PublicKey::from_str(pk).unwrap()))
            .collect();

        let emer_pks = "
                    03aab896d53a8e7d6433137bbba940f9c521e085dd07e60994579b64a6d992cf79,
                    0291b7d0b1b692f8f524516ed950872e5da10fb1b808b5a526dedc6fed1cf29807,
                    0386aa9372fbab374593466bc5451dc59954e90787f08060964d95c87ef34ca5bb";
        let emer_pks: Vec<LegacyPeginKey> = emer_pks
            .split(",")
            .map(|pk| LegacyPeginKey::Functionary(bitcoin::PublicKey::from_str(pk).unwrap()))
            .collect();

        Self::new(fed_pks, 11, emer_pks, 2, 4032, user_desc)
    }
}

impl<Pk: MiniscriptKey> fmt::Debug for LegacyPegin<Pk> {
    fn fmt(&self, f: &mut fmt::Formatter) -> fmt::Result {
        write!(f, "legacy_pegin({:?},{:?})", self.ms, self.desc)
    }
}

impl<Pk: MiniscriptKey> fmt::Display for LegacyPegin<Pk> {
    fn fmt(&self, f: &mut fmt::Formatter) -> fmt::Result {
        let desc = format!("legacy_pegin({},{})", self.ms, self.desc);
        let checksum = desc_checksum(&desc).map_err(|_| fmt::Error)?;
        write!(f, "{}#{}", &desc, &checksum)
    }
}

impl<Pk: MiniscriptKey> Liftable<LegacyPeginKey> for LegacyPegin<Pk> {
    fn lift(&self) -> Result<semantic::Policy<LegacyPeginKey>, Error> {
        let btc_pol = BtcLiftable::lift(&self.ms)?;
        Liftable::lift(&btc_pol)
    }
}

impl<Pk: MiniscriptKey> BtcLiftable<LegacyPeginKey> for LegacyPegin<Pk> {
    fn lift(&self) -> Result<BtcPolicy<LegacyPeginKey>, BtcError> {
        self.ms.lift()
    }
}

impl<Pk: MiniscriptKey> FromTree for LegacyPegin<Pk>
where
    Pk: FromStr,
    Pk::Hash: FromStr,
    <Pk as FromStr>::Err: ToString,
    <<Pk as MiniscriptKey>::Hash as FromStr>::Err: ToString,
{
    fn from_tree(top: &expression::Tree) -> Result<Self, Error> {
        if top.name == "legacy_pegin" && top.args.len() == 2 {
            // a roundtrip hack to use FromTree from bitcoin::Miniscript from
            // expression::Tree in elements.
            let ms_str = top.args[0].to_string();
            let ms_expr = BtcTree::from_str(&ms_str)?;
            //
            let ms = BtcMiniscript::<LegacyPeginKey, BtcSegwitv0>::from_tree(&ms_expr);
            let desc = Descriptor::<Pk>::from_tree(&top.args[1]);
            Ok(LegacyPegin::from_ms_and_desc(desc?, ms?))
        } else {
            Err(Error::Unexpected(format!(
                "{}({} args) while parsing legacy_pegin descriptor",
                top.name,
                top.args.len(),
            )))
        }
    }
}

impl<Pk: MiniscriptKey> FromStr for LegacyPegin<Pk>
where
    Pk: FromStr,
    Pk::Hash: FromStr,
    <Pk as FromStr>::Err: ToString,
    <<Pk as MiniscriptKey>::Hash as FromStr>::Err: ToString,
{
    type Err = Error;

    fn from_str(s: &str) -> Result<Self, Self::Err> {
        let desc_str = verify_checksum(s)?;
        let top = expression::Tree::from_str(desc_str)?;
        Self::from_tree(&top)
    }
}

impl<Pk: MiniscriptKey> PeginTrait<Pk> for LegacyPegin<Pk>
where
    Pk: FromStr,
    Pk::Hash: FromStr,
    <Pk as FromStr>::Err: ToString,
    <<Pk as MiniscriptKey>::Hash as FromStr>::Err: ToString,
{
    fn sanity_check(&self) -> Result<(), Error> {
        self.ms
            .sanity_check()
            .map_err(|_| Error::Unexpected(format!("Federation script sanity check failed")))?;
        self.desc
            .sanity_check()
            .map_err(|_| Error::Unexpected(format!("Federation script sanity check failed")))?;
        Ok(())
    }

    fn bitcoin_address<C: secp256k1_zkp::Verification>(
        &self,
        network: bitcoin::Network,
        secp: &secp256k1_zkp::Secp256k1<C>,
    ) -> Result<bitcoin::Address, Error>
    where
        Pk: ToPublicKey,
    {
        Ok(bitcoin::Address::p2shwsh(
            &self.explicit_script(secp),
            network,
        ))
    }

    fn bitcoin_script_pubkey<C: secp256k1_zkp::Verification>(
        &self,
        secp: &secp256k1_zkp::Secp256k1<C>,
    ) -> BtcScript
    where
        Pk: ToPublicKey,
    {
        self.bitcoin_address(bitcoin::Network::Bitcoin, secp)
            .expect("Address cannot fail for pegin")
            .script_pubkey()
    }

    fn bitcoin_unsigned_script_sig<C: secp256k1_zkp::Verification>(
        &self,
        secp: &secp256k1_zkp::Secp256k1<C>,
    ) -> BtcScript
    where
        Pk: ToPublicKey,
    {
        let witness_script = self.explicit_script(secp);
        script::Builder::new()
            .push_slice(&witness_script.to_v0_p2wsh()[..])
            .into_script()
    }

    fn bitcoin_witness_script<C: secp256k1_zkp::Verification>(
        &self,
<<<<<<< HEAD
        secp: &secp256k1::Secp256k1<C>,
    ) -> Result<BtcScript, Error>
=======
        secp: &secp256k1_zkp::Secp256k1<C>,
    ) -> BtcScript
>>>>>>> 9cdc92d2
    where
        Pk: ToPublicKey,
    {
        Ok(self.explicit_script(secp))
    }

    fn get_bitcoin_satisfaction<S, C: secp256k1_zkp::Verification>(
        &self,
        secp: &secp256k1_zkp::Secp256k1<C>,
        satisfier: S,
    ) -> Result<(Vec<Vec<u8>>, BtcScript), Error>
    where
        S: BtcSatisfier<bitcoin::PublicKey>,
        Pk: ToPublicKey,
    {
        let tweak_vec = self.desc.explicit_script().into_bytes();
        let tweak = hashes::sha256::Hash::hash(&tweak_vec);
        let unsigned_script_sig = self.bitcoin_unsigned_script_sig(secp);
        let mut sigs = vec![];
        for key in &self.fed_pks {
            let tweaked_pk = tweak_key(key.as_untweaked(), secp, tweak.as_inner());
            match satisfier.lookup_ecdsa_sig(&tweaked_pk) {
                Some(sig) => sigs.push(sig.to_vec()),
                None => {}
            }
        }
        sigs.sort_by(|a, b| a.len().cmp(&b.len()));
        if sigs.len() >= self.fed_k {
            // Prefer using federation keys over emergency paths
            let mut sigs: Vec<Vec<u8>> = sigs.into_iter().take(self.fed_k).collect();
            sigs.push(vec![0]); // CMS extra value
            Ok((sigs, unsigned_script_sig))
        } else {
            let mut emer_sigs = vec![];
            for emer_key in &self.emer_pks {
                match satisfier.lookup_ecdsa_sig(emer_key.as_untweaked()) {
                    Some(sig) => emer_sigs.push(sig.to_vec()),
                    None => {}
                }
            }
            emer_sigs.sort_by(|a, b| a.len().cmp(&b.len()));
            if emer_sigs.len() >= self.emer_k {
                let mut sigs: Vec<Vec<u8>> = emer_sigs.into_iter().take(self.emer_k).collect();
                sigs.push(vec![0]); // CMS extra value
                Ok((sigs, unsigned_script_sig))
            } else {
                Err(Error::CouldNotSatisfy)
            }
        }
    }

    fn max_satisfaction_weight(&self) -> Result<usize, Error> {
        let script_size = 628;
        Ok(4 * 36
            + varint_len(script_size)
            + script_size
            + varint_len(self.ms.max_satisfaction_witness_elements()?)
            + self.ms.max_satisfaction_size()?)
    }

<<<<<<< HEAD
    fn script_code<C: secp256k1::Verification>(
        &self,
        secp: &secp256k1::Secp256k1<C>,
    ) -> Result<BtcScript, Error>
=======
    fn script_code<C: secp256k1_zkp::Verification>(
        &self,
        secp: &secp256k1_zkp::Secp256k1<C>,
    ) -> BtcScript
>>>>>>> 9cdc92d2
    where
        Pk: ToPublicKey,
    {
        self.bitcoin_witness_script(secp)
    }

    fn into_user_descriptor(self) -> Descriptor<Pk> {
        self.desc
    }
}<|MERGE_RESOLUTION|>--- conflicted
+++ resolved
@@ -26,15 +26,10 @@
 use bitcoin::hashes::hash160;
 use bitcoin::hashes::Hash;
 use bitcoin::Script as BtcScript;
+use bitcoin::Script as BtcScript;
 use bitcoin::{self, blockdata::script, hashes};
-<<<<<<< HEAD
-use bitcoin::{secp256k1, Script as BtcScript};
-=======
-#[allow(deprecated)]
-use bitcoin::{blockdata::opcodes, util::contracthash};
 use bitcoin::{hashes::hash160, Address as BtcAddress};
 use elements::secp256k1_zkp;
->>>>>>> 9cdc92d2
 use expression::{self, FromTree};
 use policy::{semantic, Liftable};
 use std::{fmt, fmt::Debug, str::FromStr, sync::Arc};
@@ -441,13 +436,8 @@
 
     fn bitcoin_witness_script<C: secp256k1_zkp::Verification>(
         &self,
-<<<<<<< HEAD
-        secp: &secp256k1::Secp256k1<C>,
+        secp: &secp256k1_zkp::Secp256k1<C>,
     ) -> Result<BtcScript, Error>
-=======
-        secp: &secp256k1_zkp::Secp256k1<C>,
-    ) -> BtcScript
->>>>>>> 9cdc92d2
     where
         Pk: ToPublicKey,
     {
@@ -508,17 +498,10 @@
             + self.ms.max_satisfaction_size()?)
     }
 
-<<<<<<< HEAD
     fn script_code<C: secp256k1::Verification>(
         &self,
-        secp: &secp256k1::Secp256k1<C>,
+        secp: &secp256k1_zkp::Secp256k1<C>,
     ) -> Result<BtcScript, Error>
-=======
-    fn script_code<C: secp256k1_zkp::Verification>(
-        &self,
-        secp: &secp256k1_zkp::Secp256k1<C>,
-    ) -> BtcScript
->>>>>>> 9cdc92d2
     where
         Pk: ToPublicKey,
     {
