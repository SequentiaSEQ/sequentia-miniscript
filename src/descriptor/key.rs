use std::str::FromStr;
use std::{error, fmt};

use bitcoin::util::bip32;
use bitcoin::{self, XpubIdentifier};
use elements::hashes::hex::FromHex;
use elements::hashes::{hash160, ripemd160, sha256, Hash, HashEngine};
use elements::secp256k1_zkp::{Secp256k1, Signing, Verification};

use crate::{hash256, MiniscriptKey, ToPublicKey};

/// Single public key without any origin or range information
#[derive(Debug, Eq, PartialEq, Clone, Ord, PartialOrd, Hash)]
pub enum SinglePubKey {
    /// FullKey (compressed or uncompressed)
    FullKey(bitcoin::PublicKey),
    /// XOnlyPublicKey
    XOnly(bitcoin::XOnlyPublicKey),
}

/// The MiniscriptKey corresponding to Descriptors. This can
/// either be Single public key or a Xpub
#[derive(Debug, Eq, PartialEq, Clone, Ord, PartialOrd, Hash)]
pub enum DescriptorPublicKey {
    /// Single public key.
    Single(SinglePub),
    /// Extended public key (xpub).
    XPub(DescriptorXKey<bip32::ExtendedPubKey>),
}

/// The descriptor secret key, either a single private key or an xprv.
#[derive(Debug)]
pub enum DescriptorSecretKey {
    /// Single private key.
    Single(SinglePriv),
    /// Extended private key (xpriv).
    XPrv(DescriptorXKey<bip32::ExtendedPrivKey>),
}

/// A descriptor [`SinglePubKey`] with optional origin information.
#[derive(Debug, Eq, PartialEq, Clone, Ord, PartialOrd, Hash)]
pub struct SinglePub {
    /// Origin information (fingerprint and derivation path).
    pub origin: Option<(bip32::Fingerprint, bip32::DerivationPath)>,
    /// The public key.
    pub key: SinglePubKey,
}

/// A descriptor [`bitcoin::PrivateKey`] with optional origin information.
#[derive(Debug)]
pub struct SinglePriv {
    /// Origin information (fingerprint and derivation path).
    pub origin: Option<(bip32::Fingerprint, bip32::DerivationPath)>,
    /// The private key.
    pub key: bitcoin::PrivateKey,
}

/// An extended key with origin, derivation path, and wildcard.
#[derive(Debug, Eq, PartialEq, Clone, Ord, PartialOrd, Hash)]
pub struct DescriptorXKey<K: InnerXKey> {
    /// Origin information
    pub origin: Option<(bip32::Fingerprint, bip32::DerivationPath)>,
    /// The extended key
    pub xkey: K,
    /// The derivation path
    pub derivation_path: bip32::DerivationPath,
    /// Whether the descriptor is wildcard
    pub wildcard: Wildcard,
}

<<<<<<< HEAD
/// A derived [`DescriptorPublicKey`]
///
/// Derived keys are guaranteed to never contain wildcards
=======
/// Single public key without any origin or range information.
#[derive(Debug, Eq, PartialEq, Clone, Ord, PartialOrd, Hash)]
pub enum SinglePubKey {
    /// A bitcoin public key (compressed or uncompressed).
    FullKey(bitcoin::PublicKey),
    /// An xonly public key.
    XOnly(XOnlyPublicKey),
}

/// A [`DescriptorPublicKey`] without any wildcards.
>>>>>>> c7c39f1e
#[derive(Debug, Eq, PartialEq, Clone, Ord, PartialOrd, Hash)]
pub struct DefiniteDescriptorKey(DescriptorPublicKey);

impl fmt::Display for DescriptorSecretKey {
    fn fmt(&self, f: &mut fmt::Formatter<'_>) -> fmt::Result {
        match *self {
            DescriptorSecretKey::Single(ref sk) => {
                maybe_fmt_master_id(f, &sk.origin)?;
                sk.key.fmt(f)?;
                Ok(())
            }
            DescriptorSecretKey::XPrv(ref xprv) => {
                maybe_fmt_master_id(f, &xprv.origin)?;
                xprv.xkey.fmt(f)?;
                fmt_derivation_path(f, &xprv.derivation_path)?;
                match xprv.wildcard {
                    Wildcard::None => {}
                    Wildcard::Unhardened => write!(f, "/*")?,
                    Wildcard::Hardened => write!(f, "/*h")?,
                }
                Ok(())
            }
        }
    }
}

/// Trait for "extended key" types like `xpub` and `xprv`. Used internally to generalize parsing and
/// handling of `bip32::ExtendedPubKey` and `bip32::ExtendedPrivKey`.
pub trait InnerXKey: fmt::Display + FromStr {
    /// Returns the fingerprint of the key
    fn xkey_fingerprint<C: Signing>(&self, secp: &Secp256k1<C>) -> bip32::Fingerprint;

    /// Returns whether hardened steps can be derived on the key
    ///
    /// `true` for `bip32::ExtendedPrivKey` and `false` for `bip32::ExtendedPubKey`.
    fn can_derive_hardened() -> bool;
}

impl InnerXKey for bip32::ExtendedPubKey {
    fn xkey_fingerprint<C: Signing>(&self, _secp: &Secp256k1<C>) -> bip32::Fingerprint {
        self.fingerprint()
    }

    fn can_derive_hardened() -> bool {
        false
    }
}

impl InnerXKey for bip32::ExtendedPrivKey {
    fn xkey_fingerprint<C: Signing>(&self, secp: &Secp256k1<C>) -> bip32::Fingerprint {
        self.fingerprint(secp)
    }

    fn can_derive_hardened() -> bool {
        true
    }
}

/// Whether a descriptor has a wildcard in it
#[derive(Copy, Clone, Debug, Eq, PartialEq, Ord, PartialOrd, Hash)]
pub enum Wildcard {
    /// No wildcard
    None,
    /// Unhardened wildcard, e.g. *
    Unhardened,
    /// Unhardened wildcard, e.g. *h
    Hardened,
}

impl SinglePriv {
    /// Returns the public key of this key.
    fn to_public<C: Signing>(&self, secp: &Secp256k1<C>) -> SinglePub {
        let pub_key = self.key.public_key(secp);

        SinglePub {
            origin: self.origin.clone(),
            key: SinglePubKey::FullKey(pub_key),
        }
    }
}

impl DescriptorXKey<bip32::ExtendedPrivKey> {
    /// Returns the public version of this key, applying all the hardened derivation steps on the
    /// private key before turning it into a public key.
    ///
    /// If the key already has an origin, the derivation steps applied will be appended to the path
    /// already present, otherwise this key will be treated as a master key and an origin will be
    /// added with this key's fingerprint and the derivation steps applied.
    fn to_public<C: Signing>(
        &self,
        secp: &Secp256k1<C>,
    ) -> Result<DescriptorXKey<bip32::ExtendedPubKey>, DescriptorKeyParseError> {
        let unhardened = self
            .derivation_path
            .into_iter()
            .rev()
            .take_while(|c| c.is_normal())
            .count();
        let last_hardened_idx = self.derivation_path.len() - unhardened;

        let hardened_path = &self.derivation_path[..last_hardened_idx];
        let unhardened_path = &self.derivation_path[last_hardened_idx..];

        let xprv = self
            .xkey
            .derive_priv(secp, &hardened_path)
            .map_err(|_| DescriptorKeyParseError("Unable to derive the hardened steps"))?;
        let xpub = bip32::ExtendedPubKey::from_priv(secp, &xprv);

        let origin = match &self.origin {
            Some((fingerprint, path)) => Some((
                *fingerprint,
                path.into_iter()
                    .chain(hardened_path.iter())
                    .cloned()
                    .collect(),
            )),
            None => {
                if hardened_path.is_empty() {
                    None
                } else {
                    Some((self.xkey.fingerprint(secp), hardened_path.into()))
                }
            }
        };

        Ok(DescriptorXKey {
            origin,
            xkey: xpub,
            derivation_path: unhardened_path.into(),
            wildcard: self.wildcard,
        })
    }
}

/// Descriptor Key parsing errors
// FIXME: replace with error enums
#[derive(Debug, PartialEq, Clone, Copy)]
pub struct DescriptorKeyParseError(&'static str);

impl fmt::Display for DescriptorKeyParseError {
    fn fmt(&self, f: &mut fmt::Formatter<'_>) -> fmt::Result {
        f.write_str(self.0)
    }
}

impl error::Error for DescriptorKeyParseError {
    fn source(&self) -> Option<&(dyn std::error::Error + 'static)> {
        None
    }
}

impl fmt::Display for DescriptorPublicKey {
    fn fmt(&self, f: &mut fmt::Formatter<'_>) -> fmt::Result {
        match *self {
            DescriptorPublicKey::Single(ref pk) => {
                maybe_fmt_master_id(f, &pk.origin)?;
                match pk.key {
                    SinglePubKey::FullKey(full_key) => full_key.fmt(f),
                    SinglePubKey::XOnly(x_only_key) => x_only_key.fmt(f),
                }?;
                Ok(())
            }
            DescriptorPublicKey::XPub(ref xpub) => {
                maybe_fmt_master_id(f, &xpub.origin)?;
                xpub.xkey.fmt(f)?;
                fmt_derivation_path(f, &xpub.derivation_path)?;
                match xpub.wildcard {
                    Wildcard::None => {}
                    Wildcard::Unhardened => write!(f, "/*")?,
                    Wildcard::Hardened => write!(f, "/*h")?,
                }
                Ok(())
            }
        }
    }
}

impl DescriptorSecretKey {
    /// Returns the public version of this key.
    ///
    /// If the key is an "XPrv", the hardened derivation steps will be applied
    /// before converting it to a public key.
    pub fn to_public<C: Signing>(
        &self,
        secp: &Secp256k1<C>,
    ) -> Result<DescriptorPublicKey, DescriptorKeyParseError> {
        let pk = match self {
            DescriptorSecretKey::Single(prv) => DescriptorPublicKey::Single(prv.to_public(secp)),
            DescriptorSecretKey::XPrv(xprv) => DescriptorPublicKey::XPub(xprv.to_public(secp)?),
        };

        Ok(pk)
    }
}

/// Writes the fingerprint of the origin, if there is one.
fn maybe_fmt_master_id(
    f: &mut fmt::Formatter<'_>,
    origin: &Option<(bip32::Fingerprint, bip32::DerivationPath)>,
) -> fmt::Result {
    if let Some((ref master_id, ref master_deriv)) = *origin {
        fmt::Formatter::write_str(f, "[")?;
        for byte in master_id.into_bytes().iter() {
            write!(f, "{:02x}", byte)?;
        }
        fmt_derivation_path(f, master_deriv)?;
        fmt::Formatter::write_str(f, "]")?;
    }

    Ok(())
}

/// Writes a derivation path to the formatter, no leading 'm'
fn fmt_derivation_path(f: &mut fmt::Formatter<'_>, path: &bip32::DerivationPath) -> fmt::Result {
    for child in path {
        write!(f, "/{}", child)?;
    }
    Ok(())
}

impl FromStr for DescriptorPublicKey {
    type Err = DescriptorKeyParseError;

    fn from_str(s: &str) -> Result<Self, Self::Err> {
        // A "raw" public key without any origin is the least we accept.
        if s.len() < 64 {
            return Err(DescriptorKeyParseError(
                "Key too short (<66 char), doesn't match any format",
            ));
        }

        let (key_part, origin) = DescriptorXKey::<bip32::ExtendedPubKey>::parse_xkey_origin(s)?;

        if key_part.contains("pub") {
            let (xpub, derivation_path, wildcard) =
                DescriptorXKey::<bip32::ExtendedPubKey>::parse_xkey_deriv(key_part)?;

            Ok(DescriptorPublicKey::XPub(DescriptorXKey {
                origin,
                xkey: xpub,
                derivation_path,
                wildcard,
            }))
        } else {
            let key = match key_part.len() {
                64 => {
                    let x_only_key = bitcoin::XOnlyPublicKey::from_str(key_part).map_err(|_| {
                        DescriptorKeyParseError("Error while parsing simple xonly key")
                    })?;
                    SinglePubKey::XOnly(x_only_key)
                }
                66 | 130 => {
                    if !(&key_part[0..2] == "02"
                        || &key_part[0..2] == "03"
                        || &key_part[0..2] == "04")
                    {
                        return Err(DescriptorKeyParseError(
                            "Only publickeys with prefixes 02/03/04 are allowed",
                        ));
                    }
                    let key = bitcoin::PublicKey::from_str(key_part).map_err(|_| {
                        DescriptorKeyParseError("Error while parsing simple public key")
                    })?;
                    SinglePubKey::FullKey(key)
                }
                _ => {
                    return Err(DescriptorKeyParseError(
                        "Public keys must be 64/66/130 characters in size",
                    ))
                }
            };
            Ok(DescriptorPublicKey::Single(SinglePub { key, origin }))
        }
    }
}

/// Descriptor key conversion error
#[derive(Debug, PartialEq, Eq, PartialOrd, Ord, Hash, Clone, Copy)]
pub enum ConversionError {
    /// Attempted to convert a key with hardened derivations to a bitcoin public key
    HardenedChild,
}

impl fmt::Display for ConversionError {
    fn fmt(&self, f: &mut fmt::Formatter<'_>) -> fmt::Result {
        f.write_str(match *self {
            ConversionError::HardenedChild => "hardened child step in bip32 path",
        })
    }
}

impl error::Error for ConversionError {
    fn source(&self) -> Option<&(dyn std::error::Error + 'static)> {
        use self::ConversionError::*;

        match self {
            HardenedChild => None,
        }
    }
}

impl DescriptorPublicKey {
    /// The fingerprint of the master key associated with this key, `0x00000000` if none.
    pub fn master_fingerprint(&self) -> bip32::Fingerprint {
        match *self {
            DescriptorPublicKey::XPub(ref xpub) => {
                if let Some((fingerprint, _)) = xpub.origin {
                    fingerprint
                } else {
                    xpub.xkey.fingerprint()
                }
            }
            DescriptorPublicKey::Single(ref single) => {
                if let Some((fingerprint, _)) = single.origin {
                    fingerprint
                } else {
                    let mut engine = XpubIdentifier::engine();
                    match single.key {
                        SinglePubKey::FullKey(pk) => {
                            pk.write_into(&mut engine).expect("engines don't error")
                        }
                        SinglePubKey::XOnly(x_only_pk) => engine.input(&x_only_pk.serialize()),
                    };
                    bip32::Fingerprint::from(&XpubIdentifier::from_engine(engine)[..4])
                }
            }
        }
    }

    /// Full path, from the master key
    ///
    /// For wildcard keys this will return the path up to the wildcard, so you
    /// can get full paths by appending one additional derivation step, according
    /// to the wildcard type (hardened or normal)
    pub fn full_derivation_path(&self) -> bip32::DerivationPath {
        match *self {
            DescriptorPublicKey::XPub(ref xpub) => {
                let origin_path = if let Some((_, ref path)) = xpub.origin {
                    path.clone()
                } else {
                    bip32::DerivationPath::from(vec![])
                };
                origin_path.extend(&xpub.derivation_path)
            }
            DescriptorPublicKey::Single(ref single) => {
                if let Some((_, ref path)) = single.origin {
                    path.clone()
                } else {
                    bip32::DerivationPath::from(vec![])
                }
            }
        }
    }

    /// Whether or not the key has a wildcard
    #[deprecated(note = "use has_wildcard instead")]
    pub fn is_deriveable(&self) -> bool {
        self.has_wildcard()
    }

    /// Whether or not the key has a wildcard
    pub fn has_wildcard(&self) -> bool {
        match *self {
            DescriptorPublicKey::Single(..) => false,
            DescriptorPublicKey::XPub(ref xpub) => xpub.wildcard != Wildcard::None,
        }
    }

    #[deprecated(note = "use at_derivation_index instead")]
    /// Deprecated name of [`at_derivation_index`].
    pub fn derive(self, index: u32) -> DefiniteDescriptorKey {
        self.at_derivation_index(index)
    }

    /// Replaces any wildcard (i.e. `/*`) in the key with a particular derivation index, turning it into a
    /// *definite* key (i.e. one where all the derivation paths are set).
    ///
    /// # Returns
    ///
    /// - If this key is not an xpub, returns `self`.
    /// - If this key is an xpub but does not have a wildcard, returns `self`.
    /// - Otherwise, returns the xpub at derivation `index` (removing the wildcard).
    ///
    /// # Panics
    ///
    /// If `index` ≥ 2^31
    pub fn at_derivation_index(self, index: u32) -> DefiniteDescriptorKey {
        let definite = match self {
            DescriptorPublicKey::Single(_) => self,
            DescriptorPublicKey::XPub(xpub) => {
                let derivation_path = match xpub.wildcard {
                    Wildcard::None => xpub.derivation_path,
                    Wildcard::Unhardened => xpub.derivation_path.into_child(
                        bip32::ChildNumber::from_normal_idx(index).expect("index must < 2^31"),
                    ),
                    Wildcard::Hardened => xpub.derivation_path.into_child(
                        bip32::ChildNumber::from_hardened_idx(index).expect("index must < 2^31"),
                    ),
                };
                DescriptorPublicKey::XPub(DescriptorXKey {
                    origin: xpub.origin,
                    xkey: xpub.xkey,
                    derivation_path,
                    wildcard: Wildcard::None,
                })
            }
        };

        DefiniteDescriptorKey::new(definite)
            .expect("The key should not contain any wildcards at this point")
    }

    /// Computes the public key corresponding to this descriptor key.
    /// When deriving from an XOnlyPublicKey, it adds the default 0x02 y-coordinate
    /// and returns the obtained full [`bitcoin::PublicKey`]. All BIP32 derivations
    /// always return a compressed key
    ///
    /// Will return an error if the descriptor key has any hardened derivation steps in its path. To
    /// avoid this error you should replace any such public keys first with [`translate_pk`].
    ///
    /// [`translate_pk`]: crate::TranslatePk::translate_pk
    pub fn derive_public_key<C: Verification>(
        &self,
        secp: &Secp256k1<C>,
    ) -> Result<bitcoin::PublicKey, ConversionError> {
        match *self {
            DescriptorPublicKey::Single(ref pk) => match pk.key {
                SinglePubKey::FullKey(pk) => Ok(pk),
                SinglePubKey::XOnly(xpk) => Ok(xpk.to_public_key()),
            },
            DescriptorPublicKey::XPub(ref xpk) => match xpk.wildcard {
                Wildcard::Unhardened | Wildcard::Hardened => {
                    unreachable!("we've excluded this error case")
                }
                Wildcard::None => match xpk.xkey.derive_pub(secp, &xpk.derivation_path.as_ref()) {
                    Ok(xpub) => Ok(bitcoin::PublicKey::new(xpub.public_key)),
                    Err(bip32::Error::CannotDeriveFromHardenedKey) => {
                        Err(ConversionError::HardenedChild)
                    }
                    Err(e) => unreachable!("cryptographically unreachable: {}", e),
                },
            },
        }
    }
}

impl FromStr for DescriptorSecretKey {
    type Err = DescriptorKeyParseError;

    fn from_str(s: &str) -> Result<Self, Self::Err> {
        let (key_part, origin) = DescriptorXKey::<bip32::ExtendedPubKey>::parse_xkey_origin(s)?;

        if key_part.len() <= 52 {
            let sk = bitcoin::PrivateKey::from_str(key_part)
                .map_err(|_| DescriptorKeyParseError("Error while parsing a WIF private key"))?;
            Ok(DescriptorSecretKey::Single(SinglePriv {
                key: sk,
                origin: None,
            }))
        } else {
            let (xprv, derivation_path, wildcard) =
                DescriptorXKey::<bip32::ExtendedPrivKey>::parse_xkey_deriv(key_part)?;
            Ok(DescriptorSecretKey::XPrv(DescriptorXKey {
                origin,
                xkey: xprv,
                derivation_path,
                wildcard,
            }))
        }
    }
}

impl<K: InnerXKey> DescriptorXKey<K> {
    fn parse_xkey_origin(
        s: &str,
    ) -> Result<(&str, Option<bip32::KeySource>), DescriptorKeyParseError> {
        for ch in s.as_bytes() {
            if *ch < 20 || *ch > 127 {
                return Err(DescriptorKeyParseError(
                    "Encountered an unprintable character",
                ));
            }
        }

        if s.is_empty() {
            return Err(DescriptorKeyParseError("Empty key"));
        }
        let mut parts = s[1..].split(']');

        if let Some('[') = s.chars().next() {
            let mut raw_origin = parts
                .next()
                .ok_or(DescriptorKeyParseError("Unclosed '['"))?
                .split('/');

            let origin_id_hex = raw_origin.next().ok_or(DescriptorKeyParseError(
                "No master fingerprint found after '['",
            ))?;

            if origin_id_hex.len() != 8 {
                return Err(DescriptorKeyParseError(
                    "Master fingerprint should be 8 characters long",
                ));
            }
            let parent_fingerprint = bip32::Fingerprint::from_hex(origin_id_hex).map_err(|_| {
                DescriptorKeyParseError("Malformed master fingerprint, expected 8 hex chars")
            })?;
            let origin_path = raw_origin
                .map(bip32::ChildNumber::from_str)
                .collect::<Result<bip32::DerivationPath, bip32::Error>>()
                .map_err(|_| {
                    DescriptorKeyParseError("Error while parsing master derivation path")
                })?;

            let key = parts
                .next()
                .ok_or(DescriptorKeyParseError("No key after origin."))?;

            if parts.next().is_some() {
                Err(DescriptorKeyParseError(
                    "Multiple ']' in Descriptor Public Key",
                ))
            } else {
                Ok((key, Some((parent_fingerprint, origin_path))))
            }
        } else {
            Ok((s, None))
        }
    }

    /// Parse an extended key concatenated to a derivation path.
    fn parse_xkey_deriv(
        key_deriv: &str,
    ) -> Result<(K, bip32::DerivationPath, Wildcard), DescriptorKeyParseError> {
        let mut key_deriv = key_deriv.split('/');
        let xkey_str = key_deriv.next().ok_or(DescriptorKeyParseError(
            "No key found after origin description",
        ))?;
        let xkey = K::from_str(xkey_str)
            .map_err(|_| DescriptorKeyParseError("Error while parsing xkey."))?;

        let mut wildcard = Wildcard::None;
        let derivation_path = key_deriv
            .filter_map(|p| {
                if wildcard == Wildcard::None && p == "*" {
                    wildcard = Wildcard::Unhardened;
                    None
                } else if wildcard == Wildcard::None && (p == "*'" || p == "*h") {
                    wildcard = Wildcard::Hardened;
                    None
                } else if wildcard != Wildcard::None {
                    Some(Err(DescriptorKeyParseError(
                        "'*' may only appear as last element in a derivation path.",
                    )))
                } else {
                    Some(bip32::ChildNumber::from_str(p).map_err(|_| {
                        DescriptorKeyParseError("Error while parsing key derivation path")
                    }))
                }
            })
            .collect::<Result<bip32::DerivationPath, _>>()?;

        Ok((xkey, derivation_path, wildcard))
    }

    /// Compares this key with a `keysource` and returns the matching derivation path, if any.
    ///
    /// For keys that have an origin, the `keysource`'s fingerprint will be compared
    /// with the origin's fingerprint, and the `keysource`'s path will be compared with the concatenation of the
    /// origin's and key's paths.
    ///
    /// If the key `wildcard`, the last item of the `keysource`'s path will be ignored,
    ///
    /// ## Examples
    ///
    /// ```
    /// # extern crate elements_miniscript as miniscript;
    /// # use std::str::FromStr;
    /// # fn body() -> Result<(), Box<dyn std::error::Error>> {
    /// use miniscript::bitcoin::util::bip32;
    /// use miniscript::descriptor::DescriptorPublicKey;
    ///
    /// let ctx = miniscript::elements::secp256k1_zkp::Secp256k1::signing_only();
    ///
    /// let key = DescriptorPublicKey::from_str("[d34db33f/44'/0'/0']xpub6ERApfZwUNrhLCkDtcHTcxd75RbzS1ed54G1LkBUHQVHQKqhMkhgbmJbZRkrgZw4koxb5JaHWkY4ALHY2grBGRjaDMzQLcgJvLJuZZvRcEL/1/*")?;
    /// let xpub = match key {
    ///     DescriptorPublicKey::XPub(xpub) => xpub,
    ///     _ => panic!("Parsing Error"),
    /// };
    ///
    /// assert_eq!(xpub.matches(&(bip32::Fingerprint::from_str("d34db33f")?, bip32::DerivationPath::from_str("m/44'/0'/0'/1/42")?), &ctx), Some(bip32::DerivationPath::from_str("m/44'/0'/0'/1")?));
    /// assert_eq!(xpub.matches(&(bip32::Fingerprint::from_str("ffffffff")?, bip32::DerivationPath::from_str("m/44'/0'/0'/1/42")?), &ctx), None);
    /// assert_eq!(xpub.matches(&(bip32::Fingerprint::from_str("d34db33f")?, bip32::DerivationPath::from_str("m/44'/0'/0'/100/0")?), &ctx), None);
    /// # Ok(())
    /// # }
    /// # body().unwrap()
    /// ```
    pub fn matches<C: Signing>(
        &self,
        keysource: &bip32::KeySource,
        secp: &Secp256k1<C>,
    ) -> Option<bip32::DerivationPath> {
        let (fingerprint, path) = keysource;

        let (compare_fingerprint, compare_path) = match self.origin {
            Some((fingerprint, ref path)) => (
                fingerprint,
                path.into_iter()
                    .chain(self.derivation_path.into_iter())
                    .collect(),
            ),
            None => (
                self.xkey.xkey_fingerprint(secp),
                self.derivation_path.into_iter().collect::<Vec<_>>(),
            ),
        };

        let path_excluding_wildcard =
            if self.wildcard != Wildcard::None && !path.as_ref().is_empty() {
                path.into_iter()
                    .take(path.as_ref().len() - 1)
                    .cloned()
                    .collect()
            } else {
                path.clone()
            };

        if &compare_fingerprint == fingerprint
            && compare_path
                .into_iter()
                .eq(path_excluding_wildcard.into_iter())
        {
            Some(path_excluding_wildcard)
        } else {
            None
        }
    }
}

impl MiniscriptKey for DescriptorPublicKey {
    // This allows us to be able to derive public keys even for PkH s
    type RawPkHash = Self;
    type Sha256 = sha256::Hash;
    type Hash256 = hash256::Hash;
    type Ripemd160 = ripemd160::Hash;
    type Hash160 = hash160::Hash;

    fn is_uncompressed(&self) -> bool {
        match self {
            DescriptorPublicKey::Single(SinglePub {
                key: SinglePubKey::FullKey(ref key),
                ..
            }) => key.is_uncompressed(),
            _ => false,
        }
    }

    fn is_x_only_key(&self) -> bool {
        match self {
            DescriptorPublicKey::Single(SinglePub {
                key: SinglePubKey::XOnly(ref _key),
                ..
            }) => true,
            _ => false,
        }
    }

    fn to_pubkeyhash(&self) -> Self {
        self.clone()
    }
}

impl DefiniteDescriptorKey {
    /// Computes the raw [`bitcoin::PublicKey`] for this descriptor key.
    ///
    /// Will return an error if the key has any hardened derivation steps
    /// in its path, but unlike [`DescriptorPublicKey::derive_public_key`]
    /// this won't error in case of wildcards, because derived keys are
    /// guaranteed to never contain one.
    pub fn derive_public_key<C: Verification>(
        &self,
        secp: &Secp256k1<C>,
    ) -> Result<bitcoin::PublicKey, ConversionError> {
        self.0.derive_public_key(secp)
    }

    /// Construct an instance from a descriptor key and a derivation index
    ///
    /// Returns `None` if the key contains a wildcard
    fn new(key: DescriptorPublicKey) -> Option<Self> {
        if key.has_wildcard() {
            None
        } else {
            Some(Self(key))
        }
    }

    /// The fingerprint of the master key associated with this key, `0x00000000` if none.
    pub fn master_fingerprint(&self) -> bip32::Fingerprint {
        self.0.master_fingerprint()
    }

    /// Full path, from the master key
    pub fn full_derivation_path(&self) -> bip32::DerivationPath {
        self.0.full_derivation_path()
    }
}

impl FromStr for DefiniteDescriptorKey {
    type Err = DescriptorKeyParseError;

    fn from_str(s: &str) -> Result<Self, Self::Err> {
        let inner = DescriptorPublicKey::from_str(s)?;
        Ok(
            DefiniteDescriptorKey::new(inner).ok_or(DescriptorKeyParseError(
                "cannot parse key with a wilcard as a DerivedDescriptorKey",
            ))?,
        )
    }
}

impl fmt::Display for DefiniteDescriptorKey {
    fn fmt(&self, f: &mut fmt::Formatter) -> fmt::Result {
        self.0.fmt(f)
    }
}

impl MiniscriptKey for DefiniteDescriptorKey {
    // This allows us to be able to derive public keys even for PkH s
    type RawPkHash = Self;
    type Sha256 = sha256::Hash;
    type Hash256 = hash256::Hash;
    type Ripemd160 = ripemd160::Hash;
    type Hash160 = hash160::Hash;

    fn is_uncompressed(&self) -> bool {
        self.0.is_uncompressed()
    }

    fn is_x_only_key(&self) -> bool {
        self.0.is_x_only_key()
    }

    fn to_pubkeyhash(&self) -> Self {
        self.clone()
    }
}

impl ToPublicKey for DefiniteDescriptorKey {
    fn to_public_key(&self) -> bitcoin::PublicKey {
        let secp = Secp256k1::verification_only();
        self.0.derive_public_key(&secp).unwrap()
    }

    fn hash_to_hash160(hash: &Self) -> hash160::Hash {
        hash.to_public_key().to_pubkeyhash()
    }

    fn to_sha256(hash: &sha256::Hash) -> sha256::Hash {
        *hash
    }

    fn to_hash256(hash: &hash256::Hash) -> hash256::Hash {
        *hash
    }

    fn to_ripemd160(hash: &ripemd160::Hash) -> ripemd160::Hash {
        *hash
    }

    fn to_hash160(hash: &hash160::Hash) -> hash160::Hash {
        *hash
    }
}

impl From<DefiniteDescriptorKey> for DescriptorPublicKey {
    fn from(d: DefiniteDescriptorKey) -> Self {
        d.0
    }
}

#[cfg(test)]
mod test {
    use std::str::FromStr;

    use elements::secp256k1_zkp;

    use super::{DescriptorKeyParseError, DescriptorPublicKey, DescriptorSecretKey};

    #[test]
    fn parse_descriptor_key_errors() {
        // And ones with misplaced wildcard
        let desc = "[78412e3a/44'/0'/0']xpub6ERApfZwUNrhLCkDtcHTcxd75RbzS1ed54G1LkBUHQVHQKqhMkhgbmJbZRkrgZw4koxb5JaHWkY4ALHY2grBGRjaDMzQLcgJvLJuZZvRcEL/1/*/44";
        assert_eq!(
            DescriptorPublicKey::from_str(desc),
            Err(DescriptorKeyParseError(
                "\'*\' may only appear as last element in a derivation path."
            ))
        );

        // And ones with invalid fingerprints
        let desc = "[NonHexor]xpub6ERApfZwUNrhLCkDtcHTcxd75RbzS1ed54G1LkBUHQVHQKqhMkhgbmJbZRkrgZw4koxb5JaHWkY4ALHY2grBGRjaDMzQLcgJvLJuZZvRcEL/1/*";
        assert_eq!(
            DescriptorPublicKey::from_str(desc),
            Err(DescriptorKeyParseError(
                "Malformed master fingerprint, expected 8 hex chars"
            ))
        );

        // And ones with invalid xpubs..
        let desc = "[78412e3a]xpub1ed54G1LkBUHQVHQKqhMkhgbmJbZRkrgZw4koxb5JaLcgJvLJuZZvRcEL/1/*";
        assert_eq!(
            DescriptorPublicKey::from_str(desc),
            Err(DescriptorKeyParseError("Error while parsing xkey."))
        );

        // ..or invalid raw keys
        let desc = "[78412e3a]0208a117f3897c3a13c9384b8695eed98dc31bc2500feb19a1af424cd47a5d83/1/*";
        assert_eq!(
            DescriptorPublicKey::from_str(desc),
            Err(DescriptorKeyParseError(
                "Public keys must be 64/66/130 characters in size"
            ))
        );

        // ..or invalid separators
        let desc = "[78412e3a]]03f28773c2d975288bc7d1d205c3748651b075fbc6610e58cddeeddf8f19405aa8";
        assert_eq!(
            DescriptorPublicKey::from_str(desc),
            Err(DescriptorKeyParseError(
                "Multiple \']\' in Descriptor Public Key"
            ))
        );

        // fuzzer errors
        let desc = "[11111f11]033333333333333333333333333333323333333333333333333333333433333333]]333]]3]]101333333333333433333]]]10]333333mmmm";
        assert_eq!(
            DescriptorPublicKey::from_str(desc),
            Err(DescriptorKeyParseError(
                "Multiple \']\' in Descriptor Public Key"
            ))
        );

        // fuzz failure, hybrid keys
        let desc = "0777777777777777777777777777777777777777777777777777777777777777777777777777777777777777777777777777777777777777777777777777777777";
        assert_eq!(
            DescriptorPublicKey::from_str(desc),
            Err(DescriptorKeyParseError(
                "Only publickeys with prefixes 02/03/04 are allowed"
            ))
        );
    }

    #[test]
    fn parse_descriptor_secret_key_error() {
        // Xpubs are invalid
        let secret_key = "xpub6ERApfZwUNrhLCkDtcHTcxd75RbzS1ed54G1LkBUHQVHQKqhMkhgbmJbZRkrgZw4koxb5JaHWkY4ALHY2grBGRjaDMzQLcgJvLJuZZvRcEL";
        assert_eq!(
            DescriptorSecretKey::from_str(secret_key),
            Err(DescriptorKeyParseError("Error while parsing xkey."))
        );

        // And ones with invalid fingerprints
        let desc = "[NonHexor]tprv8ZgxMBicQKsPcwcD4gSnMti126ZiETsuX7qwrtMypr6FBwAP65puFn4v6c3jrN9VwtMRMph6nyT63NrfUL4C3nBzPcduzVSuHD7zbX2JKVc/1/*";
        assert_eq!(
            DescriptorSecretKey::from_str(desc),
            Err(DescriptorKeyParseError(
                "Malformed master fingerprint, expected 8 hex chars"
            ))
        );

        // ..or invalid raw keys
        let desc = "[78412e3a]L32jTfVLei6BYTPUpwpJSkrHx8iL9GZzeErVS8y4Y/1/*";
        assert_eq!(
            DescriptorSecretKey::from_str(desc),
            Err(DescriptorKeyParseError(
                "Error while parsing a WIF private key"
            ))
        );
    }

    #[test]
    fn test_wildcard() {
        let public_key = DescriptorPublicKey::from_str("[abcdef00/0'/1']tpubDBrgjcxBxnXyL575sHdkpKohWu5qHKoQ7TJXKNrYznh5fVEGBv89hA8ENW7A8MFVpFUSvgLqc4Nj1WZcpePX6rrxviVtPowvMuGF5rdT2Vi/2").unwrap();
        assert_eq!(public_key.master_fingerprint().to_string(), "abcdef00");
        assert_eq!(public_key.full_derivation_path().to_string(), "m/0'/1'/2");
        assert_eq!(public_key.has_wildcard(), false);

        let public_key = DescriptorPublicKey::from_str("[abcdef00/0'/1']tpubDBrgjcxBxnXyL575sHdkpKohWu5qHKoQ7TJXKNrYznh5fVEGBv89hA8ENW7A8MFVpFUSvgLqc4Nj1WZcpePX6rrxviVtPowvMuGF5rdT2Vi/*").unwrap();
        assert_eq!(public_key.master_fingerprint().to_string(), "abcdef00");
        assert_eq!(public_key.full_derivation_path().to_string(), "m/0'/1'");
        assert_eq!(public_key.has_wildcard(), true);

        let public_key = DescriptorPublicKey::from_str("[abcdef00/0'/1']tpubDBrgjcxBxnXyL575sHdkpKohWu5qHKoQ7TJXKNrYznh5fVEGBv89hA8ENW7A8MFVpFUSvgLqc4Nj1WZcpePX6rrxviVtPowvMuGF5rdT2Vi/*h").unwrap();
        assert_eq!(public_key.master_fingerprint().to_string(), "abcdef00");
        assert_eq!(public_key.full_derivation_path().to_string(), "m/0'/1'");
        assert_eq!(public_key.has_wildcard(), true);
    }

    #[test]
    fn test_deriv_on_xprv() {
        let secp = secp256k1_zkp::Secp256k1::signing_only();

        let secret_key = DescriptorSecretKey::from_str("tprv8ZgxMBicQKsPcwcD4gSnMti126ZiETsuX7qwrtMypr6FBwAP65puFn4v6c3jrN9VwtMRMph6nyT63NrfUL4C3nBzPcduzVSuHD7zbX2JKVc/0'/1'/2").unwrap();
        let public_key = secret_key.to_public(&secp).unwrap();
        assert_eq!(public_key.to_string(), "[2cbe2a6d/0'/1']tpubDBrgjcxBxnXyL575sHdkpKohWu5qHKoQ7TJXKNrYznh5fVEGBv89hA8ENW7A8MFVpFUSvgLqc4Nj1WZcpePX6rrxviVtPowvMuGF5rdT2Vi/2");
        assert_eq!(public_key.master_fingerprint().to_string(), "2cbe2a6d");
        assert_eq!(public_key.full_derivation_path().to_string(), "m/0'/1'/2");
        assert_eq!(public_key.has_wildcard(), false);

        let secret_key = DescriptorSecretKey::from_str("tprv8ZgxMBicQKsPcwcD4gSnMti126ZiETsuX7qwrtMypr6FBwAP65puFn4v6c3jrN9VwtMRMph6nyT63NrfUL4C3nBzPcduzVSuHD7zbX2JKVc/0'/1'/2'").unwrap();
        let public_key = secret_key.to_public(&secp).unwrap();
        assert_eq!(public_key.to_string(), "[2cbe2a6d/0'/1'/2']tpubDDPuH46rv4dbFtmF6FrEtJEy1CvLZonyBoVxF6xsesHdYDdTBrq2mHhm8AbsPh39sUwL2nZyxd6vo4uWNTU9v4t893CwxjqPnwMoUACLvMV");
        assert_eq!(public_key.master_fingerprint().to_string(), "2cbe2a6d");
        assert_eq!(public_key.full_derivation_path().to_string(), "m/0'/1'/2'");

        let secret_key = DescriptorSecretKey::from_str("tprv8ZgxMBicQKsPcwcD4gSnMti126ZiETsuX7qwrtMypr6FBwAP65puFn4v6c3jrN9VwtMRMph6nyT63NrfUL4C3nBzPcduzVSuHD7zbX2JKVc/0/1/2").unwrap();
        let public_key = secret_key.to_public(&secp).unwrap();
        assert_eq!(public_key.to_string(), "tpubD6NzVbkrYhZ4WQdzxL7NmJN7b85ePo4p6RSj9QQHF7te2RR9iUeVSGgnGkoUsB9LBRosgvNbjRv9bcsJgzgBd7QKuxDm23ZewkTRzNSLEDr/0/1/2");
        assert_eq!(public_key.master_fingerprint().to_string(), "2cbe2a6d");
        assert_eq!(public_key.full_derivation_path().to_string(), "m/0/1/2");

        let secret_key = DescriptorSecretKey::from_str("[aabbccdd]tprv8ZgxMBicQKsPcwcD4gSnMti126ZiETsuX7qwrtMypr6FBwAP65puFn4v6c3jrN9VwtMRMph6nyT63NrfUL4C3nBzPcduzVSuHD7zbX2JKVc/0/1/2").unwrap();
        let public_key = secret_key.to_public(&secp).unwrap();
        assert_eq!(public_key.to_string(), "[aabbccdd]tpubD6NzVbkrYhZ4WQdzxL7NmJN7b85ePo4p6RSj9QQHF7te2RR9iUeVSGgnGkoUsB9LBRosgvNbjRv9bcsJgzgBd7QKuxDm23ZewkTRzNSLEDr/0/1/2");
        assert_eq!(public_key.master_fingerprint().to_string(), "aabbccdd");
        assert_eq!(public_key.full_derivation_path().to_string(), "m/0/1/2");

        let secret_key = DescriptorSecretKey::from_str("[aabbccdd/90']tprv8ZgxMBicQKsPcwcD4gSnMti126ZiETsuX7qwrtMypr6FBwAP65puFn4v6c3jrN9VwtMRMph6nyT63NrfUL4C3nBzPcduzVSuHD7zbX2JKVc/0'/1'/2").unwrap();
        let public_key = secret_key.to_public(&secp).unwrap();
        assert_eq!(public_key.to_string(), "[aabbccdd/90'/0'/1']tpubDBrgjcxBxnXyL575sHdkpKohWu5qHKoQ7TJXKNrYznh5fVEGBv89hA8ENW7A8MFVpFUSvgLqc4Nj1WZcpePX6rrxviVtPowvMuGF5rdT2Vi/2");
        assert_eq!(public_key.master_fingerprint().to_string(), "aabbccdd");
        assert_eq!(
            public_key.full_derivation_path().to_string(),
            "m/90'/0'/1'/2"
        );
    }

    #[test]
    fn test_master_fingerprint() {
        assert_eq!(
            DescriptorPublicKey::from_str(
                "02a489e0ea42b56148d212d325b7c67c6460483ff931c303ea311edfef667c8f35",
            )
            .unwrap()
            .master_fingerprint()
            .as_bytes(),
            b"\xb0\x59\x11\x6a"
        );
    }
}<|MERGE_RESOLUTION|>--- conflicted
+++ resolved
@@ -68,22 +68,7 @@
     pub wildcard: Wildcard,
 }
 
-<<<<<<< HEAD
-/// A derived [`DescriptorPublicKey`]
-///
-/// Derived keys are guaranteed to never contain wildcards
-=======
-/// Single public key without any origin or range information.
-#[derive(Debug, Eq, PartialEq, Clone, Ord, PartialOrd, Hash)]
-pub enum SinglePubKey {
-    /// A bitcoin public key (compressed or uncompressed).
-    FullKey(bitcoin::PublicKey),
-    /// An xonly public key.
-    XOnly(XOnlyPublicKey),
-}
-
 /// A [`DescriptorPublicKey`] without any wildcards.
->>>>>>> c7c39f1e
 #[derive(Debug, Eq, PartialEq, Clone, Ord, PartialOrd, Hash)]
 pub struct DefiniteDescriptorKey(DescriptorPublicKey);
 
