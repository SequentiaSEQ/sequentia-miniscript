--- conflicted
+++ resolved
@@ -1,17 +1,14 @@
 use std::{error, fmt, str::FromStr};
 
-<<<<<<< HEAD
-use bitcoin::{
-    self,
+use bitcoin::{self, util::bip32, XpubIdentifier};
+use {MiniscriptKey, ToPublicKey};
+
+use elements::{
+    hashes::hex::FromHex,
     hashes::Hash,
-    hashes::{hex::FromHex, HashEngine},
-    secp256k1,
-    secp256k1::{Secp256k1, Signing},
-    util::bip32,
-    XOnlyPublicKey, XpubIdentifier,
+    secp256k1_zkp::{self, Secp256k1, Signing},
 };
-
-use {MiniscriptKey, ToPublicKey};
+use MiniscriptKey;
 
 /// Single public key without any origin or range information
 #[derive(Debug, Eq, PartialEq, Clone, Ord, PartialOrd, Hash)]
@@ -21,16 +18,6 @@
     /// XOnlyPublicKey
     XOnly(XOnlyPublicKey),
 }
-=======
-use bitcoin::{self, util::bip32, XpubIdentifier};
-
-use elements::{
-    hashes::hex::FromHex,
-    hashes::Hash,
-    secp256k1_zkp::{self, Secp256k1, Signing},
-};
-use MiniscriptKey;
->>>>>>> 9cdc92d2
 
 /// The MiniscriptKey corresponding to Descriptors. This can
 /// either be Single public key or a Xpub
