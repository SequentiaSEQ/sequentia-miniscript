--- conflicted
+++ resolved
@@ -17,17 +17,14 @@
 //! of wsh, wpkh and sortedmulti inside wsh.
 
 use core::fmt;
+use std::fmt::Write;
 use std::str::FromStr;
 
 use elements::{self, secp256k1_zkp, Address, Script};
 
-<<<<<<< HEAD
-use super::checksum::{desc_checksum, verify_checksum};
+use super::checksum::verify_checksum;
 use super::{SortedMultiVec, ELMTS_STR};
-=======
-use super::checksum::{self, verify_checksum};
-use super::SortedMultiVec;
->>>>>>> 72dab64a
+use crate::descriptor::checksum;
 use crate::expression::{self, FromTree};
 use crate::miniscript::context::{ScriptContext, ScriptContextError};
 use crate::policy::{semantic, Liftable};
@@ -72,19 +69,12 @@
         })
     }
 
-<<<<<<< HEAD
-    /// Get the descriptor without the checksum, without the el prefix
-    pub(crate) fn to_string_no_checksum(&self) -> String {
-        match self.inner {
-            WshInner::SortedMulti(ref smv) => format!("wsh({})", smv),
-            WshInner::Ms(ref ms) => format!("wsh({})", ms),
-        }
-=======
-    /// Get the descriptor without the checksum
-    #[deprecated(since = "8.0.0", note = "use format!(\"{:#}\") instead")]
-    pub fn to_string_no_checksum(&self) -> String {
-        format!("{:#}", self)
->>>>>>> 72dab64a
+    /// Get the descriptor without the checksum and the el prefix
+    pub fn to_string_no_el_pref(&self, f: &mut checksum::Formatter) -> fmt::Result {
+        match self.inner {
+            WshInner::SortedMulti(ref smv) => write!(f, "wsh({})", smv),
+            WshInner::Ms(ref ms) => write!(f, "wsh({})", ms),
+        }
     }
 
     /// Checks whether the descriptor is safe.
@@ -276,21 +266,13 @@
 }
 
 impl<Pk: MiniscriptKey> fmt::Display for Wsh<Pk> {
-<<<<<<< HEAD
-    fn fmt(&self, f: &mut fmt::Formatter<'_>) -> fmt::Result {
-        let desc = format!("{}{}", ELMTS_STR, self.to_string_no_checksum());
-        let checksum = desc_checksum(&desc).map_err(|_| fmt::Error)?;
-        write!(f, "{}#{}", &desc, &checksum)
-=======
     fn fmt(&self, f: &mut fmt::Formatter) -> fmt::Result {
-        use fmt::Write;
         let mut wrapped_f = checksum::Formatter::new(f);
         match self.inner {
-            WshInner::SortedMulti(ref smv) => write!(wrapped_f, "wsh({})", smv)?,
-            WshInner::Ms(ref ms) => write!(wrapped_f, "wsh({})", ms)?,
+            WshInner::SortedMulti(ref smv) => write!(wrapped_f, "{}wsh({})", ELMTS_STR, smv)?,
+            WshInner::Ms(ref ms) => write!(wrapped_f, "{}wsh({})", ELMTS_STR, ms)?,
         }
         wrapped_f.write_checksum_if_not_alt()
->>>>>>> 72dab64a
     }
 }
 
@@ -361,16 +343,9 @@
         &self.pk
     }
 
-<<<<<<< HEAD
-    /// Get the descriptor without the checksum without the el prefix
-    pub(crate) fn to_string_no_checksum(&self) -> String {
-        format!("wpkh({})", self.pk)
-=======
-    /// Get the descriptor without the checksum
-    #[deprecated(since = "8.0.0", note = "use format!(\"{:#}\") instead")]
-    pub fn to_string_no_checksum(&self) -> String {
-        format!("{:#}", self)
->>>>>>> 72dab64a
+    /// Get the descriptor without the checksum and no el prefix
+    pub fn to_string_no_el_pref(&self, f: &mut checksum::Formatter) -> fmt::Result {
+        write!(f, "wpkh({})", self.pk)
     }
 
     /// Checks whether the descriptor is safe.
@@ -486,18 +461,10 @@
 }
 
 impl<Pk: MiniscriptKey> fmt::Display for Wpkh<Pk> {
-<<<<<<< HEAD
-    fn fmt(&self, f: &mut fmt::Formatter<'_>) -> fmt::Result {
-        let desc = format!("{}{}", ELMTS_STR, self.to_string_no_checksum());
-        let checksum = desc_checksum(&desc).map_err(|_| fmt::Error)?;
-        write!(f, "{}#{}", &desc, &checksum)
-=======
     fn fmt(&self, f: &mut fmt::Formatter) -> fmt::Result {
-        use fmt::Write;
         let mut wrapped_f = checksum::Formatter::new(f);
-        write!(wrapped_f, "wpkh({})", self.pk)?;
+        write!(wrapped_f, "{}wpkh({})", ELMTS_STR, self.pk)?;
         wrapped_f.write_checksum_if_not_alt()
->>>>>>> 72dab64a
     }
 }
 
