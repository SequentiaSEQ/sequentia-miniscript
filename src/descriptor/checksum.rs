--- conflicted
+++ resolved
@@ -3,12 +3,8 @@
 //! This module contains a re-implementation of the function used by Bitcoin Core to calculate the
 //! checksum of a descriptor
 
-<<<<<<< HEAD
-use std::iter::FromIterator;
-=======
 use core::fmt;
 use core::iter::FromIterator;
->>>>>>> 72dab64a
 
 use crate::Error;
 
@@ -73,14 +69,6 @@
     Ok(desc_str)
 }
 
-<<<<<<< HEAD
-/// Helper function to strip checksum without verifying
-#[allow(dead_code)]
-pub(super) fn strip_checksum(s: &str) -> &str {
-    let mut parts = s.splitn(2, '#');
-    parts.next().unwrap()
-}
-=======
 /// An engine to compute a checksum from a string
 pub struct Engine {
     c: u64,
@@ -185,7 +173,6 @@
     }
 }
 
->>>>>>> 72dab64a
 #[cfg(test)]
 mod test {
     use std::str;
