//! Macros
//!
//! Macros meant to be used inside the Rust Miniscript library

/// Allows tests to create a miniscript directly from string as
/// `ms_str!("c:or_i(pk({}),pk({}))", pk1, pk2)`
#[cfg(test)]
macro_rules! ms_str {
    ($($arg:tt)*) => (Miniscript::from_str_insane(&format!($($arg)*)).unwrap())
}

/// Allows tests to create a concrete policy directly from string as
/// `policy_str!("elwsh(c:or_i(pk({}),pk({})))", pk1, pk2)`
#[cfg(all(feature = "compiler", test))]
macro_rules! policy_str {
    ($($arg:tt)*) => ($crate::policy::Concrete::from_str(&format!($($arg)*)).unwrap())
}

/// Macro for implementing FromTree trait. This avoids copying all the Pk::Associated type bounds
/// throughout the codebase.
macro_rules! impl_from_tree {
    ($(;$gen:ident; $gen_con:ident, )*
        $name: ty,
        $(=> $ext:ident; $trt:ident, )?
        $(#[$meta:meta])*
        fn $fn:ident ( $($arg:ident : $type:ty),* ) -> $ret:ty
        $body:block
    ) => {
        impl<Pk $(, $gen)* $(, $ext)?> $crate::expression::FromTree for $name
        where
            Pk: MiniscriptKey + core::str::FromStr,
            Pk::RawPkHash: core::str::FromStr,
            Pk::Sha256: core::str::FromStr,
<<<<<<< HEAD
            <Pk as core::str::FromStr>::Err: std::string::ToString,
            <<Pk as MiniscriptKey>::Hash as core::str::FromStr>::Err: std::string::ToString,
            <<Pk as MiniscriptKey>::Sha256 as core::str::FromStr>::Err: std::string::ToString,
=======
            Pk::Hash256: core::str::FromStr,
            <Pk as core::str::FromStr>::Err: $crate::prelude::ToString,
            <<Pk as MiniscriptKey>::RawPkHash as core::str::FromStr>::Err: $crate::prelude::ToString,
            <<Pk as MiniscriptKey>::Sha256 as core::str::FromStr>::Err: $crate::prelude::ToString,
            <<Pk as MiniscriptKey>::Hash256 as core::str::FromStr>::Err: $crate::prelude::ToString,
>>>>>>> e2e8e77b
            $($gen : $gen_con,)*
            $($ext: $trt)?
            {

                $(#[$meta])*
                fn $fn($($arg: $type)* ) -> $ret {
                    $body
                }
            }
    };
}

/// Macro for implementing FromStr trait. This avoids copying all the Pk::Associated type bounds
/// throughout the codebase.
macro_rules! impl_from_str {
    ($(;$gen:ident; $gen_con:ident, )* $name: ty,
        $(=> $ext:ident; $trt:ident, )?
        type Err = $err_ty:ty;,
        $(#[$meta:meta])*
        fn $fn:ident ( $($arg:ident : $type:ty),* ) -> $ret:ty
        $body:block
    ) => {
        impl<Pk $(, $gen)* $(, $ext)?> core::str::FromStr for $name
        where
            Pk: MiniscriptKey + core::str::FromStr,
            Pk::RawPkHash: core::str::FromStr,
            Pk::Sha256: core::str::FromStr,
<<<<<<< HEAD
            <Pk as core::str::FromStr>::Err: std::string::ToString,
            <<Pk as MiniscriptKey>::Hash as core::str::FromStr>::Err: std::string::ToString,
            <<Pk as MiniscriptKey>::Sha256 as core::str::FromStr>::Err: std::string::ToString,
=======
            Pk::Hash256: core::str::FromStr,
            <Pk as core::str::FromStr>::Err: $crate::prelude::ToString,
            <<Pk as MiniscriptKey>::RawPkHash as core::str::FromStr>::Err: $crate::prelude::ToString,
            <<Pk as MiniscriptKey>::Sha256 as core::str::FromStr>::Err: $crate::prelude::ToString,
            <<Pk as MiniscriptKey>::Hash256 as core::str::FromStr>::Err: $crate::prelude::ToString,
>>>>>>> e2e8e77b
            $($gen : $gen_con,)*
            $($ext: $trt)?
            {
                type Err = $err_ty;

                $(#[$meta])*
                fn $fn($($arg: $type)* ) -> $ret {
                    $body
                }
            }
    };
}

/// Macro for impl Struct with associated bounds. This avoids copying all the Pk::Associated type bounds
/// throughout the codebase.
macro_rules! impl_block_str {
    ($(;$gen:ident; $gen_con:ident, )* $name: ty,
    $(=> $ext:ident; $trt:ident, )?
        $(#[$meta:meta])*
        $v:vis fn $fn:ident ( $($arg:ident : $type:ty, )* ) -> $ret:ty
        $body:block
    ) => {
        impl<Pk $(, $gen)* $(, $ext)?> $name
        where
            Pk: MiniscriptKey + core::str::FromStr,
            Pk::RawPkHash: core::str::FromStr,
            Pk::Sha256: core::str::FromStr,
<<<<<<< HEAD
            <Pk as core::str::FromStr>::Err: std::string::ToString,
            <<Pk as MiniscriptKey>::Hash as core::str::FromStr>::Err: std::string::ToString,
            <<Pk as MiniscriptKey>::Sha256 as core::str::FromStr>::Err: std::string::ToString,
=======
            Pk::Hash256: core::str::FromStr,
            <Pk as core::str::FromStr>::Err: $crate::prelude::ToString,
            <<Pk as MiniscriptKey>::RawPkHash as core::str::FromStr>::Err: $crate::prelude::ToString,
            <<Pk as MiniscriptKey>::Sha256 as core::str::FromStr>::Err: $crate::prelude::ToString,
            <<Pk as MiniscriptKey>::Hash256 as core::str::FromStr>::Err: $crate::prelude::ToString,
>>>>>>> e2e8e77b
            $($gen : $gen_con,)*
            $($ext: $trt)?
            {
                $(#[$meta])*
                $v fn $fn($($arg: $type,)* ) -> $ret {
                    $body
                }
            }
    };
}

/// A macro that implements serde serialization and deserialization using the
/// `fmt::Display` and `str::FromStr` traits.
macro_rules! serde_string_impl_pk {
    ($name:ident, $expecting:expr $(, $gen:ident; $gen_con:ident)* $(=> $ext:ident ; $ext_bound:ident)*) => {
        #[cfg(feature = "serde")]
        impl<'de, Pk $(, $gen)* $(, $ext)*> serde::Deserialize<'de> for $name<Pk $(, $gen)* $(, $ext)* >
        where
            Pk: $crate::MiniscriptKey + core::str::FromStr,
            Pk::RawPkHash: core::str::FromStr,
            Pk::Sha256: core::str::FromStr,
            Pk::Hash256: core::str::FromStr,
            <Pk as core::str::FromStr>::Err: core::fmt::Display,
            <<Pk as $crate::MiniscriptKey>::RawPkHash as core::str::FromStr>::Err:
                core::fmt::Display,
            <<Pk as $crate::MiniscriptKey>::Sha256 as core::str::FromStr>::Err:
                core::fmt::Display,
            <<Pk as $crate::MiniscriptKey>::Hash256 as core::str::FromStr>::Err:
                core::fmt::Display,
            $($gen : $gen_con,)*
            $($ext : $ext_bound,)*
        {
            fn deserialize<D>(deserializer: D) -> Result<$name<Pk $(, $gen)* $(, $ext)*>, D::Error>
            where
                D: serde::de::Deserializer<'de>,
            {
                use std::fmt::{self, Formatter};
                use std::marker::PhantomData;
                use std::str::FromStr;

                #[allow(unused_parens)]
                struct Visitor<Pk $(, $gen)* $(, $ext)*>(PhantomData<(Pk $(, $gen)* $(, $ext)*)>);
                impl<'de, Pk $(, $gen)* $(, $ext)*> serde::de::Visitor<'de> for Visitor<Pk $(, $gen)* $(, $ext)*>
                where
                    Pk: $crate::MiniscriptKey + core::str::FromStr,
                    Pk::RawPkHash: core::str::FromStr,
                    Pk::Sha256: core::str::FromStr,
                    Pk::Hash256: core::str::FromStr,
                    <Pk as core::str::FromStr>::Err: core::fmt::Display,
                    <<Pk as $crate::MiniscriptKey>::RawPkHash as core::str::FromStr>::Err:
                        core::fmt::Display,
                    <<Pk as $crate::MiniscriptKey>::Sha256 as core::str::FromStr>::Err:
                        core::fmt::Display,
                    <<Pk as $crate::MiniscriptKey>::Hash256 as core::str::FromStr>::Err:
                        core::fmt::Display,
                    $($gen: $gen_con,)*
                    $($ext : $ext_bound,)*
                {
                    type Value = $name<Pk $(, $gen)* $(, $ext)*>;

                    fn expecting(&self, formatter: &mut Formatter<'_>) -> fmt::Result {
                        formatter.write_str($expecting)
                    }

                    fn visit_str<E>(self, v: &str) -> Result<Self::Value, E>
                    where
                        E: serde::de::Error,
                    {
                        $name::from_str(v).map_err(E::custom)
                    }

                    fn visit_borrowed_str<E>(self, v: &'de str) -> Result<Self::Value, E>
                    where
                        E: serde::de::Error,
                    {
                        self.visit_str(v)
                    }

                    fn visit_string<E>(self, v: String) -> Result<Self::Value, E>
                    where
                        E: serde::de::Error,
                    {
                        self.visit_str(&v)
                    }
                }

                deserializer.deserialize_str(Visitor(PhantomData))
            }
        }

        #[cfg(feature = "serde")]
        impl<'de, Pk $(, $gen)* $(, $ext)*> serde::Serialize for $name<Pk $(, $gen)* $(, $ext)*>
        where
            Pk: MiniscriptKey,
            $($gen: $gen_con,)*
            $($ext : $ext_bound,)*
        {
            fn serialize<S>(&self, serializer: S) -> Result<S::Ok, S::Error>
            where
                S: serde::Serializer,
            {
                serializer.collect_str(&self)
            }
        }
    };
}

macro_rules! match_token {
    // Base case
    ($tokens:expr => $sub:expr,) => { $sub };
    // Recursive case
    ($tokens:expr, $($first:pat $(,$rest:pat)* => $sub:expr,)*) => {
        match $tokens.next() {
            $(
                Some($first) => match_token!($tokens $(,$rest)* => $sub,),
            )*
            Some(other) => return Err(Error::Unexpected(other.to_string())),
            None => return Err(Error::UnexpectedStart),
        }
    };
}<|MERGE_RESOLUTION|>--- conflicted
+++ resolved
@@ -31,17 +31,11 @@
             Pk: MiniscriptKey + core::str::FromStr,
             Pk::RawPkHash: core::str::FromStr,
             Pk::Sha256: core::str::FromStr,
-<<<<<<< HEAD
+            Pk::Hash256: core::str::FromStr,
             <Pk as core::str::FromStr>::Err: std::string::ToString,
-            <<Pk as MiniscriptKey>::Hash as core::str::FromStr>::Err: std::string::ToString,
+            <<Pk as MiniscriptKey>::RawPkHash as core::str::FromStr>::Err: std::string::ToString,
             <<Pk as MiniscriptKey>::Sha256 as core::str::FromStr>::Err: std::string::ToString,
-=======
-            Pk::Hash256: core::str::FromStr,
-            <Pk as core::str::FromStr>::Err: $crate::prelude::ToString,
-            <<Pk as MiniscriptKey>::RawPkHash as core::str::FromStr>::Err: $crate::prelude::ToString,
-            <<Pk as MiniscriptKey>::Sha256 as core::str::FromStr>::Err: $crate::prelude::ToString,
-            <<Pk as MiniscriptKey>::Hash256 as core::str::FromStr>::Err: $crate::prelude::ToString,
->>>>>>> e2e8e77b
+            <<Pk as MiniscriptKey>::Hash256 as core::str::FromStr>::Err: std::string::ToString,
             $($gen : $gen_con,)*
             $($ext: $trt)?
             {
@@ -69,17 +63,11 @@
             Pk: MiniscriptKey + core::str::FromStr,
             Pk::RawPkHash: core::str::FromStr,
             Pk::Sha256: core::str::FromStr,
-<<<<<<< HEAD
+            Pk::Hash256: core::str::FromStr,
             <Pk as core::str::FromStr>::Err: std::string::ToString,
-            <<Pk as MiniscriptKey>::Hash as core::str::FromStr>::Err: std::string::ToString,
+            <<Pk as MiniscriptKey>::RawPkHash as core::str::FromStr>::Err: std::string::ToString,
             <<Pk as MiniscriptKey>::Sha256 as core::str::FromStr>::Err: std::string::ToString,
-=======
-            Pk::Hash256: core::str::FromStr,
-            <Pk as core::str::FromStr>::Err: $crate::prelude::ToString,
-            <<Pk as MiniscriptKey>::RawPkHash as core::str::FromStr>::Err: $crate::prelude::ToString,
-            <<Pk as MiniscriptKey>::Sha256 as core::str::FromStr>::Err: $crate::prelude::ToString,
-            <<Pk as MiniscriptKey>::Hash256 as core::str::FromStr>::Err: $crate::prelude::ToString,
->>>>>>> e2e8e77b
+            <<Pk as MiniscriptKey>::Hash256 as core::str::FromStr>::Err: std::string::ToString,
             $($gen : $gen_con,)*
             $($ext: $trt)?
             {
@@ -107,17 +95,11 @@
             Pk: MiniscriptKey + core::str::FromStr,
             Pk::RawPkHash: core::str::FromStr,
             Pk::Sha256: core::str::FromStr,
-<<<<<<< HEAD
+            Pk::Hash256: core::str::FromStr,
             <Pk as core::str::FromStr>::Err: std::string::ToString,
-            <<Pk as MiniscriptKey>::Hash as core::str::FromStr>::Err: std::string::ToString,
+            <<Pk as MiniscriptKey>::RawPkHash as core::str::FromStr>::Err: std::string::ToString,
             <<Pk as MiniscriptKey>::Sha256 as core::str::FromStr>::Err: std::string::ToString,
-=======
-            Pk::Hash256: core::str::FromStr,
-            <Pk as core::str::FromStr>::Err: $crate::prelude::ToString,
-            <<Pk as MiniscriptKey>::RawPkHash as core::str::FromStr>::Err: $crate::prelude::ToString,
-            <<Pk as MiniscriptKey>::Sha256 as core::str::FromStr>::Err: $crate::prelude::ToString,
-            <<Pk as MiniscriptKey>::Hash256 as core::str::FromStr>::Err: $crate::prelude::ToString,
->>>>>>> e2e8e77b
+            <<Pk as MiniscriptKey>::Hash256 as core::str::FromStr>::Err: std::string::ToString,
             $($gen : $gen_con,)*
             $($ext: $trt)?
             {
