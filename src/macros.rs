--- conflicted
+++ resolved
@@ -33,20 +33,11 @@
             Pk::Hash256: core::str::FromStr,
             Pk::Ripemd160: core::str::FromStr,
             Pk::Hash160: core::str::FromStr,
-<<<<<<< HEAD
             <Pk as core::str::FromStr>::Err: std::string::ToString,
-            <<Pk as MiniscriptKey>::RawPkHash as core::str::FromStr>::Err: std::string::ToString,
             <<Pk as MiniscriptKey>::Sha256 as core::str::FromStr>::Err: std::string::ToString,
             <<Pk as MiniscriptKey>::Hash256 as core::str::FromStr>::Err: std::string::ToString,
             <<Pk as MiniscriptKey>::Ripemd160 as core::str::FromStr>::Err: std::string::ToString,
             <<Pk as MiniscriptKey>::Hash160 as core::str::FromStr>::Err: std::string::ToString,
-=======
-            <Pk as core::str::FromStr>::Err: $crate::prelude::ToString,
-            <<Pk as MiniscriptKey>::Sha256 as core::str::FromStr>::Err: $crate::prelude::ToString,
-            <<Pk as MiniscriptKey>::Hash256 as core::str::FromStr>::Err: $crate::prelude::ToString,
-            <<Pk as MiniscriptKey>::Ripemd160 as core::str::FromStr>::Err: $crate::prelude::ToString,
-            <<Pk as MiniscriptKey>::Hash160 as core::str::FromStr>::Err: $crate::prelude::ToString,
->>>>>>> d5615acd
             $($gen : $gen_con,)*
             $($ext: $trt)?
             {
@@ -76,20 +67,11 @@
             Pk::Hash256: core::str::FromStr,
             Pk::Ripemd160: core::str::FromStr,
             Pk::Hash160: core::str::FromStr,
-<<<<<<< HEAD
             <Pk as core::str::FromStr>::Err: std::string::ToString,
-            <<Pk as MiniscriptKey>::RawPkHash as core::str::FromStr>::Err: std::string::ToString,
             <<Pk as MiniscriptKey>::Sha256 as core::str::FromStr>::Err: std::string::ToString,
             <<Pk as MiniscriptKey>::Hash256 as core::str::FromStr>::Err: std::string::ToString,
             <<Pk as MiniscriptKey>::Ripemd160 as core::str::FromStr>::Err: std::string::ToString,
             <<Pk as MiniscriptKey>::Hash160 as core::str::FromStr>::Err: std::string::ToString,
-=======
-            <Pk as core::str::FromStr>::Err: $crate::prelude::ToString,
-            <<Pk as MiniscriptKey>::Sha256 as core::str::FromStr>::Err: $crate::prelude::ToString,
-            <<Pk as MiniscriptKey>::Hash256 as core::str::FromStr>::Err: $crate::prelude::ToString,
-            <<Pk as MiniscriptKey>::Ripemd160 as core::str::FromStr>::Err: $crate::prelude::ToString,
-            <<Pk as MiniscriptKey>::Hash160 as core::str::FromStr>::Err: $crate::prelude::ToString,
->>>>>>> d5615acd
             $($gen : $gen_con,)*
             $($ext: $trt)?
             {
@@ -119,20 +101,11 @@
             Pk::Hash256: core::str::FromStr,
             Pk::Ripemd160: core::str::FromStr,
             Pk::Hash160: core::str::FromStr,
-<<<<<<< HEAD
             <Pk as core::str::FromStr>::Err: std::string::ToString,
-            <<Pk as MiniscriptKey>::RawPkHash as core::str::FromStr>::Err: std::string::ToString,
             <<Pk as MiniscriptKey>::Sha256 as core::str::FromStr>::Err: std::string::ToString,
             <<Pk as MiniscriptKey>::Hash256 as core::str::FromStr>::Err: std::string::ToString,
             <<Pk as MiniscriptKey>::Ripemd160 as core::str::FromStr>::Err: std::string::ToString,
             <<Pk as MiniscriptKey>::Hash160 as core::str::FromStr>::Err: std::string::ToString,
-=======
-            <Pk as core::str::FromStr>::Err: $crate::prelude::ToString,
-            <<Pk as MiniscriptKey>::Sha256 as core::str::FromStr>::Err: $crate::prelude::ToString,
-            <<Pk as MiniscriptKey>::Hash256 as core::str::FromStr>::Err: $crate::prelude::ToString,
-            <<Pk as MiniscriptKey>::Ripemd160 as core::str::FromStr>::Err: $crate::prelude::ToString,
-            <<Pk as MiniscriptKey>::Hash160 as core::str::FromStr>::Err: $crate::prelude::ToString,
->>>>>>> d5615acd
             $($gen : $gen_con,)*
             $($ext: $trt)?
             {
