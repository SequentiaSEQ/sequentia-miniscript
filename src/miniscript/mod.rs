--- conflicted
+++ resolved
@@ -52,14 +52,10 @@
 use crate::miniscript::decode::Terminal;
 use crate::miniscript::types::extra_props::ExtData;
 use crate::miniscript::types::Type;
-<<<<<<< HEAD
 use crate::{
-    expression, Error, ExtTranslator, Extension, ForEach, ForEachKey, MiniscriptKey, NoExt,
+    expression, Error, ExtTranslator, Extension, ForEachKey, MiniscriptKey, NoExt,
     ToPublicKey, TranslateExt, TranslatePk, Translator,
 };
-=======
-use crate::{expression, Error, ForEachKey, MiniscriptKey, ToPublicKey, TranslatePk, Translator};
->>>>>>> 859534b3
 #[cfg(test)]
 mod ms_tests;
 /// Top-level script AST type
@@ -288,15 +284,10 @@
     }
 }
 
-<<<<<<< HEAD
 impl<Pk: MiniscriptKey, Ctx: ScriptContext, Ext: Extension> ForEachKey<Pk>
     for Miniscript<Pk, Ctx, Ext>
 {
-    fn for_each_key<'a, F: FnMut(ForEach<'a, Pk>) -> bool>(&'a self, mut pred: F) -> bool
-=======
-impl<Pk: MiniscriptKey, Ctx: ScriptContext> ForEachKey<Pk> for Miniscript<Pk, Ctx> {
     fn for_each_key<'a, F: FnMut(&'a Pk) -> bool>(&'a self, mut pred: F) -> bool
->>>>>>> 859534b3
     where
         Pk: 'a,
         Pk::Hash: 'a,
@@ -324,7 +315,6 @@
     }
 }
 
-<<<<<<< HEAD
 impl<Pk, Ctx, Ext, ExtQ> TranslateExt<Ext, ExtQ> for Miniscript<Pk, Ctx, Ext>
 where
     Pk: MiniscriptKey,
@@ -343,11 +333,7 @@
 }
 
 impl<Pk: MiniscriptKey, Ctx: ScriptContext, Ext: Extension> Miniscript<Pk, Ctx, Ext> {
-    fn real_for_each_key<'a, F: FnMut(ForEach<'a, Pk>) -> bool>(&'a self, pred: &mut F) -> bool
-=======
-impl<Pk: MiniscriptKey, Ctx: ScriptContext> Miniscript<Pk, Ctx> {
     fn real_for_each_key<'a, F: FnMut(&'a Pk) -> bool>(&'a self, pred: &mut F) -> bool
->>>>>>> 859534b3
     where
         Pk: 'a,
         Pk::Hash: 'a,
@@ -575,7 +561,7 @@
     }
 
     fn string_display_debug_test<Ctx: ScriptContext>(
-        script: Miniscript<bitcoin::PublicKey, Ctx>,
+        script: Miniscript<bitcoin::PublicKey, Ctx, CovenantExt<CovExtArgs>>,
         expected_debug: &str,
         expected_display: &str,
     ) {
