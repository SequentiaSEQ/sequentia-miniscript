// Miniscript
// Written in 2019 by
//     Andrew Poelstra <apoelstra@wpsoftware.net>
//
// To the extent possible under law, the author(s) have dedicated all
// copyright and related and neighboring rights to this software to
// the public domain worldwide. This software is distributed without
// any warranty.
//
// You should have received a copy of the CC0 Public Domain Dedication
// along with this software.
// If not, see <http://creativecommons.org/publicdomain/zero/1.0/>.
//

//! # Abstract Syntax Tree
//!
//! Defines a variety of data structures for describing Miniscript, a subset of
//! Bitcoin Script which can be efficiently parsed and serialized from Script,
//! and from which it is easy to extract data needed to construct witnesses.
//!
//! Users of the library in general will only need to use the structures exposed
//! from the top level of this module; however for people wanting to do advanced
//! things, the submodules are public as well which provide visibility into the
//! components of the AST.
//!

use std::marker::PhantomData;
use std::{fmt, str};

use bitcoin;
use elements::script;

pub use self::context::{BareCtx, Legacy, Segwitv0};

pub mod analyzable;
pub mod astelem;
pub(crate) mod context;
pub mod decode;
pub mod iter;
pub mod lex;
pub mod limits;
pub mod satisfy;
pub mod types;

use self::lex::{lex, TokenIter};
use self::types::Property;
pub use miniscript::context::ScriptContext;
use miniscript::decode::Terminal;
use miniscript::types::extra_props::ExtData;
use miniscript::types::Type;

use std::cmp;
use std::sync::Arc;
use MiniscriptKey;
use {expression, Error, ForEach, ForEachKey, ToPublicKey, TranslatePk};

/// Top-level script AST type
#[derive(Clone, Hash)]
pub struct Miniscript<Pk: MiniscriptKey, Ctx: ScriptContext> {
    ///A node in the Abstract Syntax Tree(
    pub node: Terminal<Pk, Ctx>,
    ///The correctness and malleability type information for the AST node
    pub ty: types::Type,
    ///Additional information helpful for extra analysis.
    pub ext: types::extra_props::ExtData,
    /// Context PhantomData. Only accessible inside this crate
    pub(crate) phantom: PhantomData<Ctx>,
}

/// `PartialOrd` of `Miniscript` must depend only on node and not the type information.
/// The type information and extra_properties can be deterministically determined
/// by the ast.
impl<Pk: MiniscriptKey, Ctx: ScriptContext> PartialOrd for Miniscript<Pk, Ctx> {
    fn partial_cmp(&self, other: &Miniscript<Pk, Ctx>) -> Option<cmp::Ordering> {
        Some(self.node.cmp(&other.node))
    }
}

/// `Ord` of `Miniscript` must depend only on node and not the type information.
/// The type information and extra_properties can be deterministically determined
/// by the ast.
impl<Pk: MiniscriptKey, Ctx: ScriptContext> Ord for Miniscript<Pk, Ctx> {
    fn cmp(&self, other: &Miniscript<Pk, Ctx>) -> cmp::Ordering {
        self.node.cmp(&other.node)
    }
}

/// `PartialEq` of `Miniscript` must depend only on node and not the type information.
/// The type information and extra_properties can be deterministically determined
/// by the ast.
impl<Pk: MiniscriptKey, Ctx: ScriptContext> PartialEq for Miniscript<Pk, Ctx> {
    fn eq(&self, other: &Miniscript<Pk, Ctx>) -> bool {
        self.node.eq(&other.node)
    }
}

/// `Eq` of `Miniscript` must depend only on node and not the type information.
/// The type information and extra_properties can be deterministically determined
/// by the ast.
impl<Pk: MiniscriptKey, Ctx: ScriptContext> Eq for Miniscript<Pk, Ctx> {}

impl<Pk: MiniscriptKey, Ctx: ScriptContext> fmt::Debug for Miniscript<Pk, Ctx> {
    fn fmt(&self, f: &mut fmt::Formatter) -> fmt::Result {
        write!(f, "{:?}", self.node)
    }
}

impl<Pk: MiniscriptKey, Ctx: ScriptContext> Miniscript<Pk, Ctx> {
    /// Add type information(Type and Extdata) to Miniscript based on
    /// `AstElem` fragment. Dependent on display and clone because of Error
    /// Display code of type_check.
    pub fn from_ast(t: Terminal<Pk, Ctx>) -> Result<Miniscript<Pk, Ctx>, Error> {
        Ok(Miniscript {
            ty: Type::type_check(&t, |_| None)?,
            ext: ExtData::type_check(&t, |_| None)?,
            node: t,
            phantom: PhantomData,
        })
    }
}

impl<Pk: MiniscriptKey, Ctx: ScriptContext> fmt::Display for Miniscript<Pk, Ctx> {
    fn fmt(&self, f: &mut fmt::Formatter) -> fmt::Result {
        write!(f, "{}", self.node)
    }
}

impl<Pk: MiniscriptKey, Ctx: ScriptContext> Miniscript<Pk, Ctx> {
    /// Extracts the `AstElem` representing the root of the miniscript
    pub fn into_inner(self) -> Terminal<Pk, Ctx> {
        self.node
    }

    /// Get a reference to the inner `AstElem` representing the root of miniscript
    pub fn as_inner(&self) -> &Terminal<Pk, Ctx> {
        &self.node
    }
}

impl<Ctx: ScriptContext> Miniscript<bitcoin::PublicKey, Ctx> {
    /// Attempt to parse an insane(scripts don't clear sanity checks)
    /// script into a Miniscript representation.
    /// Use this to parse scripts with repeated pubkeys, timelock mixing, malleable
    /// scripts without sig or scripts that can exceed resource limits.
    /// Some of the analysis guarantees of miniscript are lost when dealing with
    /// insane scripts. In general, in a multi-party setting users should only
    /// accept sane scripts.
    pub fn parse_insane(
        script: &script::Script,
    ) -> Result<Miniscript<bitcoin::PublicKey, Ctx>, Error> {
        let tokens = lex(script)?;
        let mut iter = TokenIter::new(tokens);

        let top = decode::parse(&mut iter)?;
        Ctx::check_global_validity(&top)?;
        let type_check = types::Type::type_check(&top.node, |_| None)?;
        if type_check.corr.base != types::Base::B {
            return Err(Error::NonTopLevel(format!("{:?}", top)));
        };
        if let Some(leading) = iter.next() {
            Err(Error::Trailing(leading.to_string()))
        } else {
            Ok(top)
        }
    }

    /// Attempt to parse a Script into Miniscript representation.
    /// This function will fail parsing for scripts that do not clear
    /// the [Miniscript::sanity_check] checks. Use [Miniscript::parse_insane] to
    /// parse such scripts.
    pub fn parse(script: &script::Script) -> Result<Miniscript<bitcoin::PublicKey, Ctx>, Error> {
        let ms = Self::parse_insane(script)?;
        ms.sanity_check()?;
        Ok(ms)
    }
}

impl<Pk, Ctx> Miniscript<Pk, Ctx>
where
    Pk: MiniscriptKey,
    Ctx: ScriptContext,
{
    /// Encode as a Bitcoin script
    pub fn encode(&self) -> script::Script
    where
        Pk: ToPublicKey,
    {
        self.node.encode(script::Builder::new()).into_script()
    }

    /// Size, in bytes of the script-pubkey. If this Miniscript is used outside
    /// of segwit (e.g. in a bare or P2SH descriptor), this quantity should be
    /// multiplied by 4 to compute the weight.
    ///
    /// In general, it is not recommended to use this function directly, but
    /// to instead call the corresponding function on a `Descriptor`, which
    /// will handle the segwit/non-segwit technicalities for you.
    pub fn script_size(&self) -> usize {
        self.node.script_size()
    }
}

impl<Pk: MiniscriptKey, Ctx: ScriptContext> Miniscript<Pk, Ctx> {
    /// Maximum number of witness elements used to satisfy the Miniscript
    /// fragment, including the witness script itself. Used to estimate
    /// the weight of the `VarInt` that specifies this number in a serialized
    /// transaction.
    ///
    /// This function may returns Error when the Miniscript is
    /// impossible to satisfy
    pub fn max_satisfaction_witness_elements(&self) -> Result<usize, Error> {
        self.ext
            .stack_elem_count_sat
            .map(|x| x + 1)
            .ok_or(Error::ImpossibleSatisfaction)
    }

    /// Maximum size, in bytes, of a satisfying witness. For Segwit outputs
    /// `one_cost` should be set to 2, since the number `1` requires two
    /// bytes to encode. For non-segwit outputs `one_cost` should be set to
    /// 1, since `OP_1` is available in scriptSigs.
    ///
    /// In general, it is not recommended to use this function directly, but
    /// to instead call the corresponding function on a `Descriptor`, which
    /// will handle the segwit/non-segwit technicalities for you.
    ///
    /// All signatures are assumed to be 73 bytes in size, including the
    /// length prefix (segwit) or push opcode (pre-segwit) and sighash
    /// postfix.
    pub fn max_satisfaction_size(&self) -> Result<usize, Error> {
        Ctx::max_satisfaction_size(self).ok_or(Error::ImpossibleSatisfaction)
    }
}

impl<Pk: MiniscriptKey, Ctx: ScriptContext> ForEachKey<Pk> for Miniscript<Pk, Ctx> {
    fn for_each_key<'a, F: FnMut(ForEach<'a, Pk>) -> bool>(&'a self, mut pred: F) -> bool
    where
        Pk: 'a,
        Pk::Hash: 'a,
    {
        self.real_for_each_key(&mut pred)
    }
}

impl<Pk: MiniscriptKey, Q: MiniscriptKey, Ctx: ScriptContext> TranslatePk<Pk, Q>
    for Miniscript<Pk, Ctx>
{
    type Output = Miniscript<Q, Ctx>;

    /// This will panic if translatefpk returns an uncompressed key when
    /// converting to a Segwit descriptor. To prevent this panic, ensure
    /// translatefpk returns an error in this case instead.
    fn translate_pk<FPk, FPkh, FuncError>(
        &self,
        mut translatefpk: FPk,
        mut translatefpkh: FPkh,
    ) -> Result<Self::Output, FuncError>
    where
        FPk: FnMut(&Pk) -> Result<Q, FuncError>,
        FPkh: FnMut(&Pk::Hash) -> Result<Q::Hash, FuncError>,
    {
        self.real_translate_pk(&mut translatefpk, &mut translatefpkh)
    }
}

impl<Pk: MiniscriptKey, Ctx: ScriptContext> Miniscript<Pk, Ctx> {
    fn real_for_each_key<'a, F: FnMut(ForEach<'a, Pk>) -> bool>(&'a self, pred: &mut F) -> bool
    where
        Pk: 'a,
        Pk::Hash: 'a,
    {
        self.node.real_for_each_key(pred)
    }

    fn real_translate_pk<FPk, FPkh, Q, FuncError>(
        &self,
        translatefpk: &mut FPk,
        translatefpkh: &mut FPkh,
    ) -> Result<Miniscript<Q, Ctx>, FuncError>
    where
        FPk: FnMut(&Pk) -> Result<Q, FuncError>,
        FPkh: FnMut(&Pk::Hash) -> Result<Q::Hash, FuncError>,
        Q: MiniscriptKey,
    {
        let inner = self.node.real_translate_pk(translatefpk, translatefpkh)?;
        let ms = Miniscript {
            //directly copying the type and ext is safe because translating public
            //key should not change any properties
            ty: self.ty,
            ext: self.ext,
            node: inner,
            phantom: PhantomData,
        };
        Ok(ms)
    }

    /// Attempt to parse an insane(scripts don't clear sanity checks)
    /// from string into a Miniscript representation.
    /// Use this to parse scripts with repeated pubkeys, timelock mixing, malleable
    /// scripts without sig or scripts that can exceed resource limits.
    /// Some of the analysis guarantees of miniscript are lost when dealing with
    /// insane scripts. In general, in a multi-party setting users should only
    /// accept sane scripts.
    pub fn from_str_insane(s: &str) -> Result<Miniscript<Pk, Ctx>, Error>
    where
        Pk: str::FromStr,
        Pk::Hash: str::FromStr,
        <Pk as str::FromStr>::Err: ToString,
        <<Pk as MiniscriptKey>::Hash as str::FromStr>::Err: ToString,
    {
        // This checks for invalid ASCII chars
        let top = expression::Tree::from_str(s)?;
        let ms: Miniscript<Pk, Ctx> = expression::FromTree::from_tree(&top)?;

        if ms.ty.corr.base != types::Base::B {
            Err(Error::NonTopLevel(format!("{:?}", ms)))
        } else {
            Ok(ms)
        }
    }
}

impl<Pk: MiniscriptKey, Ctx: ScriptContext> Miniscript<Pk, Ctx> {
    /// Attempt to produce non-malleable satisfying witness for the
    /// witness script represented by the parse tree
    pub fn satisfy<S: satisfy::Satisfier<Pk>>(&self, satisfier: S) -> Result<Vec<Vec<u8>>, Error>
    where
        Pk: ToPublicKey,
    {
        match satisfy::Satisfaction::satisfy(&self.node, &satisfier, self.ty.mall.safe).stack {
            satisfy::Witness::Stack(stack) => {
                Ctx::check_witness::<Pk, Ctx>(&stack)?;
                Ok(stack)
            }
            satisfy::Witness::Unavailable | satisfy::Witness::Impossible => {
                Err(Error::CouldNotSatisfy)
            }
        }
    }

    /// Attempt to produce a malleable satisfying witness for the
    /// witness script represented by the parse tree
    pub fn satisfy_malleable<S: satisfy::Satisfier<Pk>>(
        &self,
        satisfier: S,
    ) -> Result<Vec<Vec<u8>>, Error>
    where
        Pk: ToPublicKey,
    {
        match satisfy::Satisfaction::satisfy_mall(&self.node, &satisfier, self.ty.mall.safe).stack {
            satisfy::Witness::Stack(stack) => {
                Ctx::check_witness::<Pk, Ctx>(&stack)?;
                Ok(stack)
            }
            satisfy::Witness::Unavailable | satisfy::Witness::Impossible => {
                Err(Error::CouldNotSatisfy)
            }
        }
    }
}

impl<Pk, Ctx> expression::FromTree for Arc<Miniscript<Pk, Ctx>>
where
    Pk: MiniscriptKey + str::FromStr,
    Pk::Hash: str::FromStr,
    Ctx: ScriptContext,
    <Pk as str::FromStr>::Err: ToString,
    <<Pk as MiniscriptKey>::Hash as str::FromStr>::Err: ToString,
{
    fn from_tree(top: &expression::Tree) -> Result<Arc<Miniscript<Pk, Ctx>>, Error> {
        Ok(Arc::new(expression::FromTree::from_tree(top)?))
    }
}

impl<Pk, Ctx> expression::FromTree for Miniscript<Pk, Ctx>
where
    Pk: MiniscriptKey + str::FromStr,
    Pk::Hash: str::FromStr,
    Ctx: ScriptContext,
    <Pk as str::FromStr>::Err: ToString,
    <<Pk as MiniscriptKey>::Hash as str::FromStr>::Err: ToString,
{
    /// Parse an expression tree into a Miniscript. As a general rule, this
    /// should not be called directly; rather go through the descriptor API.
    fn from_tree(top: &expression::Tree) -> Result<Miniscript<Pk, Ctx>, Error> {
        let inner: Terminal<Pk, Ctx> = expression::FromTree::from_tree(top)?;
        Ok(Miniscript {
            ty: Type::type_check(&inner, |_| None)?,
            ext: ExtData::type_check(&inner, |_| None)?,
            node: inner,
            phantom: PhantomData,
        })
    }
}

/// Parse a Miniscript from string and perform sanity checks
/// See [Miniscript::from_str_insane] to parse scripts from string that
/// do not clear the [Miniscript::sanity_check] checks.
impl<Pk, Ctx> str::FromStr for Miniscript<Pk, Ctx>
where
    Pk: MiniscriptKey + str::FromStr,
    Pk::Hash: str::FromStr,
    Ctx: ScriptContext,
    <Pk as str::FromStr>::Err: ToString,
    <<Pk as MiniscriptKey>::Hash as str::FromStr>::Err: ToString,
{
    type Err = Error;

    fn from_str(s: &str) -> Result<Miniscript<Pk, Ctx>, Error> {
        let ms = Self::from_str_insane(s)?;
        ms.sanity_check()?;
        Ok(ms)
    }
}

serde_string_impl_pk!(Miniscript, "a miniscript", Ctx; ScriptContext);

#[cfg(test)]
mod tests {
    use super::Segwitv0;
    use super::{Miniscript, ScriptContext};
    use hex_script;
    use miniscript::types::{self, ExtData, Property, Type};
    use miniscript::Terminal;
    use policy::Liftable;
    use std::marker::PhantomData;
    use {DummyKey, DummyKeyHash, MiniscriptKey, TranslatePk, TranslatePk1};

    use bitcoin;
    use elements::hashes::{hash160, sha256, Hash};
    use elements::secp256k1;
    use std::str;
    use std::str::FromStr;
    use std::sync::Arc;

    type Segwitv0Script = Miniscript<bitcoin::PublicKey, Segwitv0>;

    fn pubkeys(n: usize) -> Vec<bitcoin::PublicKey> {
        let mut ret = Vec::with_capacity(n);
        let secp = secp256k1::Secp256k1::new();
        let mut sk = [0; 32];
        for i in 1..n + 1 {
            sk[0] = i as u8;
            sk[1] = (i >> 8) as u8;
            sk[2] = (i >> 16) as u8;

            let pk = bitcoin::PublicKey {
                key: secp256k1::PublicKey::from_secret_key(
                    &secp,
                    &secp256k1::SecretKey::from_slice(&sk[..]).expect("secret key"),
                ),
                compressed: true,
            };
            ret.push(pk);
        }
        ret
    }

    fn string_rtt<Pk, Ctx, Str1, Str2>(
        script: Miniscript<Pk, Ctx>,
        expected_debug: Str1,
        expected_display: Str2,
    ) where
        Pk: MiniscriptKey + str::FromStr,
        Pk::Hash: str::FromStr,
        Ctx: ScriptContext,
        <Pk as str::FromStr>::Err: ToString,
        <<Pk as MiniscriptKey>::Hash as str::FromStr>::Err: ToString,
        Str1: Into<Option<&'static str>>,
        Str2: Into<Option<&'static str>>,
    {
        assert_eq!(script.ty.corr.base, types::Base::B);
        let debug = format!("{:?}", script);
        let display = format!("{}", script);
        if let Some(expected) = expected_debug.into() {
            assert_eq!(debug, expected);
        }
        if let Some(expected) = expected_display.into() {
            assert_eq!(display, expected);
        }
        let roundtrip = Miniscript::from_str(&display).expect("parse string serialization");
        assert_eq!(roundtrip, script);

        let translated = script.translate_pk_infallible(Pk::clone, Pk::Hash::clone);
        assert_eq!(translated, script);

        let translated = script.translate_pk1_infallible(Pk::clone);
        assert_eq!(translated, script);
    }

    fn script_rtt<Str1: Into<Option<&'static str>>>(script: Segwitv0Script, expected_hex: Str1) {
        assert_eq!(script.ty.corr.base, types::Base::B);
        let bitcoin_script = script.encode();
        assert_eq!(bitcoin_script.len(), script.script_size());
        if let Some(expected) = expected_hex.into() {
            assert_eq!(format!("{:x}", bitcoin_script), expected);
        }
        let roundtrip =
            Segwitv0Script::parse_insane(&bitcoin_script).expect("parse string serialization");
        assert_eq!(roundtrip, script);
    }

    fn roundtrip(tree: &Segwitv0Script, s: &str) {
        assert_eq!(tree.ty.corr.base, types::Base::B);
        let ser = tree.encode();
        assert_eq!(ser.len(), tree.script_size());
        assert_eq!(ser.to_string(), s);
        let deser = Segwitv0Script::parse_insane(&ser).expect("deserialize result of serialize");
        assert_eq!(*tree, deser);
    }

    fn ms_attributes_test(
        ms: &str,
        expected_hex: &str,
        valid: bool,
        non_mal: bool,
        need_sig: bool,
        ops: usize,
        _stack: usize,
    ) {
        let ms: Result<Segwitv0Script, _> = Miniscript::from_str_insane(ms);
        match (ms, valid) {
            (Ok(ms), true) => {
                assert_eq!(format!("{:x}", ms.encode()), expected_hex);
                assert_eq!(ms.ty.mall.non_malleable, non_mal);
                assert_eq!(ms.ty.mall.safe, need_sig);
                assert_eq!(ms.ext.ops_count_sat.unwrap(), ops);
            }
            (Err(_), false) => return,
            _ => unreachable!(),
        }
    }

    #[test]
    fn all_attribute_tests() {
        ms_attributes_test(
            "lltvln:after(1231488000)",
            "6300676300676300670400046749b1926869516868",
            true,
            true,
            false,
            12,
            3,
        );
        ms_attributes_test("uuj:and_v(v:multi(2,03d01115d548e7561b15c38f004d734633687cf4419620095bc5b0f47070afe85a,025601570cb47f238d2b0286db4a990fa0f3ba28d1a319f5e7cf55c2a2444da7cc),after(1231488000))", "6363829263522103d01115d548e7561b15c38f004d734633687cf4419620095bc5b0f47070afe85a21025601570cb47f238d2b0286db4a990fa0f3ba28d1a319f5e7cf55c2a2444da7cc52af0400046749b168670068670068", true, true, true, 14, 5);
        ms_attributes_test("or_b(un:multi(2,03daed4f2be3a8bf278e70132fb0beb7522f570e144bf615c07e996d443dee8729,024ce119c96e2fa357200b559b2f7dd5a5f02d5290aff74b03f3e471b273211c97),al:older(16))", "63522103daed4f2be3a8bf278e70132fb0beb7522f570e144bf615c07e996d443dee872921024ce119c96e2fa357200b559b2f7dd5a5f02d5290aff74b03f3e471b273211c9752ae926700686b63006760b2686c9b", true, false, false, 14, 5);
        ms_attributes_test(
            "j:and_v(vdv:after(1567547623),older(2016))",
            "829263766304e7e06e5db169686902e007b268",
            true,
            true,
            false,
            11,
            1,
        );
        ms_attributes_test("t:and_v(vu:hash256(131772552c01444cd81360818376a040b7c3b2b7b0a53550ee3edde216cec61b),v:sha256(ec4916dd28fc4c10d78e287ca5d9cc51ee1ae73cbfde08c6b37324cbfaac8bc5))", "6382012088aa20131772552c01444cd81360818376a040b7c3b2b7b0a53550ee3edde216cec61b876700686982012088a820ec4916dd28fc4c10d78e287ca5d9cc51ee1ae73cbfde08c6b37324cbfaac8bc58851", true, true, false, 12, 3);
        ms_attributes_test("t:andor(multi(3,02d7924d4f7d43ea965a465ae3095ff41131e5946f3c85f79e44adbcf8e27e080e,03fff97bd5755eeea420453a14355235d382f6472f8568a18b2f057a1460297556,02e493dbf1c10d80f3581e4904930b1404cc6c13900ee0758474fa94abe8c4cd13),v:older(4194305),v:sha256(9267d3dbed802941483f1afa2a6bc68de5f653128aca9bf1461c5d0a3ad36ed2))", "532102d7924d4f7d43ea965a465ae3095ff41131e5946f3c85f79e44adbcf8e27e080e2103fff97bd5755eeea420453a14355235d382f6472f8568a18b2f057a14602975562102e493dbf1c10d80f3581e4904930b1404cc6c13900ee0758474fa94abe8c4cd1353ae6482012088a8209267d3dbed802941483f1afa2a6bc68de5f653128aca9bf1461c5d0a3ad36ed2886703010040b2696851", true, true, false, 13, 5);
        ms_attributes_test("or_d(multi(1,02f9308a019258c31049344f85f89d5229b531c845836f99b08601f113bce036f9),or_b(multi(3,022f01e5e15cca351daff3843fb70f3c2f0a1bdd05e5af888a67784ef3e10a2a01,032fa2104d6b38d11b0230010559879124e42ab8dfeff5ff29dc9cdadd4ecacc3f,03d01115d548e7561b15c38f004d734633687cf4419620095bc5b0f47070afe85a),su:after(500000)))", "512102f9308a019258c31049344f85f89d5229b531c845836f99b08601f113bce036f951ae73645321022f01e5e15cca351daff3843fb70f3c2f0a1bdd05e5af888a67784ef3e10a2a0121032fa2104d6b38d11b0230010559879124e42ab8dfeff5ff29dc9cdadd4ecacc3f2103d01115d548e7561b15c38f004d734633687cf4419620095bc5b0f47070afe85a53ae7c630320a107b16700689b68", true, true, false, 15, 7);
        ms_attributes_test("or_d(sha256(38df1c1f64a24a77b23393bca50dff872e31edc4f3b5aa3b90ad0b82f4f089b6),and_n(un:after(499999999),older(4194305)))", "82012088a82038df1c1f64a24a77b23393bca50dff872e31edc4f3b5aa3b90ad0b82f4f089b68773646304ff64cd1db19267006864006703010040b26868", true, false, false, 16, 1);
        ms_attributes_test("and_v(or_i(v:multi(2,02c6047f9441ed7d6d3045406e95c07cd85c778e4b8cef3ca7abac09b95c709ee5,03774ae7f858a9411e5ef4246b70c65aac5649980be5c17891bbec17895da008cb),v:multi(2,03e60fce93b59e9ec53011aabc21c23e97b2a31369b87a5ae9c44ee89e2a6dec0a,025cbdf0646e5db4eaa398f365f2ea7a0e3d419b7e0330e39ce92bddedcac4f9bc)),sha256(d1ec675902ef1633427ca360b290b0b3045a0d9058ddb5e648b4c3c3224c5c68))", "63522102c6047f9441ed7d6d3045406e95c07cd85c778e4b8cef3ca7abac09b95c709ee52103774ae7f858a9411e5ef4246b70c65aac5649980be5c17891bbec17895da008cb52af67522103e60fce93b59e9ec53011aabc21c23e97b2a31369b87a5ae9c44ee89e2a6dec0a21025cbdf0646e5db4eaa398f365f2ea7a0e3d419b7e0330e39ce92bddedcac4f9bc52af6882012088a820d1ec675902ef1633427ca360b290b0b3045a0d9058ddb5e648b4c3c3224c5c6887", true, true, true, 11, 5);
        ms_attributes_test("j:and_b(multi(2,0279be667ef9dcbbac55a06295ce870b07029bfcdb2dce28d959f2815b16f81798,024ce119c96e2fa357200b559b2f7dd5a5f02d5290aff74b03f3e471b273211c97),s:or_i(older(1),older(4252898)))", "82926352210279be667ef9dcbbac55a06295ce870b07029bfcdb2dce28d959f2815b16f8179821024ce119c96e2fa357200b559b2f7dd5a5f02d5290aff74b03f3e471b273211c9752ae7c6351b26703e2e440b2689a68", true, false, true, 14, 4);
        ms_attributes_test("and_b(older(16),s:or_d(sha256(e38990d0c7fc009880a9c07c23842e886c6bbdc964ce6bdd5817ad357335ee6f),n:after(1567547623)))", "60b27c82012088a820e38990d0c7fc009880a9c07c23842e886c6bbdc964ce6bdd5817ad357335ee6f87736404e7e06e5db192689a", true, false, false, 12, 1);
        ms_attributes_test("j:and_v(v:hash160(20195b5a3d650c17f0f29f91c33f8f6335193d07),or_d(sha256(96de8fc8c256fa1e1556d41af431cace7dca68707c78dd88c3acab8b17164c47),older(16)))", "82926382012088a91420195b5a3d650c17f0f29f91c33f8f6335193d078882012088a82096de8fc8c256fa1e1556d41af431cace7dca68707c78dd88c3acab8b17164c4787736460b26868", true, false, false, 16, 2);
        ms_attributes_test("and_b(hash256(32ba476771d01e37807990ead8719f08af494723de1d228f2c2c07cc0aa40bac),a:and_b(hash256(131772552c01444cd81360818376a040b7c3b2b7b0a53550ee3edde216cec61b),a:older(1)))", "82012088aa2032ba476771d01e37807990ead8719f08af494723de1d228f2c2c07cc0aa40bac876b82012088aa20131772552c01444cd81360818376a040b7c3b2b7b0a53550ee3edde216cec61b876b51b26c9a6c9a", true, true, false, 15, 2);
        ms_attributes_test("thresh(2,multi(2,03a0434d9e47f3c86235477c7b1ae6ae5d3442d49b1943c2b752a68e2a47e247c7,036d2b085e9e382ed10b69fc311a03f8641ccfff21574de0927513a49d9a688a00),a:multi(1,036d2b085e9e382ed10b69fc311a03f8641ccfff21574de0927513a49d9a688a00),ac:pk_k(022f01e5e15cca351daff3843fb70f3c2f0a1bdd05e5af888a67784ef3e10a2a01))", "522103a0434d9e47f3c86235477c7b1ae6ae5d3442d49b1943c2b752a68e2a47e247c721036d2b085e9e382ed10b69fc311a03f8641ccfff21574de0927513a49d9a688a0052ae6b5121036d2b085e9e382ed10b69fc311a03f8641ccfff21574de0927513a49d9a688a0051ae6c936b21022f01e5e15cca351daff3843fb70f3c2f0a1bdd05e5af888a67784ef3e10a2a01ac6c935287", true, true, true, 13, 6);
        ms_attributes_test("and_n(sha256(d1ec675902ef1633427ca360b290b0b3045a0d9058ddb5e648b4c3c3224c5c68),t:or_i(v:older(4252898),v:older(144)))", "82012088a820d1ec675902ef1633427ca360b290b0b3045a0d9058ddb5e648b4c3c3224c5c68876400676303e2e440b26967029000b269685168", true, false, false, 14, 2);
        ms_attributes_test("or_d(d:and_v(v:older(4252898),v:older(4252898)),sha256(38df1c1f64a24a77b23393bca50dff872e31edc4f3b5aa3b90ad0b82f4f089b6))", "766303e2e440b26903e2e440b26968736482012088a82038df1c1f64a24a77b23393bca50dff872e31edc4f3b5aa3b90ad0b82f4f089b68768", true, false, false, 14, 2);
        ms_attributes_test("c:and_v(or_c(sha256(9267d3dbed802941483f1afa2a6bc68de5f653128aca9bf1461c5d0a3ad36ed2),v:multi(1,02c44d12c7065d812e8acf28d7cbb19f9011ecd9e9fdf281b0e6a3b5e87d22e7db)),pk_k(03acd484e2f0c7f65309ad178a9f559abde09796974c57e714c35f110dfc27ccbe))", "82012088a8209267d3dbed802941483f1afa2a6bc68de5f653128aca9bf1461c5d0a3ad36ed28764512102c44d12c7065d812e8acf28d7cbb19f9011ecd9e9fdf281b0e6a3b5e87d22e7db51af682103acd484e2f0c7f65309ad178a9f559abde09796974c57e714c35f110dfc27ccbeac", true, false, true, 9, 2);
        ms_attributes_test("c:and_v(or_c(multi(2,036d2b085e9e382ed10b69fc311a03f8641ccfff21574de0927513a49d9a688a00,02352bbf4a4cdd12564f93fa332ce333301d9ad40271f8107181340aef25be59d5),v:ripemd160(1b0f3c404d12075c68c938f9f60ebea4f74941a0)),pk_k(03fff97bd5755eeea420453a14355235d382f6472f8568a18b2f057a1460297556))", "5221036d2b085e9e382ed10b69fc311a03f8641ccfff21574de0927513a49d9a688a002102352bbf4a4cdd12564f93fa332ce333301d9ad40271f8107181340aef25be59d552ae6482012088a6141b0f3c404d12075c68c938f9f60ebea4f74941a088682103fff97bd5755eeea420453a14355235d382f6472f8568a18b2f057a1460297556ac", true, true, true, 10, 5);
        ms_attributes_test("and_v(andor(hash256(8a35d9ca92a48eaade6f53a64985e9e2afeb74dcf8acb4c3721e0dc7e4294b25),v:hash256(939894f70e6c3a25da75da0cc2071b4076d9b006563cf635986ada2e93c0d735),v:older(50000)),after(499999999))", "82012088aa208a35d9ca92a48eaade6f53a64985e9e2afeb74dcf8acb4c3721e0dc7e4294b2587640350c300b2696782012088aa20939894f70e6c3a25da75da0cc2071b4076d9b006563cf635986ada2e93c0d735886804ff64cd1db1", true, false, false, 14, 2);
        ms_attributes_test("andor(hash256(5f8d30e655a7ba0d7596bb3ddfb1d2d20390d23b1845000e1e118b3be1b3f040),j:and_v(v:hash160(3a2bff0da9d96868e66abc4427bea4691cf61ccd),older(4194305)),ripemd160(44d90e2d3714c8663b632fcf0f9d5f22192cc4c8))", "82012088aa205f8d30e655a7ba0d7596bb3ddfb1d2d20390d23b1845000e1e118b3be1b3f040876482012088a61444d90e2d3714c8663b632fcf0f9d5f22192cc4c8876782926382012088a9143a2bff0da9d96868e66abc4427bea4691cf61ccd8803010040b26868", true, false, false, 20, 2);
        ms_attributes_test("or_i(c:and_v(v:after(500000),pk_k(02c6047f9441ed7d6d3045406e95c07cd85c778e4b8cef3ca7abac09b95c709ee5)),sha256(d9147961436944f43cd99d28b2bbddbf452ef872b30c8279e255e7daafc7f946))", "630320a107b1692102c6047f9441ed7d6d3045406e95c07cd85c778e4b8cef3ca7abac09b95c709ee5ac6782012088a820d9147961436944f43cd99d28b2bbddbf452ef872b30c8279e255e7daafc7f9468768", true, true, false, 10, 2);
        ms_attributes_test("thresh(2,c:pk_h(5dedfbf9ea599dd4e3ca6a80b333c472fd0b3f69),s:sha256(e38990d0c7fc009880a9c07c23842e886c6bbdc964ce6bdd5817ad357335ee6f),a:hash160(dd69735817e0e3f6f826a9238dc2e291184f0131))", "76a9145dedfbf9ea599dd4e3ca6a80b333c472fd0b3f6988ac7c82012088a820e38990d0c7fc009880a9c07c23842e886c6bbdc964ce6bdd5817ad357335ee6f87936b82012088a914dd69735817e0e3f6f826a9238dc2e291184f0131876c935287", true, false, false, 18, 4);
        ms_attributes_test("and_n(sha256(9267d3dbed802941483f1afa2a6bc68de5f653128aca9bf1461c5d0a3ad36ed2),uc:and_v(v:older(144),pk_k(03fe72c435413d33d48ac09c9161ba8b09683215439d62b7940502bda8b202e6ce)))", "82012088a8209267d3dbed802941483f1afa2a6bc68de5f653128aca9bf1461c5d0a3ad36ed28764006763029000b2692103fe72c435413d33d48ac09c9161ba8b09683215439d62b7940502bda8b202e6ceac67006868", true, false, true, 13, 3);
        ms_attributes_test("and_n(c:pk_k(03daed4f2be3a8bf278e70132fb0beb7522f570e144bf615c07e996d443dee8729),and_b(l:older(4252898),a:older(16)))", "2103daed4f2be3a8bf278e70132fb0beb7522f570e144bf615c07e996d443dee8729ac64006763006703e2e440b2686b60b26c9a68", true, true, true, 12, 2);
        ms_attributes_test("c:or_i(and_v(v:older(16),pk_h(9fc5dbe5efdce10374a4dd4053c93af540211718)),pk_h(2fbd32c8dd59ee7c17e66cb6ebea7e9846c3040f))", "6360b26976a9149fc5dbe5efdce10374a4dd4053c93af540211718886776a9142fbd32c8dd59ee7c17e66cb6ebea7e9846c3040f8868ac", true, true, true, 12, 3);
        ms_attributes_test("or_d(c:pk_h(c42e7ef92fdb603af844d064faad95db9bcdfd3d),andor(c:pk_k(024ce119c96e2fa357200b559b2f7dd5a5f02d5290aff74b03f3e471b273211c97),older(2016),after(1567547623)))", "76a914c42e7ef92fdb603af844d064faad95db9bcdfd3d88ac736421024ce119c96e2fa357200b559b2f7dd5a5f02d5290aff74b03f3e471b273211c97ac6404e7e06e5db16702e007b26868", true, true, false, 13, 3);
        ms_attributes_test("c:andor(ripemd160(6ad07d21fd5dfc646f0b30577045ce201616b9ba),pk_h(9fc5dbe5efdce10374a4dd4053c93af540211718),and_v(v:hash256(8a35d9ca92a48eaade6f53a64985e9e2afeb74dcf8acb4c3721e0dc7e4294b25),pk_h(dd100be7d9aea5721158ebde6d6a1fd8fff93bb1)))", "82012088a6146ad07d21fd5dfc646f0b30577045ce201616b9ba876482012088aa208a35d9ca92a48eaade6f53a64985e9e2afeb74dcf8acb4c3721e0dc7e4294b258876a914dd100be7d9aea5721158ebde6d6a1fd8fff93bb1886776a9149fc5dbe5efdce10374a4dd4053c93af5402117188868ac", true, false, true, 18, 3);
        ms_attributes_test("c:andor(u:ripemd160(6ad07d21fd5dfc646f0b30577045ce201616b9ba),pk_h(20d637c1a6404d2227f3561fdbaff5a680dba648),or_i(pk_h(9652d86bedf43ad264362e6e6eba6eb764508127),pk_h(751e76e8199196d454941c45d1b3a323f1433bd6)))", "6382012088a6146ad07d21fd5dfc646f0b30577045ce201616b9ba87670068646376a9149652d86bedf43ad264362e6e6eba6eb764508127886776a914751e76e8199196d454941c45d1b3a323f1433bd688686776a91420d637c1a6404d2227f3561fdbaff5a680dba6488868ac", true, false, true, 23, 4);
        ms_attributes_test("c:or_i(andor(c:pk_h(fcd35ddacad9f2d5be5e464639441c6065e6955d),pk_h(9652d86bedf43ad264362e6e6eba6eb764508127),pk_h(06afd46bcdfd22ef94ac122aa11f241244a37ecc)),pk_k(02d7924d4f7d43ea965a465ae3095ff41131e5946f3c85f79e44adbcf8e27e080e))", "6376a914fcd35ddacad9f2d5be5e464639441c6065e6955d88ac6476a91406afd46bcdfd22ef94ac122aa11f241244a37ecc886776a9149652d86bedf43ad264362e6e6eba6eb7645081278868672102d7924d4f7d43ea965a465ae3095ff41131e5946f3c85f79e44adbcf8e27e080e68ac", true, true, true, 17, 5);
    }

    #[test]
    fn recursive_key_parsing() {
        type MsStr = Miniscript<String, Segwitv0>;
        assert!(MsStr::from_str("pk(slip77(k))").is_ok());
        assert!(MsStr::from_str("pk(musig(a))").is_ok());
        assert!(MsStr::from_str("pk(musig(a,b))").is_ok());
        assert!(MsStr::from_str("pk(musig(a,musig(b,c,d)))").is_ok());
        assert!(MsStr::from_str("pk(musig(a,musig(b,c,musig(d,e,f,musig(g,h,i)))))").is_ok());
        assert!(MsStr::from_str("pk(musig(musig(a,b),musig(c,d)))").is_ok());
        // should err on slip7
        assert!(MsStr::from_str("pk(slip7(k))").is_err());
        // should err on multi args to pk
        assert!(MsStr::from_str("pk(musig(a,b),musig(c,d))").is_err());
        assert!(MsStr::from_str("musig").is_err());
        assert!(MsStr::from_str("slip77").is_err());
    }
    #[test]
    fn basic() {
        let pk = bitcoin::PublicKey::from_str(
            "\
             020202020202020202020202020202020202020202020202020202020202020202\
             ",
        )
        .unwrap();
        let hash = hash160::Hash::from_inner([17; 20]);

        let pkk_ms: Miniscript<DummyKey, Segwitv0> = Miniscript {
            node: Terminal::Check(Arc::new(Miniscript {
                node: Terminal::PkK(DummyKey),
                ty: Type::from_pk_k(),
                ext: types::extra_props::ExtData::from_pk_k(),
                phantom: PhantomData,
            })),
            ty: Type::cast_check(Type::from_pk_k()).unwrap(),
            ext: ExtData::cast_check(ExtData::from_pk_k()).unwrap(),
            phantom: PhantomData,
        };
        string_rtt(pkk_ms, "[B/onduesm]c:[K/onduesm]pk_k(DummyKey)", "pk()");

        let pkh_ms: Miniscript<DummyKey, Segwitv0> = Miniscript {
            node: Terminal::Check(Arc::new(Miniscript {
                node: Terminal::PkH(DummyKeyHash),
                ty: Type::from_pk_h(),
                ext: types::extra_props::ExtData::from_pk_h(),
                phantom: PhantomData,
            })),
            ty: Type::cast_check(Type::from_pk_h()).unwrap(),
            ext: ExtData::cast_check(ExtData::from_pk_h()).unwrap(),
            phantom: PhantomData,
        };
        string_rtt(pkh_ms, "[B/nduesm]c:[K/nduesm]pk_h(DummyKeyHash)", "pkh()");

        let pkk_ms: Segwitv0Script = Miniscript {
            node: Terminal::Check(Arc::new(Miniscript {
                node: Terminal::PkK(pk),
                ty: Type::from_pk_k(),
                ext: types::extra_props::ExtData::from_pk_k(),
                phantom: PhantomData,
            })),
            ty: Type::cast_check(Type::from_pk_k()).unwrap(),
            ext: ExtData::cast_check(ExtData::from_pk_k()).unwrap(),
            phantom: PhantomData,
        };

        script_rtt(
            pkk_ms,
            "21020202020202020202020202020202020202020202020202020202020\
             202020202ac",
        );

        let pkh_ms: Segwitv0Script = Miniscript {
            node: Terminal::Check(Arc::new(Miniscript {
                node: Terminal::PkH(hash),
                ty: Type::from_pk_h(),
                ext: types::extra_props::ExtData::from_pk_h(),
                phantom: PhantomData,
            })),
            ty: Type::cast_check(Type::from_pk_h()).unwrap(),
            ext: ExtData::cast_check(ExtData::from_pk_h()).unwrap(),
            phantom: PhantomData,
        };

        script_rtt(pkh_ms, "76a914111111111111111111111111111111111111111188ac");
    }

    #[test]
    fn true_false() {
        roundtrip(&ms_str!("1"), "Script(OP_PUSHNUM_1)");
        roundtrip(
            &ms_str!("tv:1"),
            "Script(OP_PUSHNUM_1 OP_VERIFY OP_PUSHNUM_1)",
        );
        roundtrip(
            &ms_str!("tv:thresh(1,pk(02d7924d4f7d43ea965a465ae3095ff41131e5946f3c85f79e44adbcf8e27e080e))", ),
            "Script(OP_PUSHBYTES_33 02d7924d4f7d43ea965a465ae3095ff41131e5946f3c85f79e44adbcf8e27e080e OP_CHECKSIG OP_PUSHNUM_1 OP_EQUALVERIFY OP_PUSHNUM_1)",
        );
        roundtrip(&ms_str!("0"), "Script(OP_0)");
        roundtrip(
            &ms_str!("andor(0,1,0)"),
            "Script(OP_0 OP_NOTIF OP_0 OP_ELSE OP_PUSHNUM_1 OP_ENDIF)",
        );

        assert!(Segwitv0Script::from_str("1()").is_err());
        assert!(Segwitv0Script::from_str("tv:1()").is_err());
    }

    #[test]
    fn verify_parse() {
        let ms = "and_v(v:hash160(20195b5a3d650c17f0f29f91c33f8f6335193d07),or_d(sha256(96de8fc8c256fa1e1556d41af431cace7dca68707c78dd88c3acab8b17164c47),older(16)))";
        let ms: Segwitv0Script = Miniscript::from_str_insane(ms).unwrap();
        assert_eq!(ms, Miniscript::parse_insane(&ms.encode()).unwrap());

        let ms = "and_v(v:sha256(96de8fc8c256fa1e1556d41af431cace7dca68707c78dd88c3acab8b17164c47),or_d(sha256(96de8fc8c256fa1e1556d41af431cace7dca68707c78dd88c3acab8b17164c47),older(16)))";
        let ms: Segwitv0Script = Miniscript::from_str_insane(ms).unwrap();
        assert_eq!(ms, Miniscript::parse_insane(&ms.encode()).unwrap());

        let ms = "and_v(v:ripemd160(20195b5a3d650c17f0f29f91c33f8f6335193d07),or_d(sha256(96de8fc8c256fa1e1556d41af431cace7dca68707c78dd88c3acab8b17164c47),older(16)))";
        let ms: Segwitv0Script = Miniscript::from_str_insane(ms).unwrap();
        assert_eq!(ms, Miniscript::parse_insane(&ms.encode()).unwrap());

        let ms = "and_v(v:hash256(96de8fc8c256fa1e1556d41af431cace7dca68707c78dd88c3acab8b17164c47),or_d(sha256(96de8fc8c256fa1e1556d41af431cace7dca68707c78dd88c3acab8b17164c47),older(16)))";
        let ms: Segwitv0Script = Miniscript::from_str_insane(ms).unwrap();
        assert_eq!(ms, Miniscript::parse_insane(&ms.encode()).unwrap());
    }

    #[test]
    fn pk_alias() {
        let pubkey = pubkeys(1)[0];

        let script: Segwitv0Script = ms_str!("c:pk_k({})", pubkey.to_string());

        string_rtt(
            script,
            "[B/onduesm]c:[K/onduesm]pk_k(PublicKey { compressed: true, key: PublicKey(aa4c32e50fb34a95a372940ae3654b692ea35294748c3dd2c08b29f87ba9288c8294efcb73dc719e45b91c45f084e77aebc07c1ff3ed8f37935130a36304a340) })",
            "pk(028c28a97bf8298bc0d23d8c749452a32e694b65e30a9472a3954ab30fe5324caa)"
        );

        let script: Segwitv0Script = ms_str!("pk({})", pubkey.to_string());

        string_rtt(
            script,
            "[B/onduesm]c:[K/onduesm]pk_k(PublicKey { compressed: true, key: PublicKey(aa4c32e50fb34a95a372940ae3654b692ea35294748c3dd2c08b29f87ba9288c8294efcb73dc719e45b91c45f084e77aebc07c1ff3ed8f37935130a36304a340) })",
            "pk(028c28a97bf8298bc0d23d8c749452a32e694b65e30a9472a3954ab30fe5324caa)"
        );

        let script: Segwitv0Script = ms_str!("tv:pk({})", pubkey.to_string());

        string_rtt(
            script,
            "[B/onufsm]t[V/onfsm]v[B/onduesm]c:[K/onduesm]pk_k(PublicKey { compressed: true, key: PublicKey(aa4c32e50fb34a95a372940ae3654b692ea35294748c3dd2c08b29f87ba9288c8294efcb73dc719e45b91c45f084e77aebc07c1ff3ed8f37935130a36304a340) })",
            "tv:pk(028c28a97bf8298bc0d23d8c749452a32e694b65e30a9472a3954ab30fe5324caa)"
        );

        let pubkey_hash =
            hash160::Hash::from_str("f54a5851e9372b87810a8e60cdd2e7cfd80b6e31").unwrap();
        let script: Segwitv0Script = ms_str!("c:pk_h({})", pubkey_hash.to_string());

        string_rtt(
            script,
            "[B/nduesm]c:[K/nduesm]pk_h(f54a5851e9372b87810a8e60cdd2e7cfd80b6e31)",
            "pkh(f54a5851e9372b87810a8e60cdd2e7cfd80b6e31)",
        );

        let script: Segwitv0Script = ms_str!("pkh({})", pubkey_hash.to_string());

        string_rtt(
            script,
            "[B/nduesm]c:[K/nduesm]pk_h(f54a5851e9372b87810a8e60cdd2e7cfd80b6e31)",
            "pkh(f54a5851e9372b87810a8e60cdd2e7cfd80b6e31)",
        );

        let script: Segwitv0Script = ms_str!("tv:pkh({})", pubkey_hash.to_string());

        string_rtt(
            script,
            "[B/nufsm]t[V/nfsm]v[B/nduesm]c:[K/nduesm]pk_h(f54a5851e9372b87810a8e60cdd2e7cfd80b6e31)",
            "tv:pkh(f54a5851e9372b87810a8e60cdd2e7cfd80b6e31)",
        );
    }

    #[test]
    fn serialize() {
        let keys = pubkeys(5);
        let dummy_hash = hash160::Hash::from_inner([0; 20]);

        roundtrip(
            &ms_str!("c:pk_h({})", dummy_hash),
            "\
             Script(OP_DUP OP_HASH160 OP_PUSHBYTES_20 \
             0000000000000000000000000000000000000000 \
             OP_EQUALVERIFY OP_CHECKSIG)\
             ",
        );

        roundtrip(
            &ms_str!("pk({})", keys[0]),
            "Script(OP_PUSHBYTES_33 028c28a97bf8298bc0d23d8c749452a32e694b65e30a9472a3954ab30fe5324caa OP_CHECKSIG)"
        );
        roundtrip(
            &ms_str!("multi(3,{},{},{},{},{})", keys[0], keys[1], keys[2], keys[3], keys[4]),
            "Script(OP_PUSHNUM_3 OP_PUSHBYTES_33 028c28a97bf8298bc0d23d8c749452a32e694b65e30a9472a3954ab30fe5324caa OP_PUSHBYTES_33 03ab1ac1872a38a2f196bed5a6047f0da2c8130fe8de49fc4d5dfb201f7611d8e2 OP_PUSHBYTES_33 039729247032c0dfcf45b4841fcd72f6e9a2422631fc3466cf863e87154754dd40 OP_PUSHBYTES_33 032564fe9b5beef82d3703a607253f31ef8ea1b365772df434226aee642651b3fa OP_PUSHBYTES_33 0289637f97580a796e050791ad5a2f27af1803645d95df021a3c2d82eb8c2ca7ff OP_PUSHNUM_5 OP_CHECKMULTISIG)"
        );

        // Liquid policy
        roundtrip(
            &ms_str!("or_d(multi(2,{},{}),and_v(v:multi(2,{},{}),older(10000)))",
                      keys[0].to_string(),
                      keys[1].to_string(),
                      keys[3].to_string(),
                      keys[4].to_string()),
            "Script(OP_PUSHNUM_2 OP_PUSHBYTES_33 028c28a97bf8298bc0d23d8c749452a32e694b65e30a9472a3954ab30fe5324caa \
                                  OP_PUSHBYTES_33 03ab1ac1872a38a2f196bed5a6047f0da2c8130fe8de49fc4d5dfb201f7611d8e2 \
                                  OP_PUSHNUM_2 OP_CHECKMULTISIG \
                     OP_IFDUP OP_NOTIF \
                         OP_PUSHNUM_2 OP_PUSHBYTES_33 032564fe9b5beef82d3703a607253f31ef8ea1b365772df434226aee642651b3fa \
                                      OP_PUSHBYTES_33 0289637f97580a796e050791ad5a2f27af1803645d95df021a3c2d82eb8c2ca7ff \
                                      OP_PUSHNUM_2 OP_CHECKMULTISIGVERIFY \
                         OP_PUSHBYTES_2 1027 OP_CSV \
                     OP_ENDIF)"
        );

        let miniscript: Segwitv0Script = ms_str!(
            "or_d(multi(3,{},{},{}),and_v(v:multi(2,{},{}),older(10000)))",
            keys[0].to_string(),
            keys[1].to_string(),
            keys[2].to_string(),
            keys[3].to_string(),
            keys[4].to_string(),
        );

        let mut abs = miniscript.lift().unwrap();
        assert_eq!(abs.n_keys(), 5);
        assert_eq!(abs.minimum_n_keys(), 2);
        abs = abs.at_age(10000);
        assert_eq!(abs.n_keys(), 5);
        assert_eq!(abs.minimum_n_keys(), 2);
        abs = abs.at_age(9999);
        assert_eq!(abs.n_keys(), 3);
        assert_eq!(abs.minimum_n_keys(), 3);
        abs = abs.at_age(0);
        assert_eq!(abs.n_keys(), 3);
        assert_eq!(abs.minimum_n_keys(), 3);

        roundtrip(&ms_str!("older(921)"), "Script(OP_PUSHBYTES_2 9903 OP_CSV)");

        roundtrip(
            &ms_str!("sha256({})",sha256::Hash::hash(&[])),
            "Script(OP_SIZE OP_PUSHBYTES_1 20 OP_EQUALVERIFY OP_SHA256 OP_PUSHBYTES_32 e3b0c44298fc1c149afbf4c8996fb92427ae41e4649b934ca495991b7852b855 OP_EQUAL)"
        );

        roundtrip(
            &ms_str!(
                "multi(3,{},{},{},{},{})",
                keys[0],
                keys[1],
                keys[2],
                keys[3],
                keys[4]
            ),
            "Script(OP_PUSHNUM_3 \
             OP_PUSHBYTES_33 028c28a97bf8298bc0d23d8c749452a32e694b65e30a9472a3954ab30fe5324caa \
             OP_PUSHBYTES_33 03ab1ac1872a38a2f196bed5a6047f0da2c8130fe8de49fc4d5dfb201f7611d8e2 \
             OP_PUSHBYTES_33 039729247032c0dfcf45b4841fcd72f6e9a2422631fc3466cf863e87154754dd40 \
             OP_PUSHBYTES_33 032564fe9b5beef82d3703a607253f31ef8ea1b365772df434226aee642651b3fa \
             OP_PUSHBYTES_33 0289637f97580a796e050791ad5a2f27af1803645d95df021a3c2d82eb8c2ca7ff \
             OP_PUSHNUM_5 OP_CHECKMULTISIG)",
        );

        roundtrip(
            &ms_str!(
                "t:and_v(\
                     vu:hash256(131772552c01444cd81360818376a040b7c3b2b7b0a53550ee3edde216cec61b),\
                     v:sha256(ec4916dd28fc4c10d78e287ca5d9cc51ee1ae73cbfde08c6b37324cbfaac8bc5)\
                 )"),
            "Script(OP_IF OP_SIZE OP_PUSHBYTES_1 20 OP_EQUALVERIFY OP_HASH256 OP_PUSHBYTES_32 131772552c01444cd81360818376a040b7c3b2b7b0a53550ee3edde216cec61b OP_EQUAL OP_ELSE OP_0 OP_ENDIF OP_VERIFY OP_SIZE OP_PUSHBYTES_1 20 OP_EQUALVERIFY OP_SHA256 OP_PUSHBYTES_32 ec4916dd28fc4c10d78e287ca5d9cc51ee1ae73cbfde08c6b37324cbfaac8bc5 OP_EQUALVERIFY OP_PUSHNUM_1)"
        );
        roundtrip(
            &ms_str!("and_n(pk(03daed4f2be3a8bf278e70132fb0beb7522f570e144bf615c07e996d443dee8729),and_b(l:older(4252898),a:older(16)))"),
            "Script(OP_PUSHBYTES_33 03daed4f2be3a8bf278e70132fb0beb7522f570e144bf615c07e996d443dee8729 OP_CHECKSIG OP_NOTIF OP_0 OP_ELSE OP_IF OP_0 OP_ELSE OP_PUSHBYTES_3 e2e440 OP_CSV OP_ENDIF OP_TOALTSTACK OP_PUSHNUM_16 OP_CSV OP_FROMALTSTACK OP_BOOLAND OP_ENDIF)"
        );
        roundtrip(
            &ms_str!(
                "t:andor(multi(\
                    3,\
                    02d7924d4f7d43ea965a465ae3095ff41131e5946f3c85f79e44adbcf8e27e080e,\
                    03fff97bd5755eeea420453a14355235d382f6472f8568a18b2f057a1460297556,\
                    02e493dbf1c10d80f3581e4904930b1404cc6c13900ee0758474fa94abe8c4cd13\
                 ),\
                 v:older(4194305),\
                 v:sha256(9267d3dbed802941483f1afa2a6bc68de5f653128aca9bf1461c5d0a3ad36ed2)\
                 )"),
            "Script(OP_PUSHNUM_3 OP_PUSHBYTES_33 02d7924d4f7d43ea965a465ae3095ff41131e5946f3c85f79e44adbcf8e27e080e \
             OP_PUSHBYTES_33 03fff97bd5755eeea420453a14355235d382f6472f8568a18b2f057a1460297556 \
             OP_PUSHBYTES_33 02e493dbf1c10d80f3581e4904930b1404cc6c13900ee0758474fa94abe8c4cd13 \
             OP_PUSHNUM_3 OP_CHECKMULTISIG OP_NOTIF OP_SIZE OP_PUSHBYTES_1 20 OP_EQUALVERIFY OP_SHA256 \
             OP_PUSHBYTES_32 9267d3dbed802941483f1afa2a6bc68de5f653128aca9bf1461c5d0a3ad36ed2 OP_EQUALVERIFY \
             OP_ELSE OP_PUSHBYTES_3 010040 OP_CSV OP_VERIFY OP_ENDIF OP_PUSHNUM_1)"
        );
        roundtrip(
            &ms_str!(
                "t:and_v(\
                    vu:hash256(131772552c01444cd81360818376a040b7c3b2b7b0a53550ee3edde216cec61b),\
                    v:sha256(ec4916dd28fc4c10d78e287ca5d9cc51ee1ae73cbfde08c6b37324cbfaac8bc5)\
                 )"),
            "Script(\
             OP_IF OP_SIZE OP_PUSHBYTES_1 20 OP_EQUALVERIFY OP_HASH256 OP_PUSHBYTES_32 131772552c01444cd81360818376a040b7c3b2b7b0a53550ee3edde216cec61b OP_EQUAL \
             OP_ELSE OP_0 OP_ENDIF OP_VERIFY OP_SIZE OP_PUSHBYTES_1 20 OP_EQUALVERIFY OP_SHA256 OP_PUSHBYTES_32 ec4916dd28fc4c10d78e287ca5d9cc51ee1ae73cbfde08c6b37324cbfaac8bc5 OP_EQUALVERIFY \
             OP_PUSHNUM_1\
             )"
        );

        // Thresh bug with equal verify roundtrip
        roundtrip(
            &ms_str!("tv:thresh(1,pk(02d7924d4f7d43ea965a465ae3095ff41131e5946f3c85f79e44adbcf8e27e080e))", ),
               "Script(OP_PUSHBYTES_33 02d7924d4f7d43ea965a465ae3095ff41131e5946f3c85f79e44adbcf8e27e080e OP_CHECKSIG OP_PUSHNUM_1 OP_EQUALVERIFY OP_PUSHNUM_1)",
        );
    }

    #[test]
    fn deserialize() {
        // Most of these came from fuzzing, hence the increasing lengths
        assert!(Segwitv0Script::parse_insane(&hex_script("")).is_err()); // empty
        assert!(Segwitv0Script::parse_insane(&hex_script("00")).is_ok()); // FALSE
        assert!(Segwitv0Script::parse_insane(&hex_script("51")).is_ok()); // TRUE
        assert!(Segwitv0Script::parse_insane(&hex_script("69")).is_err()); // VERIFY
        assert!(Segwitv0Script::parse_insane(&hex_script("0000")).is_err()); //and_v(FALSE,FALSE)
        assert!(Segwitv0Script::parse_insane(&hex_script("1001")).is_err()); // incomplete push
        assert!(Segwitv0Script::parse_insane(&hex_script("03990300b2")).is_err()); // non-minimal #
        assert!(Segwitv0Script::parse_insane(&hex_script("8559b2")).is_err()); // leading bytes
        assert!(Segwitv0Script::parse_insane(&hex_script("4c0169b2")).is_err()); // non-minimal push
        assert!(Segwitv0Script::parse_insane(&hex_script("0000af0000ae85")).is_err()); // OR not BOOLOR

        // misc fuzzer problems
        assert!(Segwitv0Script::parse_insane(&hex_script("0000000000af")).is_err());
        assert!(Segwitv0Script::parse_insane(&hex_script("04009a2970af00")).is_err()); // giant CMS key num
        assert!(Segwitv0Script::parse_insane(&hex_script(
            "2102ffffffffffffffefefefefefefefefefefef394c0fe5b711179e124008584753ac6900"
        ))
        .is_err());
    }

    #[test]
<<<<<<< HEAD
    fn cov_script_rtt() {
        roundtrip(
            &ms_str!("ver_eq(4)"),
            "Script(OP_PUSHNUM_2 OP_DEPTH OP_SUB OP_PICK OP_PUSHBYTES_4 04000000 OP_EQUAL)",
        );
=======
    fn non_ascii() {
        assert!(Segwitv0Script::from_str_insane("🌏")
            .unwrap_err()
            .to_string()
            .contains("unprintable character"));
>>>>>>> f550b9b8
    }
}<|MERGE_RESOLUTION|>--- conflicted
+++ resolved
@@ -922,18 +922,18 @@
     }
 
     #[test]
-<<<<<<< HEAD
     fn cov_script_rtt() {
         roundtrip(
             &ms_str!("ver_eq(4)"),
             "Script(OP_PUSHNUM_2 OP_DEPTH OP_SUB OP_PICK OP_PUSHBYTES_4 04000000 OP_EQUAL)",
         );
-=======
+    }
+
+    #[test]
     fn non_ascii() {
         assert!(Segwitv0Script::from_str_insane("🌏")
             .unwrap_err()
             .to_string()
             .contains("unprintable character"));
->>>>>>> f550b9b8
     }
 }