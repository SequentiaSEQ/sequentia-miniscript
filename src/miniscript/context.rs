--- conflicted
+++ resolved
@@ -67,10 +67,8 @@
     MaxScriptSigSizeExceeded,
     /// Impossible to satisfy the miniscript under the current context
     ImpossibleSatisfaction,
-<<<<<<< HEAD
     /// Covenant Prefix/ Suffix maximum allowed stack element exceeds 520 bytes
     CovElementSizeExceeded,
-=======
     /// No Multi Node in Taproot context
     TaprootMultiDisabled,
     /// Stack size exceeded in script execution
@@ -87,7 +85,6 @@
     Ecdsa,
     /// Schnorr Signature
     Schnorr,
->>>>>>> 6cd1fb66
 }
 
 impl fmt::Display for ScriptContextError {
@@ -146,14 +143,12 @@
                     "Impossible to satisfy Miniscript under the current context"
                 )
             }
-<<<<<<< HEAD
             ScriptContextError::CovElementSizeExceeded => {
                 write!(
                     f,
                     "Prefix/Suffix len in sighash covenents exceeds 520 bytes"
                 )
             }
-=======
             ScriptContextError::TaprootMultiDisabled => {
                 write!(f, "Invalid use of Multi node in taproot context")
             }
@@ -173,7 +168,6 @@
             ScriptContextError::MultiANotAllowed => {
                 write!(f, "Multi a(CHECKSIGADD) only allowed post tapscript")
             }
->>>>>>> 6cd1fb66
         }
     }
 }
@@ -498,16 +492,14 @@
                 }
                 Ok(())
             }
-<<<<<<< HEAD
             Terminal::OutputsPref(ref pref) => {
                 if pref.len() > MAX_SCRIPT_ELEMENT_SIZE {
                     return Err(ScriptContextError::CovElementSizeExceeded);
                 }
                 Ok(())
-=======
+            }
             Terminal::MultiA(..) => {
                 return Err(ScriptContextError::MultiANotAllowed);
->>>>>>> 6cd1fb66
             }
             _ => Ok(()),
         }
