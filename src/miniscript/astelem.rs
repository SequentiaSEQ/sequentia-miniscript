--- conflicted
+++ resolved
@@ -23,13 +23,7 @@
 use std::str::FromStr;
 use std::sync::Arc;
 
-<<<<<<< HEAD
-use elements::{opcodes, script};
-=======
-use bitcoin::blockdata::{opcodes, script};
-use bitcoin::{LockTime, Sequence};
-use sync::Arc;
->>>>>>> cddc22df
+use elements::{opcodes, script, LockTime, Sequence};
 
 use super::limits::{MAX_SCRIPT_ELEMENT_SIZE, MAX_STANDARD_P2WSH_STACK_ITEM_SIZE};
 use crate::extensions::ParseableExt;
@@ -584,17 +578,10 @@
             }
             ("pk_h", 1) => expression::terminal(&top.args[0], |x| Pk::from_str(x).map(Terminal::PkH)),
             ("after", 1) => expression::terminal(&top.args[0], |x| {
-<<<<<<< HEAD
-                expression::parse_num::<u32>(x).map(Terminal::After)
+                expression::parse_num::<u32>(x).map(|x| Terminal::After(LockTime::from_consensus(x).into()))
             }),
             ("older", 1) => expression::terminal(&top.args[0], |x| {
-                expression::parse_num::<u32>(x).map(Terminal::Older)
-=======
-                expression::parse_num(x).map(|x| Terminal::After(LockTime::from_consensus(x).into()))
-            }),
-            ("older", 1) => expression::terminal(&top.args[0], |x| {
-                expression::parse_num(x).map(|x| Terminal::Older(Sequence::from_consensus(x)))
->>>>>>> cddc22df
+                expression::parse_num::<u32>(x).map(|x| Terminal::Older(Sequence::from_consensus(x)))
             }),
             ("sha256", 1) => expression::terminal(&top.args[0], |x| {
                 Pk::Sha256::from_str(x).map(Terminal::Sha256)
