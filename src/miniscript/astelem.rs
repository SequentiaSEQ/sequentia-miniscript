--- conflicted
+++ resolved
@@ -130,35 +130,24 @@
                     && c.real_for_each_key(pred)
             }
             Terminal::Thresh(_, ref subs) => subs.iter().all(|sub| sub.real_for_each_key(pred)),
-<<<<<<< HEAD
             Terminal::Multi(_, ref keys) | Terminal::MultiA(_, ref keys) => {
                 keys.iter().all(|key| pred(ForEach::Key(key)))
             }
-=======
-            Terminal::Multi(_, ref keys) => keys.iter().all(|key| pred(ForEach::Key(key))),
             Terminal::Ext(ref e) => e.real_for_each_key(pred),
->>>>>>> 9cdc92d2
         }
     }
     pub(super) fn real_translate_pk<FPk, FPkh, Q, Error, CtxQ>(
         &self,
         translatefpk: &mut FPk,
         translatefpkh: &mut FPkh,
-<<<<<<< HEAD
-    ) -> Result<Terminal<Q, CtxQ>, Error>
-=======
-    ) -> Result<Terminal<Q, Ctx, <Ext as TranslatePk<Pk, Q>>::Output>, Error>
->>>>>>> 9cdc92d2
+    ) -> Result<Terminal<Q, CtxQ, <Ext as TranslatePk<Pk, Q>>::Output>, Error>
     where
         FPk: FnMut(&Pk) -> Result<Q, Error>,
         FPkh: FnMut(&Pk::Hash) -> Result<Q::Hash, Error>,
         Q: MiniscriptKey,
-<<<<<<< HEAD
         CtxQ: ScriptContext,
-=======
         Ext: TranslatePk<Pk, Q>,
         <Ext as TranslatePk<Pk, Q>>::Output: Extension<Q>,
->>>>>>> 9cdc92d2
     {
         let frag: Terminal<Q, CtxQ> = match *self {
             Terminal::PkK(ref p) => Terminal::PkK(translatefpk(p)?),
@@ -237,14 +226,11 @@
                 let keys: Result<Vec<Q>, _> = keys.iter().map(&mut *translatefpk).collect();
                 Terminal::Multi(k, keys?)
             }
-<<<<<<< HEAD
             Terminal::MultiA(k, ref keys) => {
                 let keys: Result<Vec<Q>, _> = keys.iter().map(&mut *translatefpk).collect();
                 Terminal::MultiA(k, keys?)
             }
-=======
             Terminal::Ext(ref e) => Terminal::Ext(e.translate_pk(translatefpk, translatefpkh)?),
->>>>>>> 9cdc92d2
         };
         Ok(frag)
     }
@@ -574,7 +560,6 @@
             }),
             ("1", 0) => Ok(Terminal::True),
             ("0", 0) => Ok(Terminal::False),
-<<<<<<< HEAD
             ("ver_eq", 1) => {
                 let n = expression::terminal(&top.args[0], expression::parse_num)?;
                 Ok(Terminal::Version(n))
@@ -583,17 +568,6 @@
                 Vec::<u8>::from_hex(x).map(Terminal::OutputsPref)
             }),
             ("and_v", 2) => expression::binary(top, Terminal::AndV),
-=======
-            ("and_v", 2) => {
-                let expr = expression::binary(top, Terminal::AndV)?;
-                if let Terminal::AndV(_, ref right) = expr {
-                    if let Terminal::True = right.node {
-                        return Err(Error::NonCanonicalTrue);
-                    }
-                }
-                Ok(expr)
-            }
->>>>>>> 9cdc92d2
             ("and_b", 2) => expression::binary(top, Terminal::AndB),
             ("and_n", 2) => Ok(Terminal::AndOr(
                 expression::FromTree::from_tree(&top.args[0])?,
@@ -903,7 +877,6 @@
                     .push_int(keys.len() as i64)
                     .push_opcode(opcodes::all::OP_CHECKMULTISIG)
             }
-<<<<<<< HEAD
             Terminal::MultiA(k, ref keys) => {
                 debug_assert!(Ctx::sig_type() == SigType::Schnorr);
                 // keys must be atleast len 1 here, guaranteed by typing rules
@@ -917,9 +890,7 @@
                     .push_int(k as i64)
                     .push_opcode(opcodes::all::OP_NUMEQUAL)
             }
-=======
             Terminal::Ext(ref e) => e.push_to_builder(builder),
->>>>>>> 9cdc92d2
         }
     }
 
