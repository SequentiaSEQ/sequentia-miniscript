// Miniscript
// Written in 2019 by
//     Andrew Poelstra <apoelstra@wpsoftware.net>
//
// To the extent possible under law, the author(s) have dedicated all
// copyright and related and neighboring rights to this software to
// the public domain worldwide. This software is distributed without
// any warranty.
//
// You should have received a copy of the CC0 Public Domain Dedication
// along with this software.
// If not, see <http://creativecommons.org/publicdomain/zero/1.0/>.
//

//! AST Elements
//!
//! Datatype describing a Miniscript "script fragment", which are the
//! building blocks of all Miniscripts. Each fragment has a unique
//! encoding in Bitcoin script, as well as a datatype. Full details
//! are given on the Miniscript website.

use std::fmt;
use std::str::FromStr;
use std::sync::Arc;

use bitcoin::hashes::hash160;
use elements::{opcodes, script, LockTime, Sequence};

use super::limits::{MAX_SCRIPT_ELEMENT_SIZE, MAX_STANDARD_P2WSH_STACK_ITEM_SIZE};
use crate::extensions::ParseableExt;
use crate::miniscript::context::SigType;
use crate::miniscript::types::{self, Property};
use crate::miniscript::ScriptContext;
use crate::util::MsKeyBuilder;
use crate::{
    errstr, expression, script_num_size, Error, ExtTranslator, Extension, ForEachKey, Miniscript,
    MiniscriptKey, Terminal, ToPublicKey, TranslateExt, TranslatePk, Translator,
};

impl<Pk: MiniscriptKey, Ctx: ScriptContext, Ext: Extension> Terminal<Pk, Ctx, Ext> {
    /// Internal helper function for displaying wrapper types; returns
    /// a character to display before the `:` as well as a reference
    /// to the wrapped type to allow easy recursion
    fn wrap_char(&self) -> Option<(char, &Arc<Miniscript<Pk, Ctx, Ext>>)> {
        match *self {
            Terminal::Alt(ref sub) => Some(('a', sub)),
            Terminal::Swap(ref sub) => Some(('s', sub)),
            Terminal::Check(ref sub) => Some(('c', sub)),
            Terminal::DupIf(ref sub) => Some(('d', sub)),
            Terminal::Verify(ref sub) => Some(('v', sub)),
            Terminal::NonZero(ref sub) => Some(('j', sub)),
            Terminal::ZeroNotEqual(ref sub) => Some(('n', sub)),
            Terminal::AndV(ref sub, ref r) if r.node == Terminal::True => Some(('t', sub)),
            Terminal::OrI(ref sub, ref r) if r.node == Terminal::False => Some(('u', sub)),
            Terminal::OrI(ref l, ref sub) if l.node == Terminal::False => Some(('l', sub)),
            _ => None,
        }
    }
}

impl<Pk, Q, Ctx, Ext> TranslatePk<Pk, Q> for Terminal<Pk, Ctx, Ext>
where
    Pk: MiniscriptKey,
    Q: MiniscriptKey,
    Ctx: ScriptContext,
    Ext: Extension,
{
    type Output = Terminal<Q, Ctx, Ext>;

    /// Converts an AST element with one public key type to one of another public key type.
    fn translate_pk<T, E>(&self, translate: &mut T) -> Result<Self::Output, E>
    where
        T: Translator<Pk, Q, E>,
    {
        self.real_translate_pk(translate)
    }
}

impl<Pk, Ctx, Ext, QExt> TranslateExt<Ext, QExt> for Terminal<Pk, Ctx, Ext>
where
    Pk: MiniscriptKey,
    Ctx: ScriptContext,
    Ext: Extension,
    QExt: Extension,
    Ext: TranslateExt<Ext, QExt, Output = QExt>,
{
    type Output = Terminal<Pk, Ctx, <Ext as TranslateExt<Ext, QExt>>::Output>;

    fn translate_ext<T, E>(&self, translator: &mut T) -> Result<Self::Output, E>
    where
        T: ExtTranslator<Ext, QExt, E>,
    {
        self.real_translate_ext(translator)
    }
}

impl<Pk: MiniscriptKey, Ctx: ScriptContext, Ext: Extension> Terminal<Pk, Ctx, Ext> {
    pub(super) fn real_for_each_key<'a, F: FnMut(&'a Pk) -> bool>(&'a self, pred: &mut F) -> bool
    where
        Pk: 'a,
    {
        match *self {
            Terminal::PkK(ref p) => pred(p),
            Terminal::PkH(ref p) => pred(p),
            Terminal::RawPkH(..)
            | Terminal::After(..)
            | Terminal::Older(..)
            | Terminal::Sha256(..)
            | Terminal::Hash256(..)
            | Terminal::Ripemd160(..)
            | Terminal::Hash160(..)
            | Terminal::True
            | Terminal::False => true,
            Terminal::Alt(ref sub)
            | Terminal::Swap(ref sub)
            | Terminal::Check(ref sub)
            | Terminal::DupIf(ref sub)
            | Terminal::Verify(ref sub)
            | Terminal::NonZero(ref sub)
            | Terminal::ZeroNotEqual(ref sub) => sub.real_for_each_key(pred),
            Terminal::AndV(ref left, ref right)
            | Terminal::AndB(ref left, ref right)
            | Terminal::OrB(ref left, ref right)
            | Terminal::OrD(ref left, ref right)
            | Terminal::OrC(ref left, ref right)
            | Terminal::OrI(ref left, ref right) => {
                left.real_for_each_key(&mut *pred) && right.real_for_each_key(pred)
            }
            Terminal::AndOr(ref a, ref b, ref c) => {
                a.real_for_each_key(&mut *pred)
                    && b.real_for_each_key(&mut *pred)
                    && c.real_for_each_key(pred)
            }
            Terminal::Thresh(_, ref subs) => subs.iter().all(|sub| sub.real_for_each_key(pred)),
<<<<<<< HEAD
            Terminal::Multi(_, ref keys) | Terminal::MultiA(_, ref keys) => {
                keys.iter().all(|key| pred(key))
            }
            Terminal::Ext(ref _e) => true,
=======
            Terminal::Multi(_, ref keys) | Terminal::MultiA(_, ref keys) => keys.iter().all(pred),
>>>>>>> b0cd8c14
        }
    }

    pub(super) fn real_translate_pk<Q, CtxQ, T, E>(
        &self,
        t: &mut T,
    ) -> Result<Terminal<Q, CtxQ, Ext>, E>
    where
        Q: MiniscriptKey,
        CtxQ: ScriptContext,
        T: Translator<Pk, Q, E>,
    {
        let frag: Terminal<Q, CtxQ, _> = match *self {
            Terminal::PkK(ref p) => Terminal::PkK(t.pk(p)?),
            Terminal::PkH(ref p) => Terminal::PkH(t.pk(p)?),
            Terminal::RawPkH(ref p) => Terminal::RawPkH(*p),
            Terminal::After(n) => Terminal::After(n),
            Terminal::Older(n) => Terminal::Older(n),
            Terminal::Sha256(ref x) => Terminal::Sha256(t.sha256(x)?),
            Terminal::Hash256(ref x) => Terminal::Hash256(t.hash256(x)?),
            Terminal::Ripemd160(ref x) => Terminal::Ripemd160(t.ripemd160(x)?),
            Terminal::Hash160(ref x) => Terminal::Hash160(t.hash160(x)?),
            Terminal::True => Terminal::True,
            Terminal::False => Terminal::False,
            Terminal::Alt(ref sub) => Terminal::Alt(Arc::new(sub.real_translate_pk(t)?)),
            Terminal::Swap(ref sub) => Terminal::Swap(Arc::new(sub.real_translate_pk(t)?)),
            Terminal::Check(ref sub) => Terminal::Check(Arc::new(sub.real_translate_pk(t)?)),
            Terminal::DupIf(ref sub) => Terminal::DupIf(Arc::new(sub.real_translate_pk(t)?)),
            Terminal::Verify(ref sub) => Terminal::Verify(Arc::new(sub.real_translate_pk(t)?)),
            Terminal::NonZero(ref sub) => Terminal::NonZero(Arc::new(sub.real_translate_pk(t)?)),
            Terminal::ZeroNotEqual(ref sub) => {
                Terminal::ZeroNotEqual(Arc::new(sub.real_translate_pk(t)?))
            }
            Terminal::AndV(ref left, ref right) => Terminal::AndV(
                Arc::new(left.real_translate_pk(t)?),
                Arc::new(right.real_translate_pk(t)?),
            ),
            Terminal::AndB(ref left, ref right) => Terminal::AndB(
                Arc::new(left.real_translate_pk(t)?),
                Arc::new(right.real_translate_pk(t)?),
            ),
            Terminal::AndOr(ref a, ref b, ref c) => Terminal::AndOr(
                Arc::new(a.real_translate_pk(t)?),
                Arc::new(b.real_translate_pk(t)?),
                Arc::new(c.real_translate_pk(t)?),
            ),
            Terminal::OrB(ref left, ref right) => Terminal::OrB(
                Arc::new(left.real_translate_pk(t)?),
                Arc::new(right.real_translate_pk(t)?),
            ),
            Terminal::OrD(ref left, ref right) => Terminal::OrD(
                Arc::new(left.real_translate_pk(t)?),
                Arc::new(right.real_translate_pk(t)?),
            ),
            Terminal::OrC(ref left, ref right) => Terminal::OrC(
                Arc::new(left.real_translate_pk(t)?),
                Arc::new(right.real_translate_pk(t)?),
            ),
            Terminal::OrI(ref left, ref right) => Terminal::OrI(
                Arc::new(left.real_translate_pk(t)?),
                Arc::new(right.real_translate_pk(t)?),
            ),
            Terminal::Thresh(k, ref subs) => {
                let subs: Result<Vec<Arc<Miniscript<Q, _, _>>>, _> = subs
                    .iter()
                    .map(|s| s.real_translate_pk(t).map(Arc::new))
                    .collect();
                Terminal::Thresh(k, subs?)
            }
            Terminal::Multi(k, ref keys) => {
                let keys: Result<Vec<Q>, _> = keys.iter().map(|k| t.pk(k)).collect();
                Terminal::Multi(k, keys?)
            }
            Terminal::MultiA(k, ref keys) => {
                let keys: Result<Vec<Q>, _> = keys.iter().map(|k| t.pk(k)).collect();
                Terminal::MultiA(k, keys?)
            }
            // Translate Pk does not translate extensions
            // use TranslateExt
            Terminal::Ext(ref e) => Terminal::Ext(e.clone()),
        };
        Ok(frag)
    }

    pub(super) fn real_translate_ext<T, E, ExtQ>(
        &self,
        t: &mut T,
    ) -> Result<Terminal<Pk, Ctx, ExtQ>, E>
    where
        ExtQ: Extension,
        T: ExtTranslator<Ext, ExtQ, E>,
        Ext: TranslateExt<Ext, ExtQ, Output = ExtQ>,
    {
        let frag: Terminal<Pk, Ctx, ExtQ> = match *self {
            Terminal::PkK(ref p) => Terminal::PkK(p.clone()),
            Terminal::PkH(ref p) => Terminal::PkH(p.clone()),
            Terminal::RawPkH(ref h) => Terminal::RawPkH(h.clone()),
            Terminal::After(n) => Terminal::After(n),
            Terminal::Older(n) => Terminal::Older(n),
            Terminal::Sha256(ref x) => Terminal::Sha256(x.clone()),
            Terminal::Hash256(ref x) => Terminal::Hash256(x.clone()),
            Terminal::Ripemd160(ref x) => Terminal::Ripemd160(x.clone()),
            Terminal::Hash160(ref x) => Terminal::Hash160(x.clone()),
            Terminal::True => Terminal::True,
            Terminal::False => Terminal::False,
            Terminal::Alt(ref sub) => Terminal::Alt(Arc::new(sub.real_translate_ext(t)?)),
            Terminal::Swap(ref sub) => Terminal::Swap(Arc::new(sub.real_translate_ext(t)?)),
            Terminal::Check(ref sub) => Terminal::Check(Arc::new(sub.real_translate_ext(t)?)),
            Terminal::DupIf(ref sub) => Terminal::DupIf(Arc::new(sub.real_translate_ext(t)?)),
            Terminal::Verify(ref sub) => Terminal::Verify(Arc::new(sub.real_translate_ext(t)?)),
            Terminal::NonZero(ref sub) => Terminal::NonZero(Arc::new(sub.real_translate_ext(t)?)),
            Terminal::ZeroNotEqual(ref sub) => {
                Terminal::ZeroNotEqual(Arc::new(sub.real_translate_ext(t)?))
            }
            Terminal::AndV(ref left, ref right) => Terminal::AndV(
                Arc::new(left.real_translate_ext(t)?),
                Arc::new(right.real_translate_ext(t)?),
            ),
            Terminal::AndB(ref left, ref right) => Terminal::AndB(
                Arc::new(left.real_translate_ext(t)?),
                Arc::new(right.real_translate_ext(t)?),
            ),
            Terminal::AndOr(ref a, ref b, ref c) => Terminal::AndOr(
                Arc::new(a.real_translate_ext(t)?),
                Arc::new(b.real_translate_ext(t)?),
                Arc::new(c.real_translate_ext(t)?),
            ),
            Terminal::OrB(ref left, ref right) => Terminal::OrB(
                Arc::new(left.real_translate_ext(t)?),
                Arc::new(right.real_translate_ext(t)?),
            ),
            Terminal::OrD(ref left, ref right) => Terminal::OrD(
                Arc::new(left.real_translate_ext(t)?),
                Arc::new(right.real_translate_ext(t)?),
            ),
            Terminal::OrC(ref left, ref right) => Terminal::OrC(
                Arc::new(left.real_translate_ext(t)?),
                Arc::new(right.real_translate_ext(t)?),
            ),
            Terminal::OrI(ref left, ref right) => Terminal::OrI(
                Arc::new(left.real_translate_ext(t)?),
                Arc::new(right.real_translate_ext(t)?),
            ),
            Terminal::Thresh(k, ref subs) => {
                let subs: Result<Vec<Arc<Miniscript<Pk, _, _>>>, _> = subs
                    .iter()
                    .map(|s| s.real_translate_ext(t).map(Arc::new))
                    .collect();
                Terminal::Thresh(k, subs?)
            }
            Terminal::Multi(k, ref keys) => Terminal::Multi(k, keys.clone()),
            Terminal::MultiA(k, ref keys) => Terminal::MultiA(k, keys.clone()),
            Terminal::Ext(ref e) => Terminal::Ext(e.translate_ext(t)?),
        };
        Ok(frag)
    }
}

impl<Pk, Ctx, Ext> ForEachKey<Pk> for Terminal<Pk, Ctx, Ext>
where
    Pk: MiniscriptKey,
    Ctx: ScriptContext,
    Ext: Extension,
{
    fn for_each_key<'a, F: FnMut(&'a Pk) -> bool>(&'a self, mut pred: F) -> bool
    where
        Pk: 'a,
    {
        self.real_for_each_key(&mut pred)
    }
}

impl<Pk, Ctx, Ext> fmt::Debug for Terminal<Pk, Ctx, Ext>
where
    Pk: MiniscriptKey,
    Ctx: ScriptContext,
    Ext: Extension,
{
    fn fmt(&self, f: &mut fmt::Formatter<'_>) -> fmt::Result {
        f.write_str("[")?;
        if let Ok(type_map) = types::Type::type_check(self, |_| None) {
            f.write_str(match type_map.corr.base {
                types::Base::B => "B",
                types::Base::K => "K",
                types::Base::V => "V",
                types::Base::W => "W",
            })?;
            fmt::Write::write_char(f, '/')?;
            f.write_str(match type_map.corr.input {
                types::Input::Zero => "z",
                types::Input::One => "o",
                types::Input::OneNonZero => "on",
                types::Input::Any => "",
                types::Input::AnyNonZero => "n",
            })?;
            if type_map.corr.dissatisfiable {
                fmt::Write::write_char(f, 'd')?;
            }
            if type_map.corr.unit {
                fmt::Write::write_char(f, 'u')?;
            }
            f.write_str(match type_map.mall.dissat {
                types::Dissat::None => "f",
                types::Dissat::Unique => "e",
                types::Dissat::Unknown => "",
            })?;
            if type_map.mall.safe {
                fmt::Write::write_char(f, 's')?;
            }
            if type_map.mall.non_malleable {
                fmt::Write::write_char(f, 'm')?;
            }
        } else {
            f.write_str("TYPECHECK FAILED")?;
        }
        f.write_str("]")?;
        if let Some((ch, sub)) = self.wrap_char() {
            fmt::Write::write_char(f, ch)?;
            if sub.node.wrap_char().is_none() {
                fmt::Write::write_char(f, ':')?;
            }
            write!(f, "{:?}", sub)
        } else {
            match *self {
                Terminal::PkK(ref pk) => write!(f, "pk_k({:?})", pk),
                Terminal::PkH(ref pk) => write!(f, "pk_h({:?})", pk),
                Terminal::RawPkH(ref pkh) => write!(f, "expr_raw_pk_h({:?})", pkh),
                Terminal::After(t) => write!(f, "after({})", t),
                Terminal::Older(t) => write!(f, "older({})", t),
                Terminal::Sha256(ref h) => write!(f, "sha256({})", h),
                Terminal::Hash256(ref h) => write!(f, "hash256({})", h),
                Terminal::Ripemd160(ref h) => write!(f, "ripemd160({})", h),
                Terminal::Hash160(ref h) => write!(f, "hash160({})", h),
                Terminal::True => f.write_str("1"),
                Terminal::False => f.write_str("0"),
                Terminal::Ext(ref e) => write!(f, "{:?}", e),
                Terminal::AndV(ref l, ref r) => write!(f, "and_v({:?},{:?})", l, r),
                Terminal::AndB(ref l, ref r) => write!(f, "and_b({:?},{:?})", l, r),
                Terminal::AndOr(ref a, ref b, ref c) => {
                    if c.node == Terminal::False {
                        write!(f, "and_n({:?},{:?})", a, b)
                    } else {
                        write!(f, "andor({:?},{:?},{:?})", a, b, c)
                    }
                }
                Terminal::OrB(ref l, ref r) => write!(f, "or_b({:?},{:?})", l, r),
                Terminal::OrD(ref l, ref r) => write!(f, "or_d({:?},{:?})", l, r),
                Terminal::OrC(ref l, ref r) => write!(f, "or_c({:?},{:?})", l, r),
                Terminal::OrI(ref l, ref r) => write!(f, "or_i({:?},{:?})", l, r),
                Terminal::Thresh(k, ref subs) => {
                    write!(f, "thresh({}", k)?;
                    for s in subs {
                        write!(f, ",{:?}", s)?;
                    }
                    f.write_str(")")
                }
                Terminal::Multi(k, ref keys) => {
                    write!(f, "multi({}", k)?;
                    for k in keys {
                        write!(f, ",{:?}", k)?;
                    }
                    f.write_str(")")
                }
                Terminal::MultiA(k, ref keys) => {
                    write!(f, "multi_a({}", k)?;
                    for k in keys {
                        write!(f, ",{}", k)?;
                    }
                    f.write_str(")")
                }
                _ => unreachable!(),
            }
        }
    }
}

impl<Pk, Ctx, Ext> fmt::Display for Terminal<Pk, Ctx, Ext>
where
    Pk: MiniscriptKey,
    Ctx: ScriptContext,
    Ext: Extension,
{
    fn fmt(&self, f: &mut fmt::Formatter<'_>) -> fmt::Result {
        match *self {
            Terminal::PkK(ref pk) => write!(f, "pk_k({})", pk),
            Terminal::PkH(ref pk) => write!(f, "pk_h({})", pk),
            Terminal::RawPkH(ref pkh) => write!(f, "expr_raw_pk_h({})", pkh),
            Terminal::After(t) => write!(f, "after({})", t),
            Terminal::Older(t) => write!(f, "older({})", t),
            Terminal::Sha256(ref h) => write!(f, "sha256({})", h),
            Terminal::Hash256(ref h) => write!(f, "hash256({})", h),
            Terminal::Ripemd160(ref h) => write!(f, "ripemd160({})", h),
            Terminal::Hash160(ref h) => write!(f, "hash160({})", h),
            Terminal::True => f.write_str("1"),
            Terminal::False => f.write_str("0"),
            Terminal::Ext(ref e) => write!(f, "{}", e),
            Terminal::AndV(ref l, ref r) if r.node != Terminal::True => {
                write!(f, "and_v({},{})", l, r)
            }
            Terminal::AndB(ref l, ref r) => write!(f, "and_b({},{})", l, r),
            Terminal::AndOr(ref a, ref b, ref c) => {
                if c.node == Terminal::False {
                    write!(f, "and_n({},{})", a, b)
                } else {
                    write!(f, "andor({},{},{})", a, b, c)
                }
            }
            Terminal::OrB(ref l, ref r) => write!(f, "or_b({},{})", l, r),
            Terminal::OrD(ref l, ref r) => write!(f, "or_d({},{})", l, r),
            Terminal::OrC(ref l, ref r) => write!(f, "or_c({},{})", l, r),
            Terminal::OrI(ref l, ref r)
                if l.node != Terminal::False && r.node != Terminal::False =>
            {
                write!(f, "or_i({},{})", l, r)
            }
            Terminal::Thresh(k, ref subs) => {
                write!(f, "thresh({}", k)?;
                for s in subs {
                    write!(f, ",{}", s)?;
                }
                f.write_str(")")
            }
            Terminal::Multi(k, ref keys) => {
                write!(f, "multi({}", k)?;
                for k in keys {
                    write!(f, ",{}", k)?;
                }
                f.write_str(")")
            }
            Terminal::MultiA(k, ref keys) => {
                write!(f, "multi_a({}", k)?;
                for k in keys {
                    write!(f, ",{}", k)?;
                }
                f.write_str(")")
            }
            // wrappers
            _ => {
                if let Some((ch, sub)) = self.wrap_char() {
                    if ch == 'c' {
                        if let Terminal::PkK(ref pk) = sub.node {
                            // alias: pk(K) = c:pk_k(K)
                            return write!(f, "pk({})", pk);
                        } else if let Terminal::RawPkH(ref pkh) = sub.node {
                            // `RawPkH` is currently unsupported in the descriptor spec
                            // alias: pkh(K) = c:pk_h(K)
                            // We temporarily display there using raw_pkh, but these descriptors
                            // are not defined in the spec yet. These are prefixed with `expr`
                            // in the descriptor string.
                            // We do not support parsing these descriptors yet.
                            return write!(f, "expr_raw_pkh({})", pkh);
                        } else if let Terminal::PkH(ref pk) = sub.node {
                            // alias: pkh(K) = c:pk_h(K)
                            return write!(f, "pkh({})", pk);
                        }
                    }

                    fmt::Write::write_char(f, ch)?;
                    match sub.node.wrap_char() {
                        None => {
                            fmt::Write::write_char(f, ':')?;
                        }
                        // Add a ':' wrapper if there are other wrappers apart from c:pk_k()
                        // tvc:pk_k() -> tv:pk()
                        Some(('c', ms)) => match ms.node {
                            Terminal::PkK(_) | Terminal::PkH(_) | Terminal::RawPkH(_) => {
                                fmt::Write::write_char(f, ':')?
                            }
                            _ => {}
                        },
                        _ => {}
                    };
                    write!(f, "{}", sub)
                } else {
                    unreachable!();
                }
            }
        }
    }
}

impl_from_tree!(
    ;Ctx; ScriptContext,
    Arc<Terminal<Pk, Ctx, Ext>>,
    => Ext ; Extension,
    fn from_tree(top: &expression::Tree<'_>) -> Result<Arc<Terminal<Pk, Ctx, Ext>>, Error> {
        Ok(Arc::new(expression::FromTree::from_tree(top)?))
    }
);

impl_from_tree!(
    ;Ctx; ScriptContext,
    Terminal<Pk, Ctx, Ext>,
    => Ext ; Extension,
    fn from_tree(top: &expression::Tree<'_>) -> Result<Terminal<Pk, Ctx, Ext>, Error> {
        let mut aliased_wrap;
        let frag_name;
        let frag_wrap;
        let mut name_split = top.name.split(':');
        match (name_split.next(), name_split.next(), name_split.next()) {
            (None, _, _) => {
                frag_name = "";
                frag_wrap = "";
            }
            (Some(name), None, _) => {
                if name == "pk" {
                    frag_name = "pk_k";
                    frag_wrap = "c";
                } else if name == "pkh" {
                    frag_name = "pk_h";
                    frag_wrap = "c";
                } else {
                    frag_name = name;
                    frag_wrap = "";
                }
            }
            (Some(wrap), Some(name), None) => {
                if wrap.is_empty() {
                    return Err(Error::Unexpected(top.name.to_owned()));
                }
                if name == "pk" {
                    frag_name = "pk_k";
                    aliased_wrap = wrap.to_owned();
                    aliased_wrap.push('c');
                    frag_wrap = &aliased_wrap;
                } else if name == "pkh" {
                    frag_name = "pk_h";
                    aliased_wrap = wrap.to_owned();
                    aliased_wrap.push('c');
                    frag_wrap = &aliased_wrap;
                } else {
                    frag_name = name;
                    frag_wrap = wrap;
                }
            }
            (Some(_), Some(_), Some(_)) => {
                return Err(Error::MultiColon(top.name.to_owned()));
            }
        }
        let mut unwrapped = match (frag_name, top.args.len()) {
            ("expr_raw_pkh", 1) => expression::terminal(&top.args[0], |x| {
                hash160::Hash::from_str(x).map(Terminal::RawPkH)
            }),
            ("pk_k", 1) => {
                expression::terminal(&top.args[0], |x| Pk::from_str(x).map(Terminal::PkK))
            }
            ("pk_h", 1) => expression::terminal(&top.args[0], |x| Pk::from_str(x).map(Terminal::PkH)),
            ("after", 1) => expression::terminal(&top.args[0], |x| {
                expression::parse_num::<u32>(x).map(|x| Terminal::After(LockTime::from_consensus(x).into()))
            }),
            ("older", 1) => expression::terminal(&top.args[0], |x| {
                expression::parse_num::<u32>(x).map(|x| Terminal::Older(Sequence::from_consensus(x)))
            }),
            ("sha256", 1) => expression::terminal(&top.args[0], |x| {
                Pk::Sha256::from_str(x).map(Terminal::Sha256)
            }),
            ("hash256", 1) => expression::terminal(&top.args[0], |x| {
                Pk::Hash256::from_str(x).map(Terminal::Hash256)
            }),
            ("ripemd160", 1) => expression::terminal(&top.args[0], |x| {
                Pk::Ripemd160::from_str(x).map(Terminal::Ripemd160)
            }),
            ("hash160", 1) => expression::terminal(&top.args[0], |x| {
                Pk::Hash160::from_str(x).map(Terminal::Hash160)
            }),
            ("1", 0) => Ok(Terminal::True),
            ("0", 0) => Ok(Terminal::False),
            ("and_v", 2) => expression::binary(top, Terminal::AndV),
            ("and_b", 2) => expression::binary(top, Terminal::AndB),
            ("and_n", 2) => Ok(Terminal::AndOr(
                expression::FromTree::from_tree(&top.args[0])?,
                expression::FromTree::from_tree(&top.args[1])?,
                Arc::new(Miniscript::from_ast(Terminal::False)?),
            )),
            ("andor", 3) => Ok(Terminal::AndOr(
                expression::FromTree::from_tree(&top.args[0])?,
                expression::FromTree::from_tree(&top.args[1])?,
                expression::FromTree::from_tree(&top.args[2])?,
            )),
            ("or_b", 2) => expression::binary(top, Terminal::OrB),
            ("or_d", 2) => expression::binary(top, Terminal::OrD),
            ("or_c", 2) => expression::binary(top, Terminal::OrC),
            ("or_i", 2) => expression::binary(top, Terminal::OrI),
            ("thresh", n) => {
                if n == 0 {
                    return Err(errstr("no arguments given"));
                }
                let k = expression::terminal(&top.args[0], expression::parse_num::<u32>)? as usize;
                if k > n - 1 {
                    return Err(errstr("higher threshold than there are subexpressions"));
                }
                if n == 1 {
                    return Err(errstr("empty thresholds not allowed in descriptors"));
                }

                let subs: Result<Vec<Arc<Miniscript<Pk, Ctx, Ext>>>, _> = top.args[1..]
                    .iter()
                    .map(expression::FromTree::from_tree)
                    .collect();

                Ok(Terminal::Thresh(k, subs?))
            }
            ("multi", n) | ("multi_a", n) => {
                if n == 0 {
                    return Err(errstr("no arguments given"));
                }
                let k = expression::terminal(&top.args[0], expression::parse_num::<u32>)? as usize;
                if k > n - 1 {
                    return Err(errstr("higher threshold than there were keys in multi"));
                }

                let pks: Result<Vec<Pk>, _> = top.args[1..]
                    .iter()
                    .map(|sub| expression::terminal(sub, Pk::from_str))
                    .collect();

                if frag_name == "multi" {
                    pks.map(|pks| Terminal::Multi(k, pks))
                } else {
                    // must be multi_a
                    pks.map(|pks| Terminal::MultiA(k, pks))
                }
            }
            (name, _num_child) => {
                // If nothing matches try to parse as extension
                match Ext::from_name_tree(name, &top.args) {
                    Ok(e) => Ok(Terminal::Ext(e)),
                    Err(..) => Err(Error::Unexpected(format!(
                        "{}({} args) while parsing Miniscript",
                        top.name,
                        top.args.len(),
                    ))),
                }
            }
        }?;
        for ch in frag_wrap.chars().rev() {
            // Check whether the wrapper is valid under the current context
            let ms = Miniscript::from_ast(unwrapped)?;
            Ctx::check_global_validity(&ms)?;
            match ch {
                'a' => unwrapped = Terminal::Alt(Arc::new(ms)),
                's' => unwrapped = Terminal::Swap(Arc::new(ms)),
                'c' => unwrapped = Terminal::Check(Arc::new(ms)),
                'd' => unwrapped = Terminal::DupIf(Arc::new(ms)),
                'v' => unwrapped = Terminal::Verify(Arc::new(ms)),
                'j' => unwrapped = Terminal::NonZero(Arc::new(ms)),
                'n' => unwrapped = Terminal::ZeroNotEqual(Arc::new(ms)),
                't' => {
                    unwrapped = Terminal::AndV(
                        Arc::new(ms),
                        Arc::new(Miniscript::from_ast(Terminal::True)?),
                    )
                }
                'u' => {
                    unwrapped = Terminal::OrI(
                        Arc::new(ms),
                        Arc::new(Miniscript::from_ast(Terminal::False)?),
                    )
                }
                'l' => {
                    if ms.node == Terminal::False {
                        return Err(Error::LikelyFalse);
                    }
                    unwrapped = Terminal::OrI(
                        Arc::new(Miniscript::from_ast(Terminal::False)?),
                        Arc::new(ms),
                    )
                }
                x => return Err(Error::UnknownWrapper(x)),
            }
        }
        // Check whether the unwrapped miniscript is valid under the current context
        let ms = Miniscript::from_ast(unwrapped)?;
        Ctx::check_global_validity(&ms)?;
        Ok(ms.node)
    }
);

/// Helper trait to add a `push_astelem` method to `script::Builder`
trait PushAstElem<Pk: ToPublicKey, Ctx: ScriptContext, Ext: ParseableExt> {
    fn push_astelem(self, ast: &Miniscript<Pk, Ctx, Ext>) -> Self;
}

impl<Pk: ToPublicKey, Ctx: ScriptContext, Ext: ParseableExt> PushAstElem<Pk, Ctx, Ext>
    for script::Builder
{
    fn push_astelem(self, ast: &Miniscript<Pk, Ctx, Ext>) -> Self {
        ast.node.encode(self)
    }
}

/// Additional operations required on Script
/// for supporting Miniscript fragments that
/// have access to a global context
pub trait StackCtxOperations: Sized {
    /// pick an element indexed from the bottom of
    /// the stack. This cannot check whether the idx is within
    /// stack limits.
    /// Copies the element at index idx to the top of the stack
    /// Checks item equality against the specified target
    fn check_item_eq(self, idx: u32, target: &[u8]) -> Self;

    /// Since, there is a policy restriction that initial pushes must be
    /// only 80 bytes, we need user to provide suffix in separate items
    /// There can be atmost 7 cats, because the script element must be less
    /// than 520 bytes total in order to compute an hash256 on it.
    /// Even if the witness does not require 7 pushes, the user should push
    /// 7 elements with possibly empty values.
    ///
    /// Copies the script item at position and compare the hash256
    /// with it
    fn check_item_pref(self, idx: u32, pref: &[u8]) -> Self;
}

impl StackCtxOperations for script::Builder {
    fn check_item_eq(self, idx: u32, target: &[u8]) -> Self {
        self.push_opcode(opcodes::all::OP_DEPTH)
            .push_int(idx as i64)
            .push_opcode(opcodes::all::OP_SUB)
            .push_opcode(opcodes::all::OP_PICK)
            .push_slice(target)
            .push_opcode(opcodes::all::OP_EQUAL)
    }

    fn check_item_pref(self, idx: u32, pref: &[u8]) -> Self {
        let mut builder = self;
        // Initial Witness
        // The nuumber of maximum witness elements in the suffix
        let max_elems = MAX_SCRIPT_ELEMENT_SIZE / MAX_STANDARD_P2WSH_STACK_ITEM_SIZE + 1;
        for _ in 0..(max_elems - 1) {
            builder = builder.push_opcode(opcodes::all::OP_CAT);
        }
        builder = builder
            .push_slice(pref)
            .push_opcode(opcodes::all::OP_SWAP)
            .push_opcode(opcodes::all::OP_CAT);
        // Now the stack top is serialization of all the outputs
        builder = builder.push_opcode(opcodes::all::OP_HASH256);

        builder
            .push_opcode(opcodes::all::OP_DEPTH)
            .push_int(idx as i64)
            .push_opcode(opcodes::all::OP_SUB)
            .push_opcode(opcodes::all::OP_PICK)
            .push_opcode(opcodes::all::OP_EQUAL)
    }
}

impl<Pk: MiniscriptKey, Ctx: ScriptContext, Ext: Extension> Terminal<Pk, Ctx, Ext> {
    /// Encode the element as a fragment of Bitcoin Script. The inverse
    /// function, from Script to an AST element, is implemented in the
    /// `parse` module.
    pub fn encode(&self, mut builder: script::Builder) -> script::Builder
    where
        Pk: ToPublicKey,
        Ext: ParseableExt,
    {
        match *self {
            Terminal::PkK(ref pk) => builder.push_ms_key::<_, Ctx>(pk),
            Terminal::PkH(ref pk) => builder
                .push_opcode(opcodes::all::OP_DUP)
                .push_opcode(opcodes::all::OP_HASH160)
                .push_ms_key_hash::<_, Ctx>(pk)
                .push_opcode(opcodes::all::OP_EQUALVERIFY),
            Terminal::RawPkH(ref hash) => builder
                .push_opcode(opcodes::all::OP_DUP)
                .push_opcode(opcodes::all::OP_HASH160)
                .push_slice(hash)
                .push_opcode(opcodes::all::OP_EQUALVERIFY),
            Terminal::After(t) => builder
                .push_int(t.to_u32().into())
                .push_opcode(opcodes::all::OP_CLTV),
            Terminal::Older(t) => builder
                .push_int(t.to_consensus_u32().into())
                .push_opcode(opcodes::all::OP_CSV),
            Terminal::Sha256(ref h) => builder
                .push_opcode(opcodes::all::OP_SIZE)
                .push_int(32)
                .push_opcode(opcodes::all::OP_EQUALVERIFY)
                .push_opcode(opcodes::all::OP_SHA256)
                .push_slice(&Pk::to_sha256(h))
                .push_opcode(opcodes::all::OP_EQUAL),
            Terminal::Hash256(ref h) => builder
                .push_opcode(opcodes::all::OP_SIZE)
                .push_int(32)
                .push_opcode(opcodes::all::OP_EQUALVERIFY)
                .push_opcode(opcodes::all::OP_HASH256)
                .push_slice(&Pk::to_hash256(h))
                .push_opcode(opcodes::all::OP_EQUAL),
            Terminal::Ripemd160(ref h) => builder
                .push_opcode(opcodes::all::OP_SIZE)
                .push_int(32)
                .push_opcode(opcodes::all::OP_EQUALVERIFY)
                .push_opcode(opcodes::all::OP_RIPEMD160)
                .push_slice(&Pk::to_ripemd160(h))
                .push_opcode(opcodes::all::OP_EQUAL),
            Terminal::Hash160(ref h) => builder
                .push_opcode(opcodes::all::OP_SIZE)
                .push_int(32)
                .push_opcode(opcodes::all::OP_EQUALVERIFY)
                .push_opcode(opcodes::all::OP_HASH160)
                .push_slice(&Pk::to_hash160(h))
                .push_opcode(opcodes::all::OP_EQUAL),
            Terminal::True => builder.push_opcode(opcodes::OP_TRUE),
            Terminal::False => builder.push_opcode(opcodes::OP_FALSE),
            Terminal::Alt(ref sub) => builder
                .push_opcode(opcodes::all::OP_TOALTSTACK)
                .push_astelem(sub)
                .push_opcode(opcodes::all::OP_FROMALTSTACK),
            Terminal::Swap(ref sub) => builder.push_opcode(opcodes::all::OP_SWAP).push_astelem(sub),
            Terminal::Check(ref sub) => builder
                .push_astelem(sub)
                .push_opcode(opcodes::all::OP_CHECKSIG),
            Terminal::DupIf(ref sub) => builder
                .push_opcode(opcodes::all::OP_DUP)
                .push_opcode(opcodes::all::OP_IF)
                .push_astelem(sub)
                .push_opcode(opcodes::all::OP_ENDIF),
            Terminal::Verify(ref sub) => builder.push_astelem(sub).push_verify(),
            Terminal::NonZero(ref sub) => builder
                .push_opcode(opcodes::all::OP_SIZE)
                .push_opcode(opcodes::all::OP_0NOTEQUAL)
                .push_opcode(opcodes::all::OP_IF)
                .push_astelem(sub)
                .push_opcode(opcodes::all::OP_ENDIF),
            Terminal::ZeroNotEqual(ref sub) => builder
                .push_astelem(sub)
                .push_opcode(opcodes::all::OP_0NOTEQUAL),
            Terminal::AndV(ref left, ref right) => builder.push_astelem(left).push_astelem(right),
            Terminal::AndB(ref left, ref right) => builder
                .push_astelem(left)
                .push_astelem(right)
                .push_opcode(opcodes::all::OP_BOOLAND),
            Terminal::AndOr(ref a, ref b, ref c) => builder
                .push_astelem(a)
                .push_opcode(opcodes::all::OP_NOTIF)
                .push_astelem(c)
                .push_opcode(opcodes::all::OP_ELSE)
                .push_astelem(b)
                .push_opcode(opcodes::all::OP_ENDIF),
            Terminal::OrB(ref left, ref right) => builder
                .push_astelem(left)
                .push_astelem(right)
                .push_opcode(opcodes::all::OP_BOOLOR),
            Terminal::OrD(ref left, ref right) => builder
                .push_astelem(left)
                .push_opcode(opcodes::all::OP_IFDUP)
                .push_opcode(opcodes::all::OP_NOTIF)
                .push_astelem(right)
                .push_opcode(opcodes::all::OP_ENDIF),
            Terminal::OrC(ref left, ref right) => builder
                .push_astelem(left)
                .push_opcode(opcodes::all::OP_NOTIF)
                .push_astelem(right)
                .push_opcode(opcodes::all::OP_ENDIF),
            Terminal::OrI(ref left, ref right) => builder
                .push_opcode(opcodes::all::OP_IF)
                .push_astelem(left)
                .push_opcode(opcodes::all::OP_ELSE)
                .push_astelem(right)
                .push_opcode(opcodes::all::OP_ENDIF),
            Terminal::Thresh(k, ref subs) => {
                builder = builder.push_astelem(&subs[0]);
                for sub in &subs[1..] {
                    builder = builder.push_astelem(sub).push_opcode(opcodes::all::OP_ADD);
                }
                builder
                    .push_int(k as i64)
                    .push_opcode(opcodes::all::OP_EQUAL)
            }
            Terminal::Multi(k, ref keys) => {
                debug_assert!(Ctx::sig_type() == SigType::Ecdsa);
                builder = builder.push_int(k as i64);
                for pk in keys {
                    builder = builder.push_key(&pk.to_public_key());
                }
                builder
                    .push_int(keys.len() as i64)
                    .push_opcode(opcodes::all::OP_CHECKMULTISIG)
            }
            Terminal::MultiA(k, ref keys) => {
                debug_assert!(Ctx::sig_type() == SigType::Schnorr);
                // keys must be atleast len 1 here, guaranteed by typing rules
                builder = builder.push_ms_key::<_, Ctx>(&keys[0]);
                builder = builder.push_opcode(opcodes::all::OP_CHECKSIG);
                for pk in keys.iter().skip(1) {
                    builder = builder.push_ms_key::<_, Ctx>(pk);
                    builder = builder.push_opcode(opcodes::all::OP_CHECKSIGADD);
                }
                builder
                    .push_int(k as i64)
                    .push_opcode(opcodes::all::OP_NUMEQUAL)
            }
            Terminal::Ext(ref e) => e.push_to_builder(builder),
        }
    }

    /// Size, in bytes of the script-pubkey. If this Miniscript is used outside
    /// of segwit (e.g. in a bare or P2SH descriptor), this quantity should be
    /// multiplied by 4 to compute the weight.
    ///
    /// In general, it is not recommended to use this function directly, but
    /// to instead call the corresponding function on a `Descriptor`, which
    /// will handle the segwit/non-segwit technicalities for you.
    pub fn script_size(&self) -> usize {
        match *self {
            Terminal::PkK(ref pk) => Ctx::pk_len(pk),
            Terminal::PkH(..) | Terminal::RawPkH(..) => 24,
            Terminal::After(n) => script_num_size(n.to_u32() as usize) + 1,
            Terminal::Older(n) => script_num_size(n.to_consensus_u32() as usize) + 1,
            Terminal::Sha256(..) => 33 + 6,
            Terminal::Hash256(..) => 33 + 6,
            Terminal::Ripemd160(..) => 21 + 6,
            Terminal::Hash160(..) => 21 + 6,
            Terminal::True => 1,
            Terminal::False => 1,
            Terminal::Alt(ref sub) => sub.node.script_size() + 2,
            Terminal::Swap(ref sub) => sub.node.script_size() + 1,
            Terminal::Check(ref sub) => sub.node.script_size() + 1,
            Terminal::DupIf(ref sub) => sub.node.script_size() + 3,
            Terminal::Verify(ref sub) => {
                sub.node.script_size() + usize::from(!sub.ext.has_free_verify)
            }
            Terminal::NonZero(ref sub) => sub.node.script_size() + 4,
            Terminal::ZeroNotEqual(ref sub) => sub.node.script_size() + 1,
            Terminal::AndV(ref l, ref r) => l.node.script_size() + r.node.script_size(),
            Terminal::AndB(ref l, ref r) => l.node.script_size() + r.node.script_size() + 1,
            Terminal::AndOr(ref a, ref b, ref c) => {
                a.node.script_size() + b.node.script_size() + c.node.script_size() + 3
            }
            Terminal::OrB(ref l, ref r) => l.node.script_size() + r.node.script_size() + 1,
            Terminal::OrD(ref l, ref r) => l.node.script_size() + r.node.script_size() + 3,
            Terminal::OrC(ref l, ref r) => l.node.script_size() + r.node.script_size() + 2,
            Terminal::OrI(ref l, ref r) => l.node.script_size() + r.node.script_size() + 3,
            Terminal::Thresh(k, ref subs) => {
                assert!(!subs.is_empty(), "threshold must be nonempty");
                script_num_size(k) // k
                    + 1 // EQUAL
                    + subs.iter().map(|s| s.node.script_size()).sum::<usize>()
                    + subs.len() // ADD
                    - 1 // no ADD on first element
            }
            Terminal::Multi(k, ref pks) => {
                script_num_size(k)
                    + 1
                    + script_num_size(pks.len())
                    + pks.iter().map(|pk| Ctx::pk_len(pk)).sum::<usize>()
            }
            Terminal::MultiA(k, ref pks) => {
                script_num_size(k)
                    + 1 // NUMEQUAL
                    + pks.iter().map(|pk| Ctx::pk_len(pk)).sum::<usize>() // n keys
                    + pks.len() // n times CHECKSIGADD
            }
            Terminal::Ext(ref e) => e.script_size(),
        }
    }
}<|MERGE_RESOLUTION|>--- conflicted
+++ resolved
@@ -132,14 +132,8 @@
                     && c.real_for_each_key(pred)
             }
             Terminal::Thresh(_, ref subs) => subs.iter().all(|sub| sub.real_for_each_key(pred)),
-<<<<<<< HEAD
-            Terminal::Multi(_, ref keys) | Terminal::MultiA(_, ref keys) => {
-                keys.iter().all(|key| pred(key))
-            }
+            Terminal::Multi(_, ref keys) | Terminal::MultiA(_, ref keys) => keys.iter().all(pred),
             Terminal::Ext(ref _e) => true,
-=======
-            Terminal::Multi(_, ref keys) | Terminal::MultiA(_, ref keys) => keys.iter().all(pred),
->>>>>>> b0cd8c14
         }
     }
 
