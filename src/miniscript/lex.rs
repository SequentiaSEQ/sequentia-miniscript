--- conflicted
+++ resolved
@@ -17,12 +17,7 @@
 //! Translates a script into a reversed sequence of tokens
 //!
 
-<<<<<<< HEAD
-use bitcoin::PublicKey;
 use elements::{opcodes, script};
-=======
-use bitcoin::blockdata::{opcodes, script};
->>>>>>> 6cd1fb66
 
 use std::fmt;
 
@@ -39,11 +34,8 @@
     Equal,
     NumEqual,
     CheckSig,
-<<<<<<< HEAD
     CheckSigFromStack,
-=======
     CheckSigAdd,
->>>>>>> 6cd1fb66
     CheckMultiSig,
     CheckSequenceVerify,
     CheckLockTimeVerify,
@@ -71,20 +63,14 @@
     Sha256,
     Hash256,
     Num(u32),
-<<<<<<< HEAD
-    Hash20([u8; 20]),
-    Hash32([u8; 32]),
-    Pubkey(PublicKey),
+    Hash20(&'s [u8]),
+    Bytes32(&'s [u8]),
+    Bytes33(&'s [u8]),
+    Bytes65(&'s [u8]),
     Push(Vec<u8>),        // Num or a
     PickPush4(u32),       // Pick followed by a 4 byte push
     PickPush32([u8; 32]), // Pick followed by a 32 byte push
     PickPush(Vec<u8>),    // Pick followed by a push
-=======
-    Hash20(&'s [u8]),
-    Bytes32(&'s [u8]),
-    Bytes33(&'s [u8]),
-    Bytes65(&'s [u8]),
->>>>>>> 6cd1fb66
 }
 
 impl<'s> fmt::Display for Token<'s> {
@@ -150,8 +136,7 @@
         }
         let token = match &ret[ret_len - 2] {
             Token::Hash20(x) => Token::Push(x.to_vec()),
-            Token::Hash32(x) => Token::Push(x.to_vec()),
-            Token::Pubkey(pk) => Token::Push(pk.to_bytes()),
+            Token::Bytes32(x) | Token::Bytes33(x) | Token::Bytes65(x) => Token::Push(x.to_vec()),
             Token::Num(k) => Token::Push(build_scriptint(*k as i64)),
             _x => return Ok(()), // no change required
         };
@@ -274,11 +259,7 @@
                     Some(op @ &Token::Equal)
                     | Some(op @ &Token::CheckSig)
                     | Some(op @ &Token::CheckMultiSig) => {
-<<<<<<< HEAD
-                        return Err(Error::NonMinimalVerify(op.clone()))
-=======
                         return Err(Error::NonMinimalVerify(String::from(format!("{:?}", op))))
->>>>>>> 6cd1fb66
                     }
                     _ => {}
                 }
@@ -297,7 +278,6 @@
                 ret.push(Token::Hash256);
             }
             script::Instruction::PushBytes(bytes) => {
-<<<<<<< HEAD
                 // Check for Pick Push
                 // Special handling of tokens for Covenants
                 // To determine whether some Token is actually
@@ -324,21 +304,10 @@
                     // reconvert these to pushes.
                     // See [process_candidate_push]
                     match bytes.len() {
-                        20 => {
-                            let mut x = [0; 20];
-                            x.copy_from_slice(bytes);
-                            ret.push(Token::Hash20(x));
-                        }
-                        32 => {
-                            let mut x = [0; 32];
-                            x.copy_from_slice(bytes);
-                            ret.push(Token::Hash32(x));
-                        }
-                        33 | 65 => {
-                            ret.push(Token::Pubkey(
-                                PublicKey::from_slice(bytes).map_err(Error::BadPubkey)?,
-                            ));
-                        }
+                        20 => ret.push(Token::Hash20(&bytes)),
+                        32 => ret.push(Token::Bytes32(&bytes)),
+                        33 => ret.push(Token::Bytes33(&bytes)),
+                        65 => ret.push(Token::Bytes65(&bytes)),
                         _ => {
                             match script::read_scriptint(bytes) {
                                 Ok(v) if v >= 0 => {
@@ -349,19 +318,6 @@
                                         return Err(Error::InvalidPush(bytes.to_owned()));
                                     }
                                     ret.push(Token::Num(v as u32));
-=======
-                match bytes.len() {
-                    20 => ret.push(Token::Hash20(&bytes)),
-                    32 => ret.push(Token::Bytes32(&bytes)),
-                    33 => ret.push(Token::Bytes33(&bytes)),
-                    65 => ret.push(Token::Bytes65(&bytes)),
-                    _ => {
-                        match script::read_scriptint(bytes) {
-                            Ok(v) if v >= 0 => {
-                                // check minimality of the number
-                                if &script::Builder::new().push_int(v).into_script()[1..] != bytes {
-                                    return Err(Error::InvalidPush(bytes.to_owned()));
->>>>>>> 6cd1fb66
                                 }
                                 _ => ret.push(Token::Push(bytes.to_owned())),
                             }
