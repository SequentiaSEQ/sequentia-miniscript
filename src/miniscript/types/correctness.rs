--- conflicted
+++ resolved
@@ -493,15 +493,11 @@
         })
     }
 
-<<<<<<< HEAD
     fn from_ext<Pk: MiniscriptKey, E: Extension<Pk>>(e: &E) -> Self {
         e.corr_prop()
     }
 
-    fn threshold<S>(k: usize, n: usize, mut sub_ck: S) -> Result<Self, ErrorKind>
-=======
     fn threshold<S>(_k: usize, n: usize, mut sub_ck: S) -> Result<Self, ErrorKind>
->>>>>>> 84265197
     where
         S: FnMut(usize) -> Result<Self, ErrorKind>,
     {
