--- conflicted
+++ resolved
@@ -104,22 +104,6 @@
     pub error: ErrorKind,
 }
 
-<<<<<<< HEAD
-impl<Pk, Ctx, Ext> error::Error for Error<Pk, Ctx, Ext>
-where
-    Pk: MiniscriptKey,
-    Ctx: ScriptContext,
-    Ext: Extension<Pk>,
-{
-    fn cause(&self) -> Option<&error::Error> {
-        None
-    }
-
-    fn description(&self) -> &str {
-        "description() is deprecated; use Display"
-    }
-}
-
 impl<Pk, Ctx, Ext> fmt::Display for Error<Pk, Ctx, Ext>
 where
     Pk: MiniscriptKey,
@@ -127,10 +111,6 @@
     Ext: Extension<Pk>,
 {
     fn fmt(&self, f: &mut fmt::Formatter<'_>) -> fmt::Result {
-=======
-impl<Pk: MiniscriptKey, Ctx: ScriptContext> fmt::Display for Error<Pk, Ctx> {
-    fn fmt(&self, f: &mut fmt::Formatter) -> fmt::Result {
->>>>>>> c1bba6f7
         match self.error {
             ErrorKind::InvalidTime => write!(
                 f,
