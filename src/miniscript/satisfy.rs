// Miniscript
// Written in 2018 by
//     Andrew Poelstra <apoelstra@wpsoftware.net>
//
// To the extent possible under law, the author(s) have dedicated all
// copyright and related and neighboring rights to this software to
// the public domain worldwide. This software is distributed without
// any warranty.
//
// You should have received a copy of the CC0 Public Domain Dedication
// along with this software.
// If not, see <http://creativecommons.org/publicdomain/zero/1.0/>.
//

//! # Satisfaction and Dissatisfaction
//!
//! Traits and implementations to support producing witnesses for Miniscript
//! scriptpubkeys.
//!

use std::collections::HashMap;
use std::sync::Arc;
use std::{cmp, i64, mem};

use bitcoin;
use elements::{self, secp256k1};
use elements::{confidential, OutPoint, Script};
use elements::{
    encode::serialize,
    hashes::{hash160, ripemd160, sha256, sha256d},
};
use {MiniscriptKey, ToPublicKey};

use miniscript::limits::{
    HEIGHT_TIME_THRESHOLD, MAX_SCRIPT_ELEMENT_SIZE, MAX_STANDARD_P2WSH_STACK_ITEM_SIZE,
    SEQUENCE_LOCKTIME_DISABLE_FLAG, SEQUENCE_LOCKTIME_TYPE_FLAG,
};
use util::witness_size;
use Miniscript;
use ScriptContext;
use Terminal;

/// Type alias for a signature/hashtype pair
pub type ElementsSig = (secp256k1::Signature, elements::SigHashType);
/// Type alias for 32 byte Preimage.
pub type Preimage32 = [u8; 32];

/// Helper function to create ElementsSig from Rawsig
/// Useful for downstream when implementing Satisfier.
/// Returns underlying secp if the Signature is not of correct format
<<<<<<< HEAD
pub fn bitcoinsig_from_rawsig(rawsig: &[u8]) -> Result<ElementsSig, Error> {
    let (flag, sig) = rawsig.split_last().unwrap();
    let flag = elements::SigHashType::from_u32(*flag as u32);
=======
pub fn bitcoinsig_from_rawsig(rawsig: &[u8]) -> Result<BitcoinSig, ::interpreter::Error> {
    let (flag, sig) = rawsig.split_last().unwrap();
    let flag = bitcoin::SigHashType::from_u32_standard(*flag as u32)
        .map_err(|_| ::interpreter::Error::NonStandardSigHash([sig, &[*flag]].concat().to_vec()))?;
>>>>>>> d64668d8
    let sig = secp256k1::Signature::from_der(sig)?;
    Ok((sig, flag))
}
/// Trait describing a lookup table for signatures, hash preimages, etc.
/// Every method has a default implementation that simply returns `None`
/// on every query. Users are expected to override the methods that they
/// have data for.
pub trait Satisfier<Pk: MiniscriptKey + ToPublicKey> {
    /// Given a public key, look up a signature with that key
    fn lookup_sig(&self, _: &Pk) -> Option<ElementsSig> {
        None
    }

    /// Given a `Pkh`, lookup corresponding `Pk`
    fn lookup_pkh_pk(&self, _: &Pk::Hash) -> Option<Pk> {
        None
    }

    /// Given a keyhash, look up the signature and the associated key
    /// Even if signatures for public key Hashes are not available, the users
    /// can use this map to provide pkh -> pk mapping which can be useful
    /// for dissatisfying pkh.
    fn lookup_pkh_sig(&self, _: &Pk::Hash) -> Option<(bitcoin::PublicKey, ElementsSig)> {
        None
    }

    /// Given a SHA256 hash, look up its preimage
    fn lookup_sha256(&self, _: sha256::Hash) -> Option<Preimage32> {
        None
    }

    /// Given a HASH256 hash, look up its preimage
    fn lookup_hash256(&self, _: sha256d::Hash) -> Option<Preimage32> {
        None
    }

    /// Given a RIPEMD160 hash, look up its preimage
    fn lookup_ripemd160(&self, _: ripemd160::Hash) -> Option<Preimage32> {
        None
    }

    /// Given a HASH160 hash, look up its preimage
    fn lookup_hash160(&self, _: hash160::Hash) -> Option<Preimage32> {
        None
    }

    /// Assert whether an relative locktime is satisfied
    fn check_older(&self, _: u32) -> bool {
        false
    }

    /// Assert whether a absolute locktime is satisfied
    fn check_after(&self, _: u32) -> bool {
        false
    }

    /// Introspection Data for Covenant support
    /// #1 Version
    fn lookup_nversion(&self) -> Option<u32> {
        None
    }

    /// Item 2: hashprevouts
    fn lookup_hashprevouts(&self) -> Option<sha256d::Hash> {
        None
    }

    /// Item 3: hashsequence
    fn lookup_hashsequence(&self) -> Option<sha256d::Hash> {
        None
    }

    /// ELEMENTS EXTRA: Item 3b: hashsequence
    fn lookup_hashissuances(&self) -> Option<sha256d::Hash> {
        None
    }

    /// Item 4: outpoint
    fn lookup_outpoint(&self) -> Option<OutPoint> {
        None
    }

    /// Item 5: scriptcode
    fn lookup_scriptcode(&self) -> Option<&Script> {
        None
    }

    /// Item 6: value
    fn lookup_value(&self) -> Option<confidential::Value> {
        None
    }

    /// Item 7: sequence
    fn lookup_nsequence(&self) -> Option<u32> {
        None
    }

    /// Item 8: hashoutputs
    fn lookup_outputs(&self) -> Option<&[elements::TxOut]> {
        None
    }

    /// Item 9: nlocktime
    fn lookup_nlocktime(&self) -> Option<u32> {
        None
    }

    /// Item 10: sighash type as u32
    fn lookup_sighashu32(&self) -> Option<u32> {
        None
    }
}

// Allow use of `()` as a "no conditions available" satisfier
impl<Pk: MiniscriptKey + ToPublicKey> Satisfier<Pk> for () {}

/// Newtype around `u32` which implements `Satisfier` using `n` as an
/// relative locktime
pub struct Older(pub u32);

impl<Pk: MiniscriptKey + ToPublicKey> Satisfier<Pk> for Older {
    fn check_older(&self, n: u32) -> bool {
        if self.0 & SEQUENCE_LOCKTIME_DISABLE_FLAG != 0 {
            return true;
        }

        /* If nSequence encodes a relative lock-time, this mask is
         * applied to extract that lock-time from the sequence field. */
        const SEQUENCE_LOCKTIME_MASK: u32 = 0x0000ffff;

        let mask = SEQUENCE_LOCKTIME_MASK | SEQUENCE_LOCKTIME_TYPE_FLAG;
        let masked_n = n & mask;
        let masked_seq = self.0 & mask;
        if masked_n < SEQUENCE_LOCKTIME_TYPE_FLAG && masked_seq >= SEQUENCE_LOCKTIME_TYPE_FLAG {
            false
        } else {
            masked_n <= masked_seq
        }
    }
}

/// Newtype around `u32` which implements `Satisfier` using `n` as an
/// absolute locktime
pub struct After(pub u32);

impl<Pk: MiniscriptKey + ToPublicKey> Satisfier<Pk> for After {
    fn check_after(&self, n: u32) -> bool {
        // if n > self.0; we will be returning false anyways
        if n < HEIGHT_TIME_THRESHOLD && self.0 >= HEIGHT_TIME_THRESHOLD {
            false
        } else {
            n <= self.0
        }
    }
}

impl<Pk: MiniscriptKey + ToPublicKey> Satisfier<Pk> for HashMap<Pk, ElementsSig> {
    fn lookup_sig(&self, key: &Pk) -> Option<ElementsSig> {
        self.get(key).map(|x| *x)
    }
}

impl<Pk: MiniscriptKey + ToPublicKey> Satisfier<Pk> for HashMap<Pk::Hash, (Pk, ElementsSig)>
where
    Pk: MiniscriptKey + ToPublicKey,
{
    fn lookup_sig(&self, key: &Pk) -> Option<ElementsSig> {
        self.get(&key.to_pubkeyhash()).map(|x| x.1)
    }

    fn lookup_pkh_pk(&self, pk_hash: &Pk::Hash) -> Option<Pk> {
        self.get(pk_hash).map(|x| x.0.clone())
    }

    fn lookup_pkh_sig(&self, pk_hash: &Pk::Hash) -> Option<(bitcoin::PublicKey, ElementsSig)> {
        self.get(pk_hash)
            .map(|&(ref pk, sig)| (pk.to_public_key(), sig))
    }
}

impl<'a, Pk: MiniscriptKey + ToPublicKey, S: Satisfier<Pk>> Satisfier<Pk> for &'a S {
    fn lookup_sig(&self, p: &Pk) -> Option<ElementsSig> {
        (**self).lookup_sig(p)
    }

    fn lookup_pkh_pk(&self, pkh: &Pk::Hash) -> Option<Pk> {
        (**self).lookup_pkh_pk(pkh)
    }

    fn lookup_pkh_sig(&self, pkh: &Pk::Hash) -> Option<(bitcoin::PublicKey, ElementsSig)> {
        (**self).lookup_pkh_sig(pkh)
    }

    fn lookup_sha256(&self, h: sha256::Hash) -> Option<Preimage32> {
        (**self).lookup_sha256(h)
    }

    fn lookup_hash256(&self, h: sha256d::Hash) -> Option<Preimage32> {
        (**self).lookup_hash256(h)
    }

    fn lookup_ripemd160(&self, h: ripemd160::Hash) -> Option<Preimage32> {
        (**self).lookup_ripemd160(h)
    }

    fn lookup_hash160(&self, h: hash160::Hash) -> Option<Preimage32> {
        (**self).lookup_hash160(h)
    }

    fn check_older(&self, t: u32) -> bool {
        (**self).check_older(t)
    }

    fn check_after(&self, t: u32) -> bool {
        (**self).check_after(t)
    }

    fn lookup_nversion(&self) -> Option<u32> {
        (**self).lookup_nversion()
    }

    fn lookup_hashprevouts(&self) -> Option<sha256d::Hash> {
        (**self).lookup_hashprevouts()
    }

    fn lookup_hashsequence(&self) -> Option<sha256d::Hash> {
        (**self).lookup_hashsequence()
    }

    fn lookup_hashissuances(&self) -> Option<sha256d::Hash> {
        (**self).lookup_hashissuances()
    }

    fn lookup_outpoint(&self) -> Option<OutPoint> {
        (**self).lookup_outpoint()
    }

    fn lookup_scriptcode(&self) -> Option<&Script> {
        (**self).lookup_scriptcode()
    }

    fn lookup_value(&self) -> Option<confidential::Value> {
        (**self).lookup_value()
    }

    fn lookup_nsequence(&self) -> Option<u32> {
        (**self).lookup_nsequence()
    }

    fn lookup_outputs(&self) -> Option<&[elements::TxOut]> {
        (**self).lookup_outputs()
    }

    fn lookup_nlocktime(&self) -> Option<u32> {
        (**self).lookup_nlocktime()
    }

    fn lookup_sighashu32(&self) -> Option<u32> {
        (**self).lookup_sighashu32()
    }
}

impl<'a, Pk: MiniscriptKey + ToPublicKey, S: Satisfier<Pk>> Satisfier<Pk> for &'a mut S {
    fn lookup_sig(&self, p: &Pk) -> Option<ElementsSig> {
        (**self).lookup_sig(p)
    }

    fn lookup_pkh_pk(&self, pkh: &Pk::Hash) -> Option<Pk> {
        (**self).lookup_pkh_pk(pkh)
    }

    fn lookup_pkh_sig(&self, pkh: &Pk::Hash) -> Option<(bitcoin::PublicKey, ElementsSig)> {
        (**self).lookup_pkh_sig(pkh)
    }

    fn lookup_sha256(&self, h: sha256::Hash) -> Option<Preimage32> {
        (**self).lookup_sha256(h)
    }

    fn lookup_hash256(&self, h: sha256d::Hash) -> Option<Preimage32> {
        (**self).lookup_hash256(h)
    }

    fn lookup_ripemd160(&self, h: ripemd160::Hash) -> Option<Preimage32> {
        (**self).lookup_ripemd160(h)
    }

    fn lookup_hash160(&self, h: hash160::Hash) -> Option<Preimage32> {
        (**self).lookup_hash160(h)
    }

    fn check_older(&self, t: u32) -> bool {
        (**self).check_older(t)
    }

    fn check_after(&self, t: u32) -> bool {
        (**self).check_after(t)
    }

    fn lookup_nversion(&self) -> Option<u32> {
        (**self).lookup_nversion()
    }

    fn lookup_hashprevouts(&self) -> Option<sha256d::Hash> {
        (**self).lookup_hashprevouts()
    }

    fn lookup_hashsequence(&self) -> Option<sha256d::Hash> {
        (**self).lookup_hashsequence()
    }

    fn lookup_hashissuances(&self) -> Option<sha256d::Hash> {
        (**self).lookup_hashissuances()
    }

    fn lookup_outpoint(&self) -> Option<OutPoint> {
        (**self).lookup_outpoint()
    }

    fn lookup_scriptcode(&self) -> Option<&Script> {
        (**self).lookup_scriptcode()
    }

    fn lookup_value(&self) -> Option<confidential::Value> {
        (**self).lookup_value()
    }

    fn lookup_nsequence(&self) -> Option<u32> {
        (**self).lookup_nsequence()
    }

    fn lookup_outputs(&self) -> Option<&[elements::TxOut]> {
        (**self).lookup_outputs()
    }

    fn lookup_nlocktime(&self) -> Option<u32> {
        (**self).lookup_nlocktime()
    }

    fn lookup_sighashu32(&self) -> Option<u32> {
        (**self).lookup_sighashu32()
    }
}

macro_rules! impl_tuple_satisfier {
    ($($ty:ident),*) => {
        #[allow(non_snake_case)]
        impl<$($ty,)* Pk> Satisfier<Pk> for ($($ty,)*)
        where
            Pk: MiniscriptKey + ToPublicKey,
            $($ty: Satisfier< Pk>,)*
        {
            fn lookup_sig(&self, key: &Pk) -> Option<ElementsSig> {
                let &($(ref $ty,)*) = self;
                $(
                    if let Some(result) = $ty.lookup_sig(key) {
                        return Some(result);
                    }
                )*
                None
            }

            fn lookup_pkh_sig(
                &self,
                key_hash: &Pk::Hash,
            ) -> Option<(bitcoin::PublicKey, ElementsSig)> {
                let &($(ref $ty,)*) = self;
                $(
                    if let Some(result) = $ty.lookup_pkh_sig(key_hash) {
                        return Some(result);
                    }
                )*
                None
            }

            fn lookup_pkh_pk(
                &self,
                key_hash: &Pk::Hash,
            ) -> Option<Pk> {
                let &($(ref $ty,)*) = self;
                $(
                    if let Some(result) = $ty.lookup_pkh_pk(key_hash) {
                        return Some(result);
                    }
                )*
                None
            }

            fn lookup_sha256(&self, h: sha256::Hash) -> Option<Preimage32> {
                let &($(ref $ty,)*) = self;
                $(
                    if let Some(result) = $ty.lookup_sha256(h) {
                        return Some(result);
                    }
                )*
                None
            }

            fn lookup_hash256(&self, h: sha256d::Hash) -> Option<Preimage32> {
                let &($(ref $ty,)*) = self;
                $(
                    if let Some(result) = $ty.lookup_hash256(h) {
                        return Some(result);
                    }
                )*
                None
            }

            fn lookup_ripemd160(&self, h: ripemd160::Hash) -> Option<Preimage32> {
                let &($(ref $ty,)*) = self;
                $(
                    if let Some(result) = $ty.lookup_ripemd160(h) {
                        return Some(result);
                    }
                )*
                None
            }

            fn lookup_hash160(&self, h: hash160::Hash) -> Option<Preimage32> {
                let &($(ref $ty,)*) = self;
                $(
                    if let Some(result) = $ty.lookup_hash160(h) {
                        return Some(result);
                    }
                )*
                None
            }

            fn check_older(&self, n: u32) -> bool {
                let &($(ref $ty,)*) = self;
                $(
                    if $ty.check_older(n) {
                        return true;
                    }
                )*
                false
            }

            fn check_after(&self, n: u32) -> bool {
                let &($(ref $ty,)*) = self;
                $(
                    if $ty.check_after(n) {
                        return true;
                    }
                )*
                false
            }

            fn lookup_nversion(&self) -> Option<u32> {
                let &($(ref $ty,)*) = self;
                $(
                    if let Some(result) = $ty.lookup_nversion() {
                        return Some(result);
                    }
                )*
                None
            }

            fn lookup_hashprevouts(&self) -> Option<sha256d::Hash> {
                let &($(ref $ty,)*) = self;
                $(
                    if let Some(result) = $ty.lookup_hashprevouts() {
                        return Some(result);
                    }
                )*
                None
            }

            fn lookup_hashsequence(&self) -> Option<sha256d::Hash> {
                let &($(ref $ty,)*) = self;
                $(
                    if let Some(result) = $ty.lookup_hashsequence() {
                        return Some(result);
                    }
                )*
                None
            }

            fn lookup_hashissuances(&self) -> Option<sha256d::Hash> {
                let &($(ref $ty,)*) = self;
                $(
                    if let Some(result) = $ty.lookup_hashissuances() {
                        return Some(result);
                    }
                )*
                None
            }

            fn lookup_outpoint(&self) -> Option<OutPoint> {
                let &($(ref $ty,)*) = self;
                $(
                    if let Some(result) = $ty.lookup_outpoint() {
                        return Some(result);
                    }
                )*
                None
            }

            fn lookup_scriptcode(&self) -> Option<&Script> {
                let &($(ref $ty,)*) = self;
                $(
                    if let Some(result) = $ty.lookup_scriptcode() {
                        return Some(result);
                    }
                )*
                None
            }

            fn lookup_value(&self) -> Option<confidential::Value> {
                let &($(ref $ty,)*) = self;
                $(
                    if let Some(result) = $ty.lookup_value() {
                        return Some(result);
                    }
                )*
                None
            }

            fn lookup_nsequence(&self) -> Option<u32> {
                let &($(ref $ty,)*) = self;
                $(
                    if let Some(result) = $ty.lookup_nsequence() {
                        return Some(result);
                    }
                )*
                None
            }

            fn lookup_outputs(&self) -> Option<&[elements::TxOut]> {
                let &($(ref $ty,)*) = self;
                $(
                    if let Some(result) = $ty.lookup_outputs() {
                        return Some(result);
                    }
                )*
                None
            }

            fn lookup_nlocktime(&self) -> Option<u32> {
                let &($(ref $ty,)*) = self;
                $(
                    if let Some(result) = $ty.lookup_nlocktime() {
                        return Some(result);
                    }
                )*
                None
            }

            fn lookup_sighashu32(&self) -> Option<u32> {
                let &($(ref $ty,)*) = self;
                $(
                    if let Some(result) = $ty.lookup_sighashu32() {
                        return Some(result);
                    }
                )*
                None
            }
        }
    }
}

impl_tuple_satisfier!(A);
impl_tuple_satisfier!(A, B);
impl_tuple_satisfier!(A, B, C);
impl_tuple_satisfier!(A, B, C, D);
impl_tuple_satisfier!(A, B, C, D, E);
impl_tuple_satisfier!(A, B, C, D, E, F);
impl_tuple_satisfier!(A, B, C, D, E, F, G);
impl_tuple_satisfier!(A, B, C, D, E, F, G, H);

/// A witness, if available, for a Miniscript fragment
#[derive(Clone, PartialEq, Eq, Debug)]
pub enum Witness {
    /// Witness Available and the value of the witness
    Stack(Vec<Vec<u8>>),
    /// Third party can possibly satisfy the fragment but we cannot
    /// Witness Unavailable
    Unavailable,
    /// No third party can produce a satisfaction without private key
    /// Witness Impossible
    Impossible,
}

impl PartialOrd for Witness {
    fn partial_cmp(&self, other: &Self) -> Option<cmp::Ordering> {
        Some(self.cmp(other))
    }
}

impl Ord for Witness {
    fn cmp(&self, other: &Self) -> cmp::Ordering {
        match (self, other) {
            (&Witness::Stack(ref v1), &Witness::Stack(ref v2)) => {
                let w1 = witness_size(v1);
                let w2 = witness_size(v2);
                w1.cmp(&w2)
            }
            (&Witness::Stack(_), _) => cmp::Ordering::Less,
            (_, &Witness::Stack(_)) => cmp::Ordering::Greater,
            (&Witness::Impossible, &Witness::Unavailable) => cmp::Ordering::Less,
            (&Witness::Unavailable, &Witness::Impossible) => cmp::Ordering::Greater,
            (&Witness::Impossible, &Witness::Impossible) => cmp::Ordering::Equal,
            (&Witness::Unavailable, &Witness::Unavailable) => cmp::Ordering::Equal,
        }
    }
}

impl Witness {
    /// Turn a signature into (part of) a satisfaction
    fn signature<Pk: ToPublicKey, S: Satisfier<Pk>>(sat: S, pk: &Pk) -> Self {
        match sat.lookup_sig(pk) {
            Some((sig, hashtype)) => {
                let mut ret = sig.serialize_der().to_vec();
                ret.push(hashtype.as_u32() as u8);
                Witness::Stack(vec![ret])
            }
            // Signatures cannot be forged
            None => Witness::Impossible,
        }
    }

    /// Turn a public key related to a pkh into (part of) a satisfaction
    fn pkh_public_key<Pk: ToPublicKey, S: Satisfier<Pk>>(sat: S, pkh: &Pk::Hash) -> Self {
        match sat.lookup_pkh_pk(pkh) {
            Some(pk) => Witness::Stack(vec![pk.to_public_key().to_bytes()]),
            // public key hashes are assumed to be unavailable
            // instead of impossible since it is the same as pub-key hashes
            None => Witness::Unavailable,
        }
    }

    /// Turn a key/signature pair related to a pkh into (part of) a satisfaction
    fn pkh_signature<Pk: ToPublicKey, S: Satisfier<Pk>>(sat: S, pkh: &Pk::Hash) -> Self {
        match sat.lookup_pkh_sig(pkh) {
            Some((pk, (sig, hashtype))) => {
                let mut ret = sig.serialize_der().to_vec();
                ret.push(hashtype.as_u32() as u8);
                Witness::Stack(vec![ret.to_vec(), pk.to_public_key().to_bytes()])
            }
            None => Witness::Impossible,
        }
    }

    /// Turn a hash preimage into (part of) a satisfaction
    fn ripemd160_preimage<Pk: ToPublicKey, S: Satisfier<Pk>>(sat: S, h: ripemd160::Hash) -> Self {
        match sat.lookup_ripemd160(h) {
            Some(pre) => Witness::Stack(vec![pre.to_vec()]),
            // Note hash preimages are unavailable instead of impossible
            None => Witness::Unavailable,
        }
    }

    /// Turn a hash preimage into (part of) a satisfaction
    fn hash160_preimage<Pk: ToPublicKey, S: Satisfier<Pk>>(sat: S, h: hash160::Hash) -> Self {
        match sat.lookup_hash160(h) {
            Some(pre) => Witness::Stack(vec![pre.to_vec()]),
            // Note hash preimages are unavailable instead of impossible
            None => Witness::Unavailable,
        }
    }

    /// Turn a hash preimage into (part of) a satisfaction
    fn sha256_preimage<Pk: ToPublicKey, S: Satisfier<Pk>>(sat: S, h: sha256::Hash) -> Self {
        match sat.lookup_sha256(h) {
            Some(pre) => Witness::Stack(vec![pre.to_vec()]),
            // Note hash preimages are unavailable instead of impossible
            None => Witness::Unavailable,
        }
    }

    /// Turn a hash preimage into (part of) a satisfaction
    fn hash256_preimage<Pk: ToPublicKey, S: Satisfier<Pk>>(sat: S, h: sha256d::Hash) -> Self {
        match sat.lookup_hash256(h) {
            Some(pre) => Witness::Stack(vec![pre.to_vec()]),
            // Note hash preimages are unavailable instead of impossible
            None => Witness::Unavailable,
        }
    }

    /// Turn a version into (part of) a satisfaction
    fn ver_eq_satisfy<Pk: ToPublicKey, S: Satisfier<Pk>>(sat: S, n: u32) -> Self {
        match sat.lookup_nversion() {
            Some(k) => {
                if k == n {
                    Witness::empty()
                } else {
                    Witness::Impossible
                }
            }
            // Note the unavailable instead of impossible because we don't know
            // the version
            None => Witness::Unavailable,
        }
    }

    /// Turn a output prefix into (part of) a satisfaction
    fn output_pref_satisfy<Pk: ToPublicKey, S: Satisfier<Pk>>(sat: S, pref: &[u8]) -> Self {
        match sat.lookup_outputs() {
            Some(outs) => {
                let mut ser_out = Vec::new();
                let num_wit_elems =
                    MAX_SCRIPT_ELEMENT_SIZE / MAX_STANDARD_P2WSH_STACK_ITEM_SIZE + 1;
                let mut witness = Vec::with_capacity(num_wit_elems);
                for out in outs {
                    ser_out.extend(serialize(out));
                }
                // We need less than 520 bytes of serialized hashoutputs
                // in order to compute hash256 inside script
                if ser_out.len() > MAX_SCRIPT_ELEMENT_SIZE {
                    return Witness::Impossible;
                }
                if ser_out.starts_with(pref) {
                    let mut iter = ser_out.into_iter().skip(pref.len()).peekable();

                    while iter.peek().is_some() {
                        let chk_size = MAX_STANDARD_P2WSH_STACK_ITEM_SIZE;
                        let chunk: Vec<u8> = iter.by_ref().take(chk_size).collect();
                        witness.push(chunk);
                    }
                    // Append empty elems to make for extra cats
                    // in the spk
                    while witness.len() < num_wit_elems {
                        witness.push(vec![]);
                    }
                    Witness::Stack(witness)
                } else {
                    Witness::Impossible
                }
            }
            // Note the unavailable instead of impossible because we don't know
            // the hashoutputs yet
            None => Witness::Unavailable,
        }
    }

    /// Dissatisfy ver fragment
    fn ver_eq_dissatisfy<Pk: ToPublicKey, S: Satisfier<Pk>>(sat: S, n: u32) -> Self {
        if let Some(k) = sat.lookup_nversion() {
            if k == n {
                Witness::Impossible
            } else {
                Witness::empty()
            }
        } else {
            Witness::empty()
        }
    }

    /// Turn a output prefix into (part of) a satisfaction
    fn output_pref_dissatisfy<Pk: ToPublicKey, S: Satisfier<Pk>>(sat: S, pref: &[u8]) -> Self {
        match sat.lookup_outputs() {
            Some(outs) => {
                let mut ser_out = Vec::new();
                for out in outs {
                    ser_out.extend(serialize(out));
                }
                let num_wit_elems = MAX_SCRIPT_ELEMENT_SIZE / MAX_STANDARD_P2WSH_STACK_ITEM_SIZE;
                let mut witness = Vec::with_capacity(num_wit_elems);
                if pref != ser_out.as_slice() {
                    while witness.len() < num_wit_elems {
                        witness.push(vec![]);
                    }
                    Witness::Stack(witness)
                } else if pref.len() != MAX_SCRIPT_ELEMENT_SIZE {
                    // Case when prefix == ser_out and it is possible
                    // to add more witness
                    witness.push(vec![1]);
                    while witness.len() < num_wit_elems {
                        witness.push(vec![]);
                    }
                    Witness::Stack(witness)
                } else {
                    // case when pref == ser_out and len of both is 520
                    Witness::Impossible
                }
            }
            // Note the unavailable instead of impossible because we don't know
            // the hashoutputs yet
            None => Witness::Unavailable,
        }
    }
}

impl Witness {
    /// Produce something like a 32-byte 0 push
    fn hash_dissatisfaction() -> Self {
        Witness::Stack(vec![vec![0; 32]])
    }

    /// Construct a satisfaction equivalent to an empty stack
    fn empty() -> Self {
        Witness::Stack(vec![])
    }

    /// Construct a satisfaction equivalent to `OP_1`
    fn push_1() -> Self {
        Witness::Stack(vec![vec![1]])
    }

    /// Construct a satisfaction equivalent to a single empty push
    fn push_0() -> Self {
        Witness::Stack(vec![vec![]])
    }

    /// Concatenate, or otherwise combine, two satisfactions
    fn combine(one: Self, two: Self) -> Self {
        match (one, two) {
            (Witness::Impossible, _) | (_, Witness::Impossible) => Witness::Impossible,
            (Witness::Unavailable, _) | (_, Witness::Unavailable) => Witness::Unavailable,
            (Witness::Stack(mut a), Witness::Stack(b)) => {
                a.extend(b);
                Witness::Stack(a)
            }
        }
    }
}

/// A (dis)satisfaction of a Miniscript fragment
#[derive(Clone, PartialEq, Eq, Debug)]
pub struct Satisfaction {
    /// The actual witness stack
    pub stack: Witness,
    /// Whether or not this (dis)satisfaction has a signature somewhere
    /// in it
    pub has_sig: bool,
}

impl Satisfaction {
    // produce a non-malleable satisafaction for thesh frag
    fn thresh<Pk, Ctx, Sat, F>(
        k: usize,
        subs: &[Arc<Miniscript<Pk, Ctx>>],
        stfr: &Sat,
        root_has_sig: bool,
        min_fn: &mut F,
    ) -> Self
    where
        Pk: MiniscriptKey + ToPublicKey,
        Ctx: ScriptContext,
        Sat: Satisfier<Pk>,
        F: FnMut(Satisfaction, Satisfaction) -> Satisfaction,
    {
        let mut sats = subs
            .iter()
            .map(|s| Self::satisfy_helper(&s.node, stfr, root_has_sig, min_fn, &mut Self::thresh))
            .collect::<Vec<_>>();
        // Start with the to-return stack set to all dissatisfactions
        let mut ret_stack = subs
            .iter()
            .map(|s| {
                Self::dissatisfy_helper(&s.node, stfr, root_has_sig, min_fn, &mut Self::thresh)
            })
            .collect::<Vec<_>>();

        // Sort everything by (sat cost - dissat cost), except that
        // satisfactions without signatures beat satisfactions with
        // signatures
        let mut sat_indices = (0..subs.len()).collect::<Vec<_>>();
        sat_indices.sort_by_key(|&i| {
            let stack_weight = match (&sats[i].stack, &ret_stack[i].stack) {
                (&Witness::Unavailable, _) | (&Witness::Impossible, _) => i64::MAX,
                // This can only be the case when we have PkH without the corresponding
                // Pubkey.
                (_, &Witness::Unavailable) | (_, &Witness::Impossible) => i64::MIN,
                (&Witness::Stack(ref s), &Witness::Stack(ref d)) => {
                    witness_size(s) as i64 - witness_size(d) as i64
                }
            };
            let is_impossible = sats[i].stack == Witness::Impossible;
            // First consider the candidates that are not impossible to satisfy
            // by any party. Among those first consider the ones that have no sig
            // because third party can malleate them if they are not chosen.
            // Lastly, choose by weight.
            (is_impossible, sats[i].has_sig, stack_weight)
        });

        for i in 0..k {
            mem::swap(&mut ret_stack[sat_indices[i]], &mut sats[sat_indices[i]]);
        }

        // We preferably take satisfactions that are not impossible
        // If we cannot find `k` satisfactions that are not impossible
        // then the threshold branch is impossible to satisfy
        // For example, the fragment thresh(2, hash, 0, 0, 0)
        // is has an impossible witness
        assert!(k > 0);
        if sats[sat_indices[k - 1]].stack == Witness::Impossible {
            Satisfaction {
                stack: Witness::Impossible,
                // If the witness is impossible, we don't care about the
                // has_sig flag
                has_sig: false,
            }
        }
        // We are now guaranteed that all elements in `k` satisfactions
        // are not impossible(we sort by is_impossible bool).
        // The above loop should have taken everything without a sig
        // (since those were sorted higher than non-sigs). If there
        // are remaining non-sig satisfactions this indicates a
        // malleability vector
        // For example, the fragment thresh(2, hash, hash, 0, 0)
        // is uniquely satisfyiable because there is no satisfaction
        // for the 0 fragment
        else if k < sat_indices.len()
            && !sats[sat_indices[k]].has_sig
            && sats[sat_indices[k]].stack != Witness::Impossible
        {
            // All arguments should be `d`, so dissatisfactions have no
            // signatures; and in this branch we assume too many weak
            // arguments, so none of the satisfactions should have
            // signatures either.
            for sat in &ret_stack {
                assert!(!sat.has_sig);
            }
            Satisfaction {
                stack: Witness::Unavailable,
                has_sig: false,
            }
        } else {
            // Otherwise flatten everything out
            Satisfaction {
                has_sig: ret_stack.iter().any(|sat| sat.has_sig),
                stack: ret_stack.into_iter().fold(Witness::empty(), |acc, next| {
                    Witness::combine(next.stack, acc)
                }),
            }
        }
    }

    // produce a possily malleable satisafaction for thesh frag
    fn thresh_mall<Pk, Ctx, Sat, F>(
        k: usize,
        subs: &[Arc<Miniscript<Pk, Ctx>>],
        stfr: &Sat,
        root_has_sig: bool,
        min_fn: &mut F,
    ) -> Self
    where
        Pk: MiniscriptKey + ToPublicKey,
        Ctx: ScriptContext,
        Sat: Satisfier<Pk>,
        F: FnMut(Satisfaction, Satisfaction) -> Satisfaction,
    {
        let mut sats = subs
            .iter()
            .map(|s| {
                Self::satisfy_helper(&s.node, stfr, root_has_sig, min_fn, &mut Self::thresh_mall)
            })
            .collect::<Vec<_>>();
        // Start with the to-return stack set to all dissatisfactions
        let mut ret_stack = subs
            .iter()
            .map(|s| {
                Self::dissatisfy_helper(&s.node, stfr, root_has_sig, min_fn, &mut Self::thresh_mall)
            })
            .collect::<Vec<_>>();

        // Sort everything by (sat cost - dissat cost), except that
        // satisfactions without signatures beat satisfactions with
        // signatures
        let mut sat_indices = (0..subs.len()).collect::<Vec<_>>();
        sat_indices.sort_by_key(|&i| {
            let stack_weight = match (&sats[i].stack, &ret_stack[i].stack) {
                (&Witness::Unavailable, _) | (&Witness::Impossible, _) => i64::MAX,
                // This is only possible when one of the branches has PkH
                (_, &Witness::Unavailable) | (_, &Witness::Impossible) => i64::MIN,
                (&Witness::Stack(ref s), &Witness::Stack(ref d)) => {
                    witness_size(s) as i64 - witness_size(d) as i64
                }
            };
            // For malleable satifactions, directly choose smallest weights
            stack_weight
        });

        // swap the satisfactions
        for i in 0..k {
            mem::swap(&mut ret_stack[sat_indices[i]], &mut sats[sat_indices[i]]);
        }

        // combine the witness
        // no non-malleability checks needed
        Satisfaction {
            has_sig: ret_stack.iter().any(|sat| sat.has_sig),
            stack: ret_stack.into_iter().fold(Witness::empty(), |acc, next| {
                Witness::combine(next.stack, acc)
            }),
        }
    }

    fn minimum(sat1: Self, sat2: Self) -> Self {
        // If there is only one available satisfaction, we must choose that
        // regardless of has_sig marker.
        // This handles the case where both are impossible.
        match (&sat1.stack, &sat2.stack) {
            (&Witness::Impossible, _) => return sat2,
            (_, &Witness::Impossible) => return sat1,
            _ => {}
        }
        match (sat1.has_sig, sat2.has_sig) {
            // If neither option has a signature, this is a malleability
            // vector, so choose neither one.
            (false, false) => Satisfaction {
                stack: Witness::Unavailable,
                has_sig: false,
            },
            // If only one has a signature, take the one that doesn't; a
            // third party could malleate by removing the signature, but
            // can't malleate if he'd have to add it
            (false, true) => Satisfaction {
                stack: sat1.stack,
                has_sig: false,
            },
            (true, false) => Satisfaction {
                stack: sat2.stack,
                has_sig: false,
            },
            // If both have a signature associated with them, choose the
            // cheaper one (where "cheaper" is defined such that available
            // things are cheaper than unavailable ones)
            (true, true) => Satisfaction {
                stack: cmp::min(sat1.stack, sat2.stack),
                has_sig: true,
            },
        }
    }

    // calculate the minimum witness allowing witness malleability
    fn minimum_mall(sat1: Self, sat2: Self) -> Self {
        match (&sat1.stack, &sat2.stack) {
            // If there is only one possible satisfaction, use it regardless
            // of the other one
            (&Witness::Impossible, _) | (&Witness::Unavailable, _) => return sat2,
            (_, &Witness::Impossible) | (_, &Witness::Unavailable) => return sat1,
            _ => {}
        }
        Satisfaction {
            stack: cmp::min(sat1.stack, sat2.stack),
            // The fragment is has_sig only if both of the
            // fragments are has_sig
            has_sig: sat1.has_sig && sat2.has_sig,
        }
    }

    // produce a non-malleable satisfaction
    fn satisfy_helper<Pk, Ctx, Sat, F, G>(
        term: &Terminal<Pk, Ctx>,
        stfr: &Sat,
        root_has_sig: bool,
        min_fn: &mut F,
        thresh_fn: &mut G,
    ) -> Self
    where
        Pk: MiniscriptKey + ToPublicKey,
        Ctx: ScriptContext,
        Sat: Satisfier<Pk>,
        F: FnMut(Satisfaction, Satisfaction) -> Satisfaction,
        G: FnMut(usize, &[Arc<Miniscript<Pk, Ctx>>], &Sat, bool, &mut F) -> Satisfaction,
    {
        match *term {
            Terminal::PkK(ref pk) => Satisfaction {
                stack: Witness::signature(stfr, pk),
                has_sig: true,
            },
            Terminal::PkH(ref pkh) => Satisfaction {
                stack: Witness::pkh_signature(stfr, pkh),
                has_sig: true,
            },
            Terminal::After(t) => Satisfaction {
                stack: if stfr.check_after(t) {
                    Witness::empty()
                } else if root_has_sig {
                    // If the root terminal has signature, the
                    // signature covers the nLockTime and nSequence
                    // values. The sender of the transaction should
                    // take care that it signs the value such that the
                    // timelock is not met
                    Witness::Impossible
                } else {
                    Witness::Unavailable
                },
                has_sig: false,
            },
            Terminal::Older(t) => Satisfaction {
                stack: if stfr.check_older(t) {
                    Witness::empty()
                } else if root_has_sig {
                    // If the root terminal has signature, the
                    // signature covers the nLockTime and nSequence
                    // values. The sender of the transaction should
                    // take care that it signs the value such that the
                    // timelock is not met
                    Witness::Impossible
                } else {
                    Witness::Unavailable
                },

                has_sig: false,
            },
            Terminal::Ripemd160(h) => Satisfaction {
                stack: Witness::ripemd160_preimage(stfr, h),
                has_sig: false,
            },
            Terminal::Hash160(h) => Satisfaction {
                stack: Witness::hash160_preimage(stfr, h),
                has_sig: false,
            },
            Terminal::Sha256(h) => Satisfaction {
                stack: Witness::sha256_preimage(stfr, h),
                has_sig: false,
            },
            Terminal::Hash256(h) => Satisfaction {
                stack: Witness::hash256_preimage(stfr, h),
                has_sig: false,
            },
            Terminal::True => Satisfaction {
                stack: Witness::empty(),
                has_sig: false,
            },
            Terminal::False => Satisfaction {
                stack: Witness::Impossible,
                has_sig: false,
            },
            Terminal::Version(n) => Satisfaction {
                stack: Witness::ver_eq_satisfy(stfr, n),
                has_sig: false,
            },
            Terminal::OutputsPref(ref pref) => Satisfaction {
                stack: Witness::output_pref_satisfy(stfr, pref),
                has_sig: false,
            },
            Terminal::Alt(ref sub)
            | Terminal::Swap(ref sub)
            | Terminal::Check(ref sub)
            | Terminal::Verify(ref sub)
            | Terminal::NonZero(ref sub)
            | Terminal::ZeroNotEqual(ref sub) => {
                Self::satisfy_helper(&sub.node, stfr, root_has_sig, min_fn, thresh_fn)
            }
            Terminal::DupIf(ref sub) => {
                let sat = Self::satisfy_helper(&sub.node, stfr, root_has_sig, min_fn, thresh_fn);
                Satisfaction {
                    stack: Witness::combine(sat.stack, Witness::push_1()),
                    has_sig: sat.has_sig,
                }
            }
            Terminal::AndV(ref l, ref r) | Terminal::AndB(ref l, ref r) => {
                let l_sat = Self::satisfy_helper(&l.node, stfr, root_has_sig, min_fn, thresh_fn);
                let r_sat = Self::satisfy_helper(&r.node, stfr, root_has_sig, min_fn, thresh_fn);
                Satisfaction {
                    stack: Witness::combine(r_sat.stack, l_sat.stack),
                    has_sig: l_sat.has_sig || r_sat.has_sig,
                }
            }
            Terminal::AndOr(ref a, ref b, ref c) => {
                let a_sat = Self::satisfy_helper(&a.node, stfr, root_has_sig, min_fn, thresh_fn);
                let a_nsat =
                    Self::dissatisfy_helper(&a.node, stfr, root_has_sig, min_fn, thresh_fn);
                let b_sat = Self::satisfy_helper(&b.node, stfr, root_has_sig, min_fn, thresh_fn);
                let c_sat = Self::satisfy_helper(&c.node, stfr, root_has_sig, min_fn, thresh_fn);

                min_fn(
                    Satisfaction {
                        stack: Witness::combine(b_sat.stack, a_sat.stack),
                        has_sig: a_sat.has_sig || b_sat.has_sig,
                    },
                    Satisfaction {
                        stack: Witness::combine(c_sat.stack, a_nsat.stack),
                        has_sig: a_nsat.has_sig || c_sat.has_sig,
                    },
                )
            }
            Terminal::OrB(ref l, ref r) => {
                let l_sat = Self::satisfy_helper(&l.node, stfr, root_has_sig, min_fn, thresh_fn);
                let r_sat = Self::satisfy_helper(&r.node, stfr, root_has_sig, min_fn, thresh_fn);
                let l_nsat =
                    Self::dissatisfy_helper(&l.node, stfr, root_has_sig, min_fn, thresh_fn);
                let r_nsat =
                    Self::dissatisfy_helper(&r.node, stfr, root_has_sig, min_fn, thresh_fn);

                assert!(!l_nsat.has_sig);
                assert!(!r_nsat.has_sig);

                min_fn(
                    Satisfaction {
                        stack: Witness::combine(r_sat.stack, l_nsat.stack),
                        has_sig: r_sat.has_sig,
                    },
                    Satisfaction {
                        stack: Witness::combine(r_nsat.stack, l_sat.stack),
                        has_sig: l_sat.has_sig,
                    },
                )
            }
            Terminal::OrD(ref l, ref r) | Terminal::OrC(ref l, ref r) => {
                let l_sat = Self::satisfy_helper(&l.node, stfr, root_has_sig, min_fn, thresh_fn);
                let r_sat = Self::satisfy_helper(&r.node, stfr, root_has_sig, min_fn, thresh_fn);
                let l_nsat =
                    Self::dissatisfy_helper(&l.node, stfr, root_has_sig, min_fn, thresh_fn);

                assert!(!l_nsat.has_sig);

                min_fn(
                    l_sat,
                    Satisfaction {
                        stack: Witness::combine(r_sat.stack, l_nsat.stack),
                        has_sig: r_sat.has_sig,
                    },
                )
            }
            Terminal::OrI(ref l, ref r) => {
                let l_sat = Self::satisfy_helper(&l.node, stfr, root_has_sig, min_fn, thresh_fn);
                let r_sat = Self::satisfy_helper(&r.node, stfr, root_has_sig, min_fn, thresh_fn);
                min_fn(
                    Satisfaction {
                        stack: Witness::combine(l_sat.stack, Witness::push_1()),
                        has_sig: l_sat.has_sig,
                    },
                    Satisfaction {
                        stack: Witness::combine(r_sat.stack, Witness::push_0()),
                        has_sig: r_sat.has_sig,
                    },
                )
            }
            Terminal::Thresh(k, ref subs) => thresh_fn(k, subs, stfr, root_has_sig, min_fn),
            Terminal::Multi(k, ref keys) => {
                // Collect all available signatures
                let mut sig_count = 0;
                let mut sigs = Vec::with_capacity(k);
                for pk in keys {
                    match Witness::signature(stfr, pk) {
                        Witness::Stack(sig) => {
                            sigs.push(sig);
                            sig_count += 1;
                        }
                        Witness::Impossible => {}
                        Witness::Unavailable => unreachable!(
                            "Signature satisfaction without witness must be impossible"
                        ),
                    }
                }

                if sig_count < k {
                    Satisfaction {
                        stack: Witness::Impossible,
                        has_sig: false,
                    }
                } else {
                    // Throw away the most expensive ones
                    for _ in 0..sig_count - k {
                        let max_idx = sigs
                            .iter()
                            .enumerate()
                            .max_by_key(|&(_, ref v)| v.len())
                            .unwrap()
                            .0;
                        sigs[max_idx] = vec![];
                    }

                    Satisfaction {
                        stack: sigs.into_iter().fold(Witness::push_0(), |acc, sig| {
                            Witness::combine(acc, Witness::Stack(sig))
                        }),
                        has_sig: true,
                    }
                }
            }
        }
    }

    // Helper function to produce a dissatisfaction
    fn dissatisfy_helper<Pk, Ctx, Sat, F, G>(
        term: &Terminal<Pk, Ctx>,
        stfr: &Sat,
        root_has_sig: bool,
        min_fn: &mut F,
        thresh_fn: &mut G,
    ) -> Self
    where
        Pk: MiniscriptKey + ToPublicKey,
        Ctx: ScriptContext,
        Sat: Satisfier<Pk>,
        F: FnMut(Satisfaction, Satisfaction) -> Satisfaction,
        G: FnMut(usize, &[Arc<Miniscript<Pk, Ctx>>], &Sat, bool, &mut F) -> Satisfaction,
    {
        match *term {
            Terminal::PkK(..) => Satisfaction {
                stack: Witness::push_0(),
                has_sig: false,
            },
            Terminal::PkH(ref pkh) => Satisfaction {
                stack: Witness::combine(Witness::push_0(), Witness::pkh_public_key(stfr, pkh)),
                has_sig: false,
            },
            Terminal::False => Satisfaction {
                stack: Witness::empty(),
                has_sig: false,
            },
            Terminal::True => Satisfaction {
                stack: Witness::Impossible,
                has_sig: false,
            },
            Terminal::Older(_) => Satisfaction {
                stack: Witness::Impossible,
                has_sig: false,
            },
            Terminal::After(_) => Satisfaction {
                stack: Witness::Impossible,
                has_sig: false,
            },
            Terminal::Sha256(_)
            | Terminal::Hash256(_)
            | Terminal::Ripemd160(_)
            | Terminal::Hash160(_) => Satisfaction {
                stack: Witness::hash_dissatisfaction(),
                has_sig: false,
            },
            Terminal::Version(n) => Satisfaction {
                stack: Witness::ver_eq_dissatisfy(stfr, n),
                has_sig: false,
            },
            Terminal::OutputsPref(ref pref) => Satisfaction {
                stack: Witness::output_pref_dissatisfy(stfr, pref),
                has_sig: false,
            },
            Terminal::Alt(ref sub)
            | Terminal::Swap(ref sub)
            | Terminal::Check(ref sub)
            | Terminal::ZeroNotEqual(ref sub) => {
                Self::dissatisfy_helper(&sub.node, stfr, root_has_sig, min_fn, thresh_fn)
            }
            Terminal::DupIf(_) | Terminal::NonZero(_) => Satisfaction {
                stack: Witness::push_0(),
                has_sig: false,
            },
            Terminal::Verify(_) => Satisfaction {
                stack: Witness::Impossible,
                has_sig: false,
            },
            Terminal::AndV(ref v, ref other) => {
                let vsat = Self::satisfy_helper(&v.node, stfr, root_has_sig, min_fn, thresh_fn);
                let odissat =
                    Self::dissatisfy_helper(&other.node, stfr, root_has_sig, min_fn, thresh_fn);
                Satisfaction {
                    stack: Witness::combine(odissat.stack, vsat.stack),
                    has_sig: vsat.has_sig || odissat.has_sig,
                }
            }
            Terminal::AndB(ref l, ref r)
            | Terminal::OrB(ref l, ref r)
            | Terminal::OrD(ref l, ref r)
            | Terminal::AndOr(ref l, _, ref r) => {
                let lnsat = Self::dissatisfy_helper(&l.node, stfr, root_has_sig, min_fn, thresh_fn);
                let rnsat = Self::dissatisfy_helper(&r.node, stfr, root_has_sig, min_fn, thresh_fn);
                Satisfaction {
                    stack: Witness::combine(rnsat.stack, lnsat.stack),
                    has_sig: rnsat.has_sig || lnsat.has_sig,
                }
            }
            Terminal::OrC(..) => Satisfaction {
                stack: Witness::Impossible,
                has_sig: false,
            },
            Terminal::OrI(ref l, ref r) => {
                let lnsat = Self::dissatisfy_helper(&l.node, stfr, root_has_sig, min_fn, thresh_fn);
                let dissat_1 = Satisfaction {
                    stack: Witness::combine(lnsat.stack, Witness::push_1()),
                    has_sig: lnsat.has_sig,
                };

                let rnsat = Self::dissatisfy_helper(&r.node, stfr, root_has_sig, min_fn, thresh_fn);
                let dissat_2 = Satisfaction {
                    stack: Witness::combine(rnsat.stack, Witness::push_0()),
                    has_sig: rnsat.has_sig,
                };

                min_fn(dissat_1, dissat_2)
            }
            Terminal::Thresh(_, ref subs) => Satisfaction {
                stack: subs.iter().fold(Witness::empty(), |acc, sub| {
                    let nsat =
                        Self::dissatisfy_helper(&sub.node, stfr, root_has_sig, min_fn, thresh_fn);
                    assert!(!nsat.has_sig);
                    Witness::combine(nsat.stack, acc)
                }),
                has_sig: false,
            },
            Terminal::Multi(k, _) => Satisfaction {
                stack: Witness::Stack(vec![vec![]; k + 1]),
                has_sig: false,
            },
        }
    }

    /// Produce a satisfaction non-malleable satisfaction
    pub(super) fn satisfy<
        Pk: MiniscriptKey + ToPublicKey,
        Ctx: ScriptContext,
        Sat: Satisfier<Pk>,
    >(
        term: &Terminal<Pk, Ctx>,
        stfr: &Sat,
        root_has_sig: bool,
    ) -> Self {
        Self::satisfy_helper(
            term,
            stfr,
            root_has_sig,
            &mut Satisfaction::minimum,
            &mut Satisfaction::thresh,
        )
    }

    /// Produce a satisfaction(possibly malleable)
    pub(super) fn satisfy_mall<
        Pk: MiniscriptKey + ToPublicKey,
        Ctx: ScriptContext,
        Sat: Satisfier<Pk>,
    >(
        term: &Terminal<Pk, Ctx>,
        stfr: &Sat,
        root_has_sig: bool,
    ) -> Self {
        Self::satisfy_helper(
            term,
            stfr,
            root_has_sig,
            &mut Satisfaction::minimum_mall,
            &mut Satisfaction::thresh_mall,
        )
    }
}<|MERGE_RESOLUTION|>--- conflicted
+++ resolved
@@ -48,16 +48,9 @@
 /// Helper function to create ElementsSig from Rawsig
 /// Useful for downstream when implementing Satisfier.
 /// Returns underlying secp if the Signature is not of correct format
-<<<<<<< HEAD
-pub fn bitcoinsig_from_rawsig(rawsig: &[u8]) -> Result<ElementsSig, Error> {
+pub fn bitcoinsig_from_rawsig(rawsig: &[u8]) -> Result<ElementsSig, ::interpreter::Error> {
     let (flag, sig) = rawsig.split_last().unwrap();
     let flag = elements::SigHashType::from_u32(*flag as u32);
-=======
-pub fn bitcoinsig_from_rawsig(rawsig: &[u8]) -> Result<BitcoinSig, ::interpreter::Error> {
-    let (flag, sig) = rawsig.split_last().unwrap();
-    let flag = bitcoin::SigHashType::from_u32_standard(*flag as u32)
-        .map_err(|_| ::interpreter::Error::NonStandardSigHash([sig, &[*flag]].concat().to_vec()))?;
->>>>>>> d64668d8
     let sig = secp256k1::Signature::from_der(sig)?;
     Ok((sig, flag))
 }
