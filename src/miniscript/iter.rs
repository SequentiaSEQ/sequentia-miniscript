--- conflicted
+++ resolved
@@ -39,23 +39,6 @@
         PkIter::new(self)
     }
 
-<<<<<<< HEAD
-    /// Creates a new [PkhIter] iterator that will iterate over all public keys hashes (and not
-    /// plain public keys) present in Miniscript items within AST by traversing all its branches.
-    /// For the specific algorithm please see [PkhIter::next] function.
-    pub fn iter_pkh(&self) -> PkhIter<'_, Pk, Ctx, Ext> {
-        PkhIter::new(self)
-    }
-
-    /// Creates a new [PkPkhIter] iterator that will iterate over all plain public keys and
-    /// key hash values present in Miniscript items within AST by traversing all its branches.
-    /// For the specific algorithm please see [PkPkhIter::next] function.
-    pub fn iter_pk_pkh(&self) -> PkPkhIter<'_, Pk, Ctx, Ext> {
-        PkPkhIter::new(self)
-    }
-
-=======
->>>>>>> d5615acd
     /// Enumerates all child nodes of the current AST node (`self`) and returns a `Vec` referencing
     /// them.
     pub fn branches(&self) -> Vec<&Miniscript<Pk, Ctx, Ext>> {
@@ -242,141 +225,6 @@
     }
 }
 
-<<<<<<< HEAD
-/// Iterator for traversing all [MiniscriptKey] hashes in AST starting from some specific node which
-/// constructs the iterator via [Miniscript::iter_pkh] method.
-pub struct PkhIter<'a, Pk: MiniscriptKey, Ctx: ScriptContext, Ext: Extension> {
-    node_iter: Iter<'a, Pk, Ctx, Ext>,
-    curr_node: Option<&'a Miniscript<Pk, Ctx, Ext>>,
-    key_index: usize,
-}
-
-impl<'a, Pk: MiniscriptKey, Ctx: ScriptContext, Ext: Extension> PkhIter<'a, Pk, Ctx, Ext> {
-    fn new(miniscript: &'a Miniscript<Pk, Ctx, Ext>) -> Self {
-        let mut iter = Iter::new(miniscript);
-        PkhIter {
-            curr_node: iter.next(),
-            node_iter: iter,
-            key_index: 0,
-        }
-    }
-}
-
-impl<'a, Pk: MiniscriptKey, Ctx: ScriptContext, Ext: Extension> Iterator
-    for PkhIter<'a, Pk, Ctx, Ext>
-{
-    type Item = Pk::RawPkHash;
-
-    fn next(&mut self) -> Option<Self::Item> {
-        loop {
-            match self.curr_node {
-                None => break None,
-                Some(node) => match node.get_nth_pkh(self.key_index) {
-                    None => {
-                        self.curr_node = self.node_iter.next();
-                        self.key_index = 0;
-                        continue;
-                    }
-                    Some(pk) => {
-                        self.key_index += 1;
-                        break Some(pk);
-                    }
-                },
-            }
-        }
-    }
-}
-
-/// Enum representing either key or a key hash value coming from a miniscript item inside AST
-#[derive(Clone, PartialEq, Eq, Debug)]
-pub enum PkPkh<Pk: MiniscriptKey> {
-    /// Plain public key
-    PlainPubkey(Pk),
-    /// Hashed public key
-    HashedPubkey(Pk::RawPkHash),
-}
-
-impl<Pk: MiniscriptKey<RawPkHash = Pk>> PkPkh<Pk> {
-    /// Convenience method to avoid distinguishing between keys and hashes when these are the same type
-    pub fn as_key(self) -> Pk {
-        match self {
-            PkPkh::PlainPubkey(pk) => pk,
-            PkPkh::HashedPubkey(pkh) => pkh,
-        }
-    }
-}
-
-/// Iterator for traversing all [MiniscriptKey]'s and hashes, depending what data are present in AST,
-/// starting from some specific node which constructs the iterator via
-/// [Miniscript::iter_pk_pkh] method.
-pub struct PkPkhIter<'a, Pk: MiniscriptKey, Ctx: ScriptContext, Ext: Extension> {
-    node_iter: Iter<'a, Pk, Ctx, Ext>,
-    curr_node: Option<&'a Miniscript<Pk, Ctx, Ext>>,
-    key_index: usize,
-}
-
-impl<'a, Pk: MiniscriptKey, Ctx: ScriptContext, Ext: Extension> PkPkhIter<'a, Pk, Ctx, Ext> {
-    fn new(miniscript: &'a Miniscript<Pk, Ctx, Ext>) -> Self {
-        let mut iter = Iter::new(miniscript);
-        PkPkhIter {
-            curr_node: iter.next(),
-            node_iter: iter,
-            key_index: 0,
-        }
-    }
-
-    /// Returns a `Option`, listing all public keys found in AST starting from this
-    /// `Miniscript` item, or `None` signifying that at least one key hash was found, making
-    /// impossible to enumerate all source public keys from the script.
-    ///
-    /// * Differs from `Miniscript::iter_pubkeys().collect()` in the way that this function fails on
-    ///   the first met public key hash, while [PkIter] just ignores them.
-    /// * Differs from `Miniscript::iter_pubkeys_and_hashes().collect()` in the way that it lists
-    ///   only public keys, and not their hashes
-    ///
-    /// Unlike these functions, [PkPkhIter::pk_only] returns an `Option` value with `Vec`, not an iterator,
-    /// and consumes the iterator object.
-    pub fn pk_only(self) -> Option<Vec<Pk>> {
-        let mut keys = vec![];
-        for item in self {
-            match item {
-                PkPkh::HashedPubkey(_) => return None,
-                PkPkh::PlainPubkey(key) => {
-                    keys.push(key);
-                }
-            }
-        }
-        Some(keys)
-    }
-}
-
-impl<'a, Pk: MiniscriptKey, Ctx: ScriptContext, Ext: Extension> Iterator
-    for PkPkhIter<'a, Pk, Ctx, Ext>
-{
-    type Item = PkPkh<Pk>;
-
-    fn next(&mut self) -> Option<Self::Item> {
-        loop {
-            match self.curr_node {
-                None => break None,
-                Some(node) => match node.get_nth_pk_pkh(self.key_index) {
-                    None => {
-                        self.curr_node = self.node_iter.next();
-                        self.key_index = 0;
-                        continue;
-                    }
-                    Some(pk) => {
-                        self.key_index += 1;
-                        break Some(pk);
-                    }
-                },
-            }
-        }
-    }
-}
-
-=======
->>>>>>> d5615acd
 // Module is public since it export testcase generation which may be used in
 // dependent libraries for their own tasts based on Miniscript AST
 #[cfg(test)]
