// Miniscript
// Written in 2019 by
//     Sanket Kanjular and Andrew Poelstra
//
// To the extent possible under law, the author(s) have dedicated all
// copyright and related and neighboring rights to this software to
// the public domain worldwide. This software is distributed without
// any warranty.
//
// You should have received a copy of the CC0 Public Domain Dedication
// along with this software.
// If not, see <http://creativecommons.org/publicdomain/zero/1.0/>.
//

use bitcoin;
use bitcoin::util::taproot::TAPROOT_ANNEX_PREFIX;
use elements::hashes::{hash160, ripemd160, sha256, Hash};
use elements::schnorr::TapTweak;
use elements::taproot::ControlBlock;
use elements::{self, script};

<<<<<<< HEAD
use super::{stack, BitcoinKey, Error, Stack, TypedHash160};
use crate::descriptor::{CovOperations, LegacyCSFSCov};
use crate::extensions::ParseableExt;
use crate::miniscript::context::{NoChecks, ScriptContext};
use crate::util::is_v1_p2tr;
use crate::{
    hash256, BareCtx, Extension, Legacy, Miniscript, MiniscriptKey, Segwitv0, Tap, Translator,
};
=======
use super::{stack, BitcoinKey, Error, Stack};
use crate::miniscript::context::{NoChecks, ScriptContext, SigType};
use crate::prelude::*;
use crate::{BareCtx, ExtParams, Legacy, Miniscript, Segwitv0, Tap, ToPublicKey, Translator};
>>>>>>> d5615acd

/// Attempts to parse a slice as a Bitcoin public key, checking compressedness
/// if asked to, but otherwise dropping it
fn pk_from_slice(slice: &[u8], require_compressed: bool) -> Result<bitcoin::PublicKey, Error> {
    if let Ok(pk) = bitcoin::PublicKey::from_slice(slice) {
        if require_compressed && !pk.compressed {
            Err(Error::UncompressedPubkey)
        } else {
            Ok(pk)
        }
    } else {
        Err(Error::PubkeyParseError)
    }
}

fn pk_from_stack_elem(
    elem: &stack::Element<'_>,
    require_compressed: bool,
) -> Result<bitcoin::PublicKey, Error> {
    let slice = if let stack::Element::Push(slice) = *elem {
        slice
    } else {
        return Err(Error::PubkeyParseError);
    };
    pk_from_slice(slice, require_compressed)
}

// Parse the script with appropriate context to check for context errors like
// correct usage of x-only keys or multi_a
fn script_from_stack_elem<Ctx: ScriptContext, Ext: ParseableExt>(
    elem: &stack::Element,
) -> Result<Miniscript<Ctx::Key, Ctx, Ext>, Error> {
    match *elem {
<<<<<<< HEAD
        stack::Element::Push(sl) => {
            Miniscript::parse_insane(&elements::Script::from(sl.to_owned())).map_err(Error::from)
        }
=======
        stack::Element::Push(sl) => Miniscript::parse_with_ext(
            &bitcoin::Script::from(sl.to_owned()),
            &ExtParams::allow_all(),
        )
        .map_err(Error::from),
>>>>>>> d5615acd
        stack::Element::Satisfied => {
            Miniscript::from_ast(crate::Terminal::True).map_err(Error::from)
        }
        stack::Element::Dissatisfied => {
            Miniscript::from_ast(crate::Terminal::False).map_err(Error::from)
        }
    }
}

// Try to parse covenant components from witness script
// stack element
fn cov_components_from_stackelem<Ext>(
    elem: &stack::Element<'_>,
) -> Option<(
    super::BitcoinKey,
    Miniscript<super::BitcoinKey, NoChecks, Ext>,
)>
where
    Ext: ParseableExt,
{
    let (pk, ms) = match *elem {
        stack::Element::Push(sl) => LegacyCSFSCov::<bitcoin::PublicKey, Ext>::parse_cov_components(
            &elements::Script::from(sl.to_owned()),
        )
        .ok()?,
        _ => return None,
    };
    Some((super::BitcoinKey::Fullkey(pk), ms.to_no_checks_ms()))
}

/// Helper type to indicate the origin of the bare pubkey that the interpereter uses
#[derive(Copy, Clone, PartialEq, Eq, Debug)]
pub enum PubkeyType {
    Pk,
    Pkh,
    Wpkh,
    ShWpkh,
    Tr, // Key Spend
}

/// Helper type to indicate the origin of the bare miniscript that the interpereter uses
#[derive(Copy, Clone, PartialEq, Eq, Debug)]
pub enum ScriptType {
    Bare,
    Sh,
    Wsh,
    ShWsh,
    Tr, // Script Spend
}

/// Structure representing a script under evaluation as a Miniscript
#[derive(Clone, PartialEq, Eq, Debug)]
pub enum Inner<Ext: Extension> {
    /// The script being evaluated is a simple public key check (pay-to-pk,
    /// pay-to-pkhash or pay-to-witness-pkhash)
    // Technically, this allows representing a (XonlyKey, Sh) output but we make sure
    // that only appropriate outputs are created
    PublicKey(super::BitcoinKey, PubkeyType),
    /// The script being evaluated is an actual script
    Script(Miniscript<super::BitcoinKey, NoChecks, Ext>, ScriptType),
    /// The Covenant Miniscript
    /// Only Witnessv0 scripts are supported for now
    CovScript(
        super::BitcoinKey,
        Miniscript<super::BitcoinKey, NoChecks, Ext>,
        // Add scriptType when we support additional things here
        // ScriptType,
    ),
    // todo: add extensions support as explicit enum
}

// The `Script` returned by this method is always generated/cloned ... when
// rust-bitcoin is updated to use a copy-on-write internal representation we
// should revisit this and return references to the actual txdata wherever
// possible
/// Parses an `Inner` and appropriate `Stack` from completed transaction data,
/// as well as the script that should be used as a scriptCode in a sighash
/// Tr outputs don't have script code and return None.
pub fn from_txdata<'txin, Ext: ParseableExt>(
    spk: &elements::Script,
    script_sig: &'txin elements::Script,
    witness: &'txin [Vec<u8>],
) -> Result<(Inner<Ext>, Stack<'txin>, Option<elements::Script>), Error> {
    let mut ssig_stack: Stack<'_> = script_sig
        .instructions_minimal()
        .map(stack::Element::from_instruction)
        .collect::<Result<Vec<stack::Element<'_>>, Error>>()?
        .into();
    let mut wit_stack: Stack<'_> = witness
        .iter()
        .map(stack::Element::from)
        .collect::<Vec<stack::Element<'_>>>()
        .into();

    // ** pay to pubkey **
    if spk.is_p2pk() {
        if !wit_stack.is_empty() {
            Err(Error::NonEmptyWitness)
        } else {
            Ok((
                Inner::PublicKey(
                    pk_from_slice(&spk[1..spk.len() - 1], false)?.into(),
                    PubkeyType::Pk,
                ),
                ssig_stack,
                Some(spk.clone()),
            ))
        }
    // ** pay to pubkeyhash **
    } else if spk.is_p2pkh() {
        if !wit_stack.is_empty() {
            Err(Error::NonEmptyWitness)
        } else {
            match ssig_stack.pop() {
                Some(elem) => {
                    let pk = pk_from_stack_elem(&elem, false)?;
<<<<<<< HEAD
                    if *spk == elements::Script::new_p2pkh(&pk.to_pubkeyhash().into()) {
=======
                    if *spk == bitcoin::Script::new_p2pkh(&pk.to_pubkeyhash(SigType::Ecdsa).into())
                    {
>>>>>>> d5615acd
                        Ok((
                            Inner::PublicKey(pk.into(), PubkeyType::Pkh),
                            ssig_stack,
                            Some(spk.clone()),
                        ))
                    } else {
                        Err(Error::IncorrectPubkeyHash)
                    }
                }
                None => Err(Error::UnexpectedStackEnd),
            }
        }
    // ** pay to witness pubkeyhash **
    } else if spk.is_v0_p2wpkh() {
        if !ssig_stack.is_empty() {
            Err(Error::NonEmptyScriptSig)
        } else {
            match wit_stack.pop() {
                Some(elem) => {
                    let pk = pk_from_stack_elem(&elem, true)?;
<<<<<<< HEAD
                    if *spk == elements::Script::new_v0_wpkh(&pk.to_pubkeyhash().into()) {
                        Ok((
                            Inner::PublicKey(pk.into(), PubkeyType::Wpkh),
                            wit_stack,
                            Some(elements::Script::new_p2pkh(&pk.to_pubkeyhash().into())), // bip143, why..
=======
                    let hash160 = pk.to_pubkeyhash(SigType::Ecdsa);
                    if *spk == bitcoin::Script::new_v0_p2wpkh(&hash160.into()) {
                        Ok((
                            Inner::PublicKey(pk.into(), PubkeyType::Wpkh),
                            wit_stack,
                            Some(bitcoin::Script::new_p2pkh(&hash160.into())), // bip143, why..
>>>>>>> d5615acd
                        ))
                    } else {
                        Err(Error::IncorrectWPubkeyHash)
                    }
                }
                None => Err(Error::UnexpectedStackEnd),
            }
        }
    // ** pay to witness scripthash **
    } else if spk.is_v0_p2wsh() {
        if !ssig_stack.is_empty() {
            Err(Error::NonEmptyScriptSig)
        } else {
            match wit_stack.pop() {
                Some(elem) => {
                    if let Some((pk, ms)) = cov_components_from_stackelem(&elem) {
                        let script_code =
                            script::Builder::new().post_codesep_script().into_script();
                        return Ok((Inner::CovScript(pk, ms), wit_stack, Some(script_code)));
                    }
                    let miniscript = script_from_stack_elem::<Segwitv0, Ext>(&elem)?;
                    let script = miniscript.encode();
                    let miniscript =
                        <Miniscript<_, _, _> as ToNoChecks<_>>::to_no_checks_ms(&miniscript);
                    let scripthash = sha256::Hash::hash(&script[..]);
                    if *spk == elements::Script::new_v0_wsh(&scripthash.into()) {
                        Ok((
                            Inner::Script(miniscript, ScriptType::Wsh),
                            wit_stack,
                            Some(script),
                        ))
                    } else {
                        Err(Error::IncorrectWScriptHash)
                    }
                }
                None => Err(Error::UnexpectedStackEnd),
            }
        }
    // ** pay to taproot **//
    } else if is_v1_p2tr(&spk) {
        if !ssig_stack.is_empty() {
            Err(Error::NonEmptyScriptSig)
        } else {
            let output_key = bitcoin::XOnlyPublicKey::from_slice(&spk[2..])
                .map_err(|_| Error::XOnlyPublicKeyParseError)?;
            let has_annex = wit_stack
                .last()
                .and_then(|x| x.as_push().ok())
                .map(|x| !x.is_empty() && x[0] == TAPROOT_ANNEX_PREFIX)
                .unwrap_or(false);
            let has_annex = has_annex && (wit_stack.len() >= 2);
            if has_annex {
                // Annex is non-standard, bitcoin consensus rules ignore it.
                // Our sighash structure and signature verification
                // does not support annex, return error
                return Err(Error::TapAnnexUnsupported);
            }
            match wit_stack.len() {
                0 => Err(Error::UnexpectedStackEnd),
                1 => Ok((
                    Inner::PublicKey(output_key.into(), PubkeyType::Tr),
                    wit_stack,
                    None, // Tr key spend script code None
                )),
                _ => {
                    // Script spend
                    let ctrl_blk = wit_stack.pop().ok_or(Error::UnexpectedStackEnd)?;
                    let ctrl_blk = ctrl_blk.as_push()?;
                    let tap_script = wit_stack.pop().ok_or(Error::UnexpectedStackEnd)?;
                    let ctrl_blk =
                        ControlBlock::from_slice(ctrl_blk).map_err(Error::ControlBlockParse)?;
                    let tap_script = script_from_stack_elem::<Tap, Ext>(&tap_script)?;
                    let ms = tap_script.to_no_checks_ms();
                    // Creating new contexts is cheap
                    let secp = bitcoin::secp256k1::Secp256k1::verification_only();
                    let tap_script = tap_script.encode();
                    // Should not really need to call dangerous assumed tweaked here.
                    // Should be fixed after RC
                    // This is fixed in rust-bitcoin. Should also be fixed in rust-elements
                    if ctrl_blk.verify_taproot_commitment(
                        &secp,
                        &output_key.dangerous_assume_tweaked(),
                        &tap_script,
                    ) {
                        Ok((
                            Inner::Script(ms, ScriptType::Tr),
                            wit_stack,
                            // Tapscript is returned as a "scriptcode". This is a hack, but avoids adding yet
                            // another enum just for taproot, and this function is not a publicly exposed API,
                            // so it's easy enough to keep track of all uses.
                            //
                            // In particular, this return value will be put into the `script_code` member of
                            // the `Interpreter` script; the iterpreter logic does the right thing with it.
                            Some(tap_script),
                        ))
                    } else {
                        Err(Error::ControlBlockVerificationError)
                    }
                }
            }
        }
    // ** pay to scripthash **
    } else if spk.is_p2sh() {
        match ssig_stack.pop() {
            Some(elem) => {
                if let stack::Element::Push(slice) = elem {
                    let scripthash = hash160::Hash::hash(slice);
                    if *spk != elements::Script::new_p2sh(&scripthash.into()) {
                        return Err(Error::IncorrectScriptHash);
                    }
                    // ** p2sh-wrapped wpkh **
                    if slice.len() == 22 && slice[0] == 0 && slice[1] == 20 {
                        return match wit_stack.pop() {
                            Some(elem) => {
                                if !ssig_stack.is_empty() {
                                    Err(Error::NonEmptyScriptSig)
                                } else {
                                    let pk = pk_from_stack_elem(&elem, true)?;
<<<<<<< HEAD
                                    if slice
                                        == &elements::Script::new_v0_wpkh(
                                            &pk.to_pubkeyhash().into(),
                                        )[..]
=======
                                    let hash160 = pk.to_pubkeyhash(SigType::Ecdsa);
                                    if slice == &bitcoin::Script::new_v0_p2wpkh(&hash160.into())[..]
>>>>>>> d5615acd
                                    {
                                        Ok((
                                            Inner::PublicKey(pk.into(), PubkeyType::ShWpkh),
                                            wit_stack,
<<<<<<< HEAD
                                            Some(elements::Script::new_p2pkh(
                                                &pk.to_pubkeyhash().into(),
                                            )), // bip143, why..
=======
                                            Some(bitcoin::Script::new_p2pkh(&hash160.into())), // bip143, why..
>>>>>>> d5615acd
                                        ))
                                    } else {
                                        Err(Error::IncorrectWScriptHash)
                                    }
                                }
                            }
                            None => Err(Error::UnexpectedStackEnd),
                        };
                    // ** p2sh-wrapped wsh **
                    } else if slice.len() == 34 && slice[0] == 0 && slice[1] == 32 {
                        return match wit_stack.pop() {
                            Some(elem) => {
                                if !ssig_stack.is_empty() {
                                    Err(Error::NonEmptyScriptSig)
                                } else {
                                    // parse wsh with Segwitv0 context
                                    let miniscript =
                                        script_from_stack_elem::<Segwitv0, Ext>(&elem)?;
                                    let script = miniscript.encode();
                                    let miniscript = miniscript.to_no_checks_ms();
                                    let scripthash = sha256::Hash::hash(&script[..]);
                                    if slice
                                        == &elements::Script::new_v0_wsh(&scripthash.into())[..]
                                    {
                                        Ok((
                                            Inner::Script(miniscript, ScriptType::ShWsh),
                                            wit_stack,
                                            Some(script),
                                        ))
                                    } else {
                                        Err(Error::IncorrectWScriptHash)
                                    }
                                }
                            }
                            None => Err(Error::UnexpectedStackEnd),
                        };
                    }
                }
                // normal p2sh parsed in Legacy context
                let miniscript = script_from_stack_elem::<Legacy, Ext>(&elem)?;
                let script = miniscript.encode();
                let miniscript = miniscript.to_no_checks_ms();
                if wit_stack.is_empty() {
                    let scripthash = hash160::Hash::hash(&script[..]);
                    if *spk == elements::Script::new_p2sh(&scripthash.into()) {
                        Ok((
                            Inner::Script(miniscript, ScriptType::Sh),
                            ssig_stack,
                            Some(script),
                        ))
                    } else {
                        Err(Error::IncorrectScriptHash)
                    }
                } else {
                    Err(Error::NonEmptyWitness)
                }
            }
            None => Err(Error::UnexpectedStackEnd),
        }
    // ** bare script **
    } else if wit_stack.is_empty() {
        // Bare script parsed in BareCtx
        let miniscript = Miniscript::<bitcoin::PublicKey, BareCtx, Ext>::parse_insane(spk)?;
        let miniscript = miniscript.to_no_checks_ms();
        Ok((
            Inner::Script(miniscript, ScriptType::Bare),
            ssig_stack,
            Some(spk.clone()),
        ))
    } else {
<<<<<<< HEAD
        Err(Error::NonEmptyWitness)
=======
        if wit_stack.is_empty() {
            // Bare script parsed in BareCtx
            let miniscript = Miniscript::<bitcoin::PublicKey, BareCtx>::parse_with_ext(
                spk,
                &ExtParams::allow_all(),
            )?;
            let miniscript = miniscript.to_no_checks_ms();
            Ok((
                Inner::Script(miniscript, ScriptType::Bare),
                ssig_stack,
                Some(spk.clone()),
            ))
        } else {
            Err(Error::NonEmptyWitness)
        }
>>>>>>> d5615acd
    }
}

// Convert a miniscript from a well-defined context to a no checks context.
// We need to parse insane scripts because these scripts are obtained from already
// created transaction possibly already confirmed in a block.
// In order to avoid code duplication for various contexts related interpreter checks,
// we convert all the scripts to from a well-defined context to NoContexts.
//
// While executing Pkh(<hash>) in NoChecks, we need to pop a public key from stack
// However, NoChecks context does not know whether to parse the key as 33 bytes or 32 bytes
// While converting into NoChecks we store explicitly in TypedHash160 enum.
pub(super) trait ToNoChecks<ExtQ: Extension> {
    fn to_no_checks_ms(&self) -> Miniscript<BitcoinKey, NoChecks, ExtQ>;
}

impl<Ctx: ScriptContext, Ext: Extension> ToNoChecks<Ext>
    for Miniscript<bitcoin::PublicKey, Ctx, Ext>
{
    fn to_no_checks_ms(&self) -> Miniscript<BitcoinKey, NoChecks, Ext> {
        struct TranslateFullPk;

        impl Translator<bitcoin::PublicKey, BitcoinKey, ()> for TranslateFullPk {
            fn pk(&mut self, pk: &bitcoin::PublicKey) -> Result<BitcoinKey, ()> {
                Ok(BitcoinKey::Fullkey(*pk))
            }

<<<<<<< HEAD
            fn pkh(&mut self, pkh: &hash160::Hash) -> Result<TypedHash160, ()> {
                Ok(TypedHash160::FullKey(*pkh))
            }

            fn sha256(&mut self, sha256: &sha256::Hash) -> Result<sha256::Hash, ()> {
                Ok(*sha256)
            }

            fn hash256(&mut self, hash256: &hash256::Hash) -> Result<hash256::Hash, ()> {
                Ok(*hash256)
            }

            fn ripemd160(&mut self, ripemd160: &ripemd160::Hash) -> Result<ripemd160::Hash, ()> {
                Ok(*ripemd160)
            }

            fn hash160(&mut self, hash160: &hash160::Hash) -> Result<hash160::Hash, ()> {
                Ok(*hash160)
            }
=======
            translate_hash_clone!(bitcoin::PublicKey, BitcoinKey, ());
>>>>>>> d5615acd
        }

        self.real_translate_pk(&mut TranslateFullPk)
            .expect("Translation should succeed")
    }
}

impl<Ctx: ScriptContext, Ext: Extension> ToNoChecks<Ext>
    for Miniscript<bitcoin::XOnlyPublicKey, Ctx, Ext>
{
    fn to_no_checks_ms(&self) -> Miniscript<BitcoinKey, NoChecks, Ext> {
        // specify the () error type as this cannot error
        struct TranslateXOnlyPk;

        impl Translator<bitcoin::XOnlyPublicKey, BitcoinKey, ()> for TranslateXOnlyPk {
            fn pk(&mut self, pk: &bitcoin::XOnlyPublicKey) -> Result<BitcoinKey, ()> {
                Ok(BitcoinKey::XOnlyPublicKey(*pk))
            }

<<<<<<< HEAD
            fn pkh(&mut self, pkh: &hash160::Hash) -> Result<TypedHash160, ()> {
                Ok(TypedHash160::XonlyKey(*pkh))
            }

            fn sha256(&mut self, sha256: &sha256::Hash) -> Result<sha256::Hash, ()> {
                Ok(*sha256)
            }

            fn hash256(&mut self, hash256: &hash256::Hash) -> Result<hash256::Hash, ()> {
                Ok(*hash256)
            }

            fn ripemd160(&mut self, ripemd160: &ripemd160::Hash) -> Result<ripemd160::Hash, ()> {
                Ok(*ripemd160)
            }

            fn hash160(&mut self, hash160: &hash160::Hash) -> Result<hash160::Hash, ()> {
                Ok(*hash160)
            }
=======
            translate_hash_clone!(bitcoin::XOnlyPublicKey, BitcoinKey, ());
>>>>>>> d5615acd
        }
        self.real_translate_pk(&mut TranslateXOnlyPk)
            .expect("Translation should succeed")
    }
}

#[cfg(test)]
mod tests {

    use std::str::FromStr;

    use elements::hashes::hex::FromHex;
    use elements::hashes::{hash160, sha256, Hash};
    use elements::{self, script, Script};

    use super::*;
<<<<<<< HEAD
    use crate::NoExt;
=======
    use crate::miniscript::analyzable::ExtParams;
>>>>>>> d5615acd

    struct KeyTestData {
        pk_spk: elements::Script,
        pk_sig: elements::Script,
        pkh_spk: elements::Script,
        pkh_sig: elements::Script,
        pkh_sig_justkey: elements::Script,
        wpkh_spk: elements::Script,
        wpkh_stack: Vec<Vec<u8>>,
        wpkh_stack_justkey: Vec<Vec<u8>>,
        sh_wpkh_spk: elements::Script,
        sh_wpkh_sig: elements::Script,
        sh_wpkh_stack: Vec<Vec<u8>>,
        sh_wpkh_stack_justkey: Vec<Vec<u8>>,
    }

    impl KeyTestData {
        fn from_key(key: bitcoin::PublicKey) -> KeyTestData {
            // what a funny looking signature..
            let dummy_sig = Vec::from_hex(
                "\
                302e02153b78ce563f89a0ed9414f5aa28ad0d96d6795f9c63\
                    02153b78ce563f89a0ed9414f5aa28ad0d96d6795f9c65\
            ",
            )
            .unwrap();

<<<<<<< HEAD
            let pkhash = key.to_pubkeyhash().into();
            let wpkhash = key.to_pubkeyhash().into();
            let wpkh_spk = elements::Script::new_v0_wpkh(&wpkhash);
=======
            let pkhash = key.to_pubkeyhash(SigType::Ecdsa).into();
            let wpkhash = key.to_pubkeyhash(SigType::Ecdsa).into();
            let wpkh_spk = bitcoin::Script::new_v0_p2wpkh(&wpkhash);
>>>>>>> d5615acd
            let wpkh_scripthash = hash160::Hash::hash(&wpkh_spk[..]).into();

            KeyTestData {
                pk_spk: elements::Script::new_p2pk(&key),
                pkh_spk: elements::Script::new_p2pkh(&pkhash),
                pk_sig: script::Builder::new().push_slice(&dummy_sig).into_script(),
                pkh_sig: script::Builder::new()
                    .push_slice(&dummy_sig)
                    .push_key(&key)
                    .into_script(),
                pkh_sig_justkey: script::Builder::new().push_key(&key).into_script(),
                wpkh_spk: wpkh_spk.clone(),
                wpkh_stack: vec![dummy_sig.clone(), key.to_bytes()],
                wpkh_stack_justkey: vec![key.to_bytes()],
                sh_wpkh_spk: elements::Script::new_p2sh(&wpkh_scripthash),
                sh_wpkh_sig: script::Builder::new()
                    .push_slice(&wpkh_spk[..])
                    .into_script(),
                sh_wpkh_stack: vec![dummy_sig, key.to_bytes()],
                sh_wpkh_stack_justkey: vec![key.to_bytes()],
            }
        }
    }

    struct FixedTestData {
        pk_comp: bitcoin::PublicKey,
        pk_uncomp: bitcoin::PublicKey,
    }

    fn fixed_test_data() -> FixedTestData {
        FixedTestData {
            pk_comp: bitcoin::PublicKey::from_str(
                "\
                025edd5cc23c51e87a497ca815d5dce0f8ab52554f849ed8995de64c5f34ce7143\
            ",
            )
            .unwrap(),
            pk_uncomp: bitcoin::PublicKey::from_str(
                "\
                045edd5cc23c51e87a497ca815d5dce0f8ab52554f849ed8995de64c5f34ce7143\
                  efae9c8dbc14130661e8cec030c89ad0c13c66c0d17a2905cdc706ab7399a868\
            ",
            )
            .unwrap(),
        }
    }

    #[test]
    fn pubkey_pk() {
        let fixed = fixed_test_data();
        let comp = KeyTestData::from_key(fixed.pk_comp);
        let uncomp = KeyTestData::from_key(fixed.pk_uncomp);
        let blank_script = elements::Script::new();

        // Compressed pk, empty scriptsig
        let (inner, stack, script_code) =
            from_txdata::<NoExt>(&comp.pk_spk, &blank_script, &[]).expect("parse txdata");
        assert_eq!(
            inner,
            Inner::PublicKey(fixed.pk_comp.into(), PubkeyType::Pk)
        );
        assert_eq!(stack, Stack::from(vec![]));
        assert_eq!(script_code, Some(comp.pk_spk.clone()));

        // Uncompressed pk, empty scriptsig
        let (inner, stack, script_code) =
            from_txdata::<NoExt>(&uncomp.pk_spk, &blank_script, &[]).expect("parse txdata");
        assert_eq!(
            inner,
            Inner::PublicKey(fixed.pk_uncomp.into(), PubkeyType::Pk)
        );
        assert_eq!(stack, Stack::from(vec![]));
        assert_eq!(script_code, Some(uncomp.pk_spk.clone()));

        // Compressed pk, correct scriptsig
        let (inner, stack, script_code) =
            from_txdata::<NoExt>(&comp.pk_spk, &comp.pk_sig, &[]).expect("parse txdata");
        assert_eq!(
            inner,
            Inner::PublicKey(fixed.pk_comp.into(), PubkeyType::Pk)
        );
        assert_eq!(stack, Stack::from(vec![comp.pk_sig[1..].into()]));
        assert_eq!(script_code, Some(comp.pk_spk.clone()));

        // Uncompressed pk, correct scriptsig
        let (inner, stack, script_code) =
            from_txdata::<NoExt>(&uncomp.pk_spk, &uncomp.pk_sig, &[]).expect("parse txdata");
        assert_eq!(
            inner,
            Inner::PublicKey(fixed.pk_uncomp.into(), PubkeyType::Pk)
        );
        assert_eq!(stack, Stack::from(vec![uncomp.pk_sig[1..].into()]));
        assert_eq!(script_code, Some(uncomp.pk_spk));

        // Scriptpubkey has invalid key
        let mut spk = comp.pk_spk.to_bytes();
        spk[1] = 5;
        let spk = elements::Script::from(spk);
        let err = from_txdata::<NoExt>(&spk, &elements::Script::new(), &[]).unwrap_err();
        assert_eq!(err.to_string(), "could not parse pubkey");

        // Scriptpubkey has invalid script
        let mut spk = comp.pk_spk.to_bytes();
        spk[0] = 100;
        let spk = elements::Script::from(spk);
        let err = from_txdata::<NoExt>(&spk, &elements::Script::new(), &[]).unwrap_err();
        assert_eq!(&err.to_string()[0..12], "parse error:");

        // Witness is nonempty

        let err = from_txdata::<NoExt>(&comp.pk_spk, &comp.pk_sig, &[vec![]]).unwrap_err();

        assert_eq!(err.to_string(), "legacy spend had nonempty witness");
    }

    #[test]
    fn pubkey_pkh() {
        let fixed = fixed_test_data();
        let comp = KeyTestData::from_key(fixed.pk_comp);
        let uncomp = KeyTestData::from_key(fixed.pk_uncomp);

        // pkh, empty scriptsig; this time it errors out
        let err = from_txdata::<NoExt>(&comp.pkh_spk, &elements::Script::new(), &[]).unwrap_err();
        assert_eq!(err.to_string(), "unexpected end of stack");

        // pkh, wrong pubkey
        let err = from_txdata::<NoExt>(&comp.pkh_spk, &uncomp.pkh_sig_justkey, &[]).unwrap_err();
        assert_eq!(err.to_string(), "public key did not match scriptpubkey");

        // pkh, right pubkey, no signature
        let (inner, stack, script_code) =
            from_txdata::<NoExt>(&comp.pkh_spk, &comp.pkh_sig_justkey, &[]).expect("parse txdata");
        assert_eq!(
            inner,
            Inner::PublicKey(fixed.pk_comp.into(), PubkeyType::Pkh)
        );
        assert_eq!(stack, Stack::from(vec![]));
        assert_eq!(script_code, Some(comp.pkh_spk.clone()));

        let (inner, stack, script_code) =
            from_txdata::<NoExt>(&uncomp.pkh_spk, &uncomp.pkh_sig_justkey, &[])
                .expect("parse txdata");
        assert_eq!(
            inner,
            Inner::PublicKey(fixed.pk_uncomp.into(), PubkeyType::Pkh)
        );
        assert_eq!(stack, Stack::from(vec![]));
        assert_eq!(script_code, Some(uncomp.pkh_spk.clone()));

        // pkh, right pubkey, signature
        let (inner, stack, script_code) =
            from_txdata::<NoExt>(&comp.pkh_spk, &comp.pkh_sig_justkey, &[]).expect("parse txdata");
        assert_eq!(
            inner,
            Inner::PublicKey(fixed.pk_comp.into(), PubkeyType::Pkh)
        );
        assert_eq!(stack, Stack::from(vec![]));
        assert_eq!(script_code, Some(comp.pkh_spk.clone()));

        let (inner, stack, script_code) =
            from_txdata::<NoExt>(&uncomp.pkh_spk, &uncomp.pkh_sig_justkey, &[])
                .expect("parse txdata");
        assert_eq!(
            inner,
            Inner::PublicKey(fixed.pk_uncomp.into(), PubkeyType::Pkh)
        );
        assert_eq!(stack, Stack::from(vec![]));
        assert_eq!(script_code, Some(uncomp.pkh_spk.clone()));

        // Witness is nonempty
        let err = from_txdata::<NoExt>(&comp.pkh_spk, &comp.pkh_sig, &[vec![]]).unwrap_err();
        assert_eq!(err.to_string(), "legacy spend had nonempty witness");
    }

    #[test]
    fn pubkey_wpkh() {
        let fixed = fixed_test_data();
        let comp = KeyTestData::from_key(fixed.pk_comp);
        let uncomp = KeyTestData::from_key(fixed.pk_uncomp);
        let blank_script = elements::Script::new();

        // wpkh, empty witness; this time it errors out
        let err = from_txdata::<NoExt>(&comp.wpkh_spk, &blank_script, &[]).unwrap_err();
        assert_eq!(err.to_string(), "unexpected end of stack");

        // wpkh, uncompressed pubkey
        let err = from_txdata::<NoExt>(&comp.wpkh_spk, &blank_script, &uncomp.wpkh_stack_justkey)
            .unwrap_err();
        assert_eq!(
            err.to_string(),
            "uncompressed pubkey in non-legacy descriptor"
        );

        // wpkh, wrong pubkey
        let err = from_txdata::<NoExt>(&uncomp.wpkh_spk, &blank_script, &comp.wpkh_stack_justkey)
            .unwrap_err();
        assert_eq!(
            err.to_string(),
            "public key did not match scriptpubkey (segwit v0)"
        );

        // wpkh, right pubkey, no signature
        let (inner, stack, script_code) =
            from_txdata::<NoExt>(&comp.wpkh_spk, &blank_script, &comp.wpkh_stack_justkey)
                .expect("parse txdata");
        assert_eq!(
            inner,
            Inner::PublicKey(fixed.pk_comp.into(), PubkeyType::Wpkh)
        );
        assert_eq!(stack, Stack::from(vec![]));
        assert_eq!(script_code, Some(comp.pkh_spk.clone()));

        // wpkh, right pubkey, signature
        let (inner, stack, script_code) =
            from_txdata::<NoExt>(&comp.wpkh_spk, &blank_script, &comp.wpkh_stack)
                .expect("parse txdata");
        assert_eq!(
            inner,
            Inner::PublicKey(fixed.pk_comp.into(), PubkeyType::Wpkh)
        );
        assert_eq!(
            stack,
            Stack::from(vec![comp.wpkh_stack[comp.wpkh_stack.len() - 2][..].into()])
        );
        assert_eq!(script_code, Some(comp.pkh_spk.clone()));

        assert_eq!(
            inner,
            Inner::PublicKey(fixed.pk_comp.into(), PubkeyType::Wpkh)
        );
        assert_eq!(stack, Stack::from(vec![comp.wpkh_stack[0][..].into()]));
        assert_eq!(script_code, Some(comp.pkh_spk));

        // Scriptsig is nonempty
        let err = from_txdata::<NoExt>(&comp.wpkh_spk, &comp.pk_sig, &comp.wpkh_stack_justkey)
            .unwrap_err();
        assert_eq!(err.to_string(), "segwit spend had nonempty scriptsig");
    }

    #[test]
    fn pubkey_sh_wpkh() {
        let fixed = fixed_test_data();
        let comp = KeyTestData::from_key(fixed.pk_comp);
        let uncomp = KeyTestData::from_key(fixed.pk_uncomp);
        let blank_script = elements::Script::new();

        // sh_wpkh, missing witness or scriptsig

        let err = from_txdata::<NoExt>(&comp.sh_wpkh_spk, &blank_script, &[]).unwrap_err();
        assert_eq!(err.to_string(), "unexpected end of stack");
        let err = from_txdata::<NoExt>(&comp.sh_wpkh_spk, &comp.sh_wpkh_sig, &[]).unwrap_err();

        assert_eq!(err.to_string(), "unexpected end of stack");
        let err = from_txdata::<NoExt>(&comp.sh_wpkh_spk, &blank_script, &comp.sh_wpkh_stack)
            .unwrap_err();
        assert_eq!(err.to_string(), "unexpected end of stack");

        // sh_wpkh, uncompressed pubkey
        let err = from_txdata::<NoExt>(
            &uncomp.sh_wpkh_spk,
            &uncomp.sh_wpkh_sig,
            &uncomp.sh_wpkh_stack_justkey,
        )
        .unwrap_err();
        assert_eq!(
            err.to_string(),
            "uncompressed pubkey in non-legacy descriptor"
        );

        // sh_wpkh, wrong redeem script for scriptpubkey
        let err = from_txdata::<NoExt>(
            &uncomp.sh_wpkh_spk,
            &comp.sh_wpkh_sig,
            &comp.sh_wpkh_stack_justkey,
        )
        .unwrap_err();
        assert_eq!(err.to_string(), "redeem script did not match scriptpubkey",);

        // sh_wpkh, wrong redeem script for witness script
        let err = from_txdata::<NoExt>(
            &uncomp.sh_wpkh_spk,
            &uncomp.sh_wpkh_sig,
            &comp.sh_wpkh_stack_justkey,
        )
        .unwrap_err();
        assert_eq!(err.to_string(), "witness script did not match scriptpubkey",);

        // sh_wpkh, right pubkey, no signature
        let (inner, stack, script_code) = from_txdata::<NoExt>(
            &comp.sh_wpkh_spk,
            &comp.sh_wpkh_sig,
            &comp.sh_wpkh_stack_justkey,
        )
        .expect("parse txdata");
        assert_eq!(
            inner,
            Inner::PublicKey(fixed.pk_comp.into(), PubkeyType::ShWpkh)
        );
        assert_eq!(stack, Stack::from(vec![]));
        assert_eq!(script_code, Some(comp.pkh_spk.clone()));

        // sh_wpkh, right pubkey, signature
        let (inner, stack, script_code) =
            from_txdata::<NoExt>(&comp.sh_wpkh_spk, &comp.sh_wpkh_sig, &comp.sh_wpkh_stack)
                .expect("parse txdata");
        assert_eq!(
            inner,
            Inner::PublicKey(fixed.pk_comp.into(), PubkeyType::ShWpkh)
        );
        assert_eq!(
            stack,
            Stack::from(vec![comp.wpkh_stack[comp.wpkh_stack.len() - 2][..].into()])
        );
        assert_eq!(script_code, Some(comp.pkh_spk.clone()));
    }

<<<<<<< HEAD
    fn ms_inner_script(ms: &str) -> (Miniscript<BitcoinKey, NoChecks, NoExt>, elements::Script) {
        let ms = Miniscript::<bitcoin::PublicKey, Segwitv0, NoExt>::from_str_insane(ms).unwrap();
=======
    fn ms_inner_script(ms: &str) -> (Miniscript<BitcoinKey, NoChecks>, bitcoin::Script) {
        let ms = Miniscript::<bitcoin::PublicKey, Segwitv0>::from_str_ext(ms, &ExtParams::insane())
            .unwrap();
>>>>>>> d5615acd
        let spk = ms.encode();
        let miniscript = ms.to_no_checks_ms();
        (miniscript, spk)
    }

    #[test]
    fn script_bare() {
        let preimage = b"12345678----____12345678----____";
        let hash = hash160::Hash::hash(&preimage[..]);

        let (miniscript, spk) = ms_inner_script(&format!("hash160({})", hash));

        let blank_script = elements::Script::new();

        // bare script has no validity requirements beyond being a sane script
        let (inner, stack, script_code) =
            from_txdata::<NoExt>(&spk, &blank_script, &[]).expect("parse txdata");
        assert_eq!(inner, Inner::Script(miniscript, ScriptType::Bare));
        assert_eq!(stack, Stack::from(vec![]));
        assert_eq!(script_code, Some(spk.clone()));

        let err = from_txdata::<NoExt>(&blank_script, &blank_script, &[]).unwrap_err();
        assert_eq!(&err.to_string()[0..12], "parse error:");

        // nonempty witness
        let err = from_txdata::<NoExt>(&spk, &blank_script, &[vec![]]).unwrap_err();
        assert_eq!(&err.to_string(), "legacy spend had nonempty witness");
    }

    #[test]
    fn script_sh() {
        let preimage = b"12345678----____12345678----____";
        let hash = hash160::Hash::hash(&preimage[..]);
        let (miniscript, redeem_script) = ms_inner_script(&format!("hash160({})", hash));
        let rs_hash = hash160::Hash::hash(&redeem_script[..]).into();

        let spk = Script::new_p2sh(&rs_hash);
        let script_sig = script::Builder::new()
            .push_slice(&redeem_script[..])
            .into_script();
        let blank_script = elements::Script::new();

        // sh without scriptsig

        let err = from_txdata::<NoExt>(&spk, &blank_script, &[]).unwrap_err();
        assert_eq!(&err.to_string(), "unexpected end of stack");

        // with incorrect scriptsig
        let err = from_txdata::<NoExt>(&spk, &spk, &[]).unwrap_err();
        assert_eq!(&err.to_string(), "expected push in script");

        // with correct scriptsig
        let (inner, stack, script_code) =
            from_txdata::<NoExt>(&spk, &script_sig, &[]).expect("parse txdata");
        assert_eq!(inner, Inner::Script(miniscript, ScriptType::Sh));
        assert_eq!(stack, Stack::from(vec![]));
        assert_eq!(script_code, Some(redeem_script.clone()));

        // nonempty witness
        let err = from_txdata::<NoExt>(&spk, &script_sig, &[vec![]]).unwrap_err();
        assert_eq!(&err.to_string(), "legacy spend had nonempty witness");
    }

    #[test]
    fn script_wsh() {
        let preimage = b"12345678----____12345678----____";
        let hash = hash160::Hash::hash(&preimage[..]);

        let (miniscript, witness_script) = ms_inner_script(&format!("hash160({})", hash));

        let wit_hash = sha256::Hash::hash(&witness_script[..]).into();
        let wit_stack = vec![witness_script.to_bytes()];

        let spk = Script::new_v0_wsh(&wit_hash);
        let blank_script = elements::Script::new();

        // wsh without witness
        let err = from_txdata::<NoExt>(&spk, &blank_script, &[]).unwrap_err();
        assert_eq!(&err.to_string(), "unexpected end of stack");

        // with incorrect witness
        let err = from_txdata::<NoExt>(&spk, &blank_script, &[spk.to_bytes()]).unwrap_err();
        assert_eq!(&err.to_string()[0..12], "parse error:");

        // with correct witness
        let (inner, stack, script_code) =
            from_txdata::<NoExt>(&spk, &blank_script, &wit_stack).expect("parse txdata");
        assert_eq!(inner, Inner::Script(miniscript, ScriptType::Wsh));
        assert_eq!(stack, Stack::from(vec![]));
        assert_eq!(script_code, Some(witness_script.clone()));

        // nonempty script_sig
        let script_sig = script::Builder::new()
            .push_slice(&witness_script[..])
            .into_script();
        let err = from_txdata::<NoExt>(&spk, &script_sig, &wit_stack).unwrap_err();
        assert_eq!(&err.to_string(), "segwit spend had nonempty scriptsig");
    }

    #[test]
    fn script_sh_wsh() {
        let preimage = b"12345678----____12345678----____";
        let hash = hash160::Hash::hash(&preimage[..]);

        let (miniscript, witness_script) = ms_inner_script(&format!("hash160({})", hash));

        let wit_hash = sha256::Hash::hash(&witness_script[..]).into();
        let wit_stack = vec![witness_script.to_bytes()];

        let redeem_script = Script::new_v0_wsh(&wit_hash);
        let script_sig = script::Builder::new()
            .push_slice(&redeem_script[..])
            .into_script();
        let blank_script = elements::Script::new();

        let rs_hash = hash160::Hash::hash(&redeem_script[..]).into();
        let spk = Script::new_p2sh(&rs_hash);

        // shwsh without witness or scriptsig

        let err = from_txdata::<NoExt>(&spk, &blank_script, &[]).unwrap_err();
        assert_eq!(&err.to_string(), "unexpected end of stack");
        let err = from_txdata::<NoExt>(&spk, &script_sig, &[]).unwrap_err();
        assert_eq!(&err.to_string(), "unexpected end of stack");
        let err = from_txdata::<NoExt>(&spk, &blank_script, &wit_stack).unwrap_err();
        assert_eq!(&err.to_string(), "unexpected end of stack");

        // with incorrect witness

        let err = from_txdata::<NoExt>(&spk, &script_sig, &[spk.to_bytes()]).unwrap_err();
        assert_eq!(&err.to_string()[0..12], "parse error:");

        // with incorrect scriptsig
        let err = from_txdata::<NoExt>(&spk, &redeem_script, &wit_stack).unwrap_err();
        assert_eq!(&err.to_string(), "redeem script did not match scriptpubkey");

        // with correct witness
        let (inner, stack, script_code) =
            from_txdata::<NoExt>(&spk, &script_sig, &wit_stack).expect("parse txdata");
        assert_eq!(inner, Inner::Script(miniscript, ScriptType::ShWsh));
        assert_eq!(stack, Stack::from(vec![]));
        assert_eq!(script_code, Some(witness_script));
    }
}<|MERGE_RESOLUTION|>--- conflicted
+++ resolved
@@ -14,26 +14,19 @@
 
 use bitcoin;
 use bitcoin::util::taproot::TAPROOT_ANNEX_PREFIX;
-use elements::hashes::{hash160, ripemd160, sha256, Hash};
+use elements::hashes::{hash160, sha256, Hash};
 use elements::schnorr::TapTweak;
 use elements::taproot::ControlBlock;
 use elements::{self, script};
 
-<<<<<<< HEAD
-use super::{stack, BitcoinKey, Error, Stack, TypedHash160};
+use super::{stack, BitcoinKey, Error, Stack};
 use crate::descriptor::{CovOperations, LegacyCSFSCov};
 use crate::extensions::ParseableExt;
-use crate::miniscript::context::{NoChecks, ScriptContext};
+use crate::miniscript::context::{NoChecks, ScriptContext, SigType};
 use crate::util::is_v1_p2tr;
 use crate::{
-    hash256, BareCtx, Extension, Legacy, Miniscript, MiniscriptKey, Segwitv0, Tap, Translator,
+    BareCtx, ExtParams, Extension, Legacy, Miniscript, Segwitv0, Tap, ToPublicKey, Translator,
 };
-=======
-use super::{stack, BitcoinKey, Error, Stack};
-use crate::miniscript::context::{NoChecks, ScriptContext, SigType};
-use crate::prelude::*;
-use crate::{BareCtx, ExtParams, Legacy, Miniscript, Segwitv0, Tap, ToPublicKey, Translator};
->>>>>>> d5615acd
 
 /// Attempts to parse a slice as a Bitcoin public key, checking compressedness
 /// if asked to, but otherwise dropping it
@@ -67,17 +60,11 @@
     elem: &stack::Element,
 ) -> Result<Miniscript<Ctx::Key, Ctx, Ext>, Error> {
     match *elem {
-<<<<<<< HEAD
-        stack::Element::Push(sl) => {
-            Miniscript::parse_insane(&elements::Script::from(sl.to_owned())).map_err(Error::from)
-        }
-=======
         stack::Element::Push(sl) => Miniscript::parse_with_ext(
-            &bitcoin::Script::from(sl.to_owned()),
+            &elements::Script::from(sl.to_owned()),
             &ExtParams::allow_all(),
         )
         .map_err(Error::from),
->>>>>>> d5615acd
         stack::Element::Satisfied => {
             Miniscript::from_ast(crate::Terminal::True).map_err(Error::from)
         }
@@ -194,12 +181,8 @@
             match ssig_stack.pop() {
                 Some(elem) => {
                     let pk = pk_from_stack_elem(&elem, false)?;
-<<<<<<< HEAD
-                    if *spk == elements::Script::new_p2pkh(&pk.to_pubkeyhash().into()) {
-=======
-                    if *spk == bitcoin::Script::new_p2pkh(&pk.to_pubkeyhash(SigType::Ecdsa).into())
+                    if *spk == elements::Script::new_p2pkh(&pk.to_pubkeyhash(SigType::Ecdsa).into())
                     {
->>>>>>> d5615acd
                         Ok((
                             Inner::PublicKey(pk.into(), PubkeyType::Pkh),
                             ssig_stack,
@@ -220,20 +203,12 @@
             match wit_stack.pop() {
                 Some(elem) => {
                     let pk = pk_from_stack_elem(&elem, true)?;
-<<<<<<< HEAD
-                    if *spk == elements::Script::new_v0_wpkh(&pk.to_pubkeyhash().into()) {
+                    let hash160 = pk.to_pubkeyhash(SigType::Ecdsa);
+                    if *spk == elements::Script::new_v0_wpkh(&hash160.into()) {
                         Ok((
                             Inner::PublicKey(pk.into(), PubkeyType::Wpkh),
                             wit_stack,
-                            Some(elements::Script::new_p2pkh(&pk.to_pubkeyhash().into())), // bip143, why..
-=======
-                    let hash160 = pk.to_pubkeyhash(SigType::Ecdsa);
-                    if *spk == bitcoin::Script::new_v0_p2wpkh(&hash160.into()) {
-                        Ok((
-                            Inner::PublicKey(pk.into(), PubkeyType::Wpkh),
-                            wit_stack,
-                            Some(bitcoin::Script::new_p2pkh(&hash160.into())), // bip143, why..
->>>>>>> d5615acd
+                            Some(elements::Script::new_p2pkh(&hash160.into())), // bip143, why..
                         ))
                     } else {
                         Err(Error::IncorrectWPubkeyHash)
@@ -352,26 +327,13 @@
                                     Err(Error::NonEmptyScriptSig)
                                 } else {
                                     let pk = pk_from_stack_elem(&elem, true)?;
-<<<<<<< HEAD
-                                    if slice
-                                        == &elements::Script::new_v0_wpkh(
-                                            &pk.to_pubkeyhash().into(),
-                                        )[..]
-=======
                                     let hash160 = pk.to_pubkeyhash(SigType::Ecdsa);
-                                    if slice == &bitcoin::Script::new_v0_p2wpkh(&hash160.into())[..]
->>>>>>> d5615acd
+                                    if slice == &elements::Script::new_v0_wpkh(&hash160.into())[..]
                                     {
                                         Ok((
                                             Inner::PublicKey(pk.into(), PubkeyType::ShWpkh),
                                             wit_stack,
-<<<<<<< HEAD
-                                            Some(elements::Script::new_p2pkh(
-                                                &pk.to_pubkeyhash().into(),
-                                            )), // bip143, why..
-=======
-                                            Some(bitcoin::Script::new_p2pkh(&hash160.into())), // bip143, why..
->>>>>>> d5615acd
+                                            Some(elements::Script::new_p2pkh(&hash160.into())), // bip143, why..
                                         ))
                                     } else {
                                         Err(Error::IncorrectWScriptHash)
@@ -434,7 +396,10 @@
     // ** bare script **
     } else if wit_stack.is_empty() {
         // Bare script parsed in BareCtx
-        let miniscript = Miniscript::<bitcoin::PublicKey, BareCtx, Ext>::parse_insane(spk)?;
+        let miniscript = Miniscript::<bitcoin::PublicKey, BareCtx, Ext>::parse_with_ext(
+            spk,
+            &ExtParams::allow_all(),
+        )?;
         let miniscript = miniscript.to_no_checks_ms();
         Ok((
             Inner::Script(miniscript, ScriptType::Bare),
@@ -442,25 +407,7 @@
             Some(spk.clone()),
         ))
     } else {
-<<<<<<< HEAD
         Err(Error::NonEmptyWitness)
-=======
-        if wit_stack.is_empty() {
-            // Bare script parsed in BareCtx
-            let miniscript = Miniscript::<bitcoin::PublicKey, BareCtx>::parse_with_ext(
-                spk,
-                &ExtParams::allow_all(),
-            )?;
-            let miniscript = miniscript.to_no_checks_ms();
-            Ok((
-                Inner::Script(miniscript, ScriptType::Bare),
-                ssig_stack,
-                Some(spk.clone()),
-            ))
-        } else {
-            Err(Error::NonEmptyWitness)
-        }
->>>>>>> d5615acd
     }
 }
 
@@ -488,29 +435,7 @@
                 Ok(BitcoinKey::Fullkey(*pk))
             }
 
-<<<<<<< HEAD
-            fn pkh(&mut self, pkh: &hash160::Hash) -> Result<TypedHash160, ()> {
-                Ok(TypedHash160::FullKey(*pkh))
-            }
-
-            fn sha256(&mut self, sha256: &sha256::Hash) -> Result<sha256::Hash, ()> {
-                Ok(*sha256)
-            }
-
-            fn hash256(&mut self, hash256: &hash256::Hash) -> Result<hash256::Hash, ()> {
-                Ok(*hash256)
-            }
-
-            fn ripemd160(&mut self, ripemd160: &ripemd160::Hash) -> Result<ripemd160::Hash, ()> {
-                Ok(*ripemd160)
-            }
-
-            fn hash160(&mut self, hash160: &hash160::Hash) -> Result<hash160::Hash, ()> {
-                Ok(*hash160)
-            }
-=======
             translate_hash_clone!(bitcoin::PublicKey, BitcoinKey, ());
->>>>>>> d5615acd
         }
 
         self.real_translate_pk(&mut TranslateFullPk)
@@ -530,29 +455,7 @@
                 Ok(BitcoinKey::XOnlyPublicKey(*pk))
             }
 
-<<<<<<< HEAD
-            fn pkh(&mut self, pkh: &hash160::Hash) -> Result<TypedHash160, ()> {
-                Ok(TypedHash160::XonlyKey(*pkh))
-            }
-
-            fn sha256(&mut self, sha256: &sha256::Hash) -> Result<sha256::Hash, ()> {
-                Ok(*sha256)
-            }
-
-            fn hash256(&mut self, hash256: &hash256::Hash) -> Result<hash256::Hash, ()> {
-                Ok(*hash256)
-            }
-
-            fn ripemd160(&mut self, ripemd160: &ripemd160::Hash) -> Result<ripemd160::Hash, ()> {
-                Ok(*ripemd160)
-            }
-
-            fn hash160(&mut self, hash160: &hash160::Hash) -> Result<hash160::Hash, ()> {
-                Ok(*hash160)
-            }
-=======
             translate_hash_clone!(bitcoin::XOnlyPublicKey, BitcoinKey, ());
->>>>>>> d5615acd
         }
         self.real_translate_pk(&mut TranslateXOnlyPk)
             .expect("Translation should succeed")
@@ -569,11 +472,8 @@
     use elements::{self, script, Script};
 
     use super::*;
-<<<<<<< HEAD
+    use crate::miniscript::analyzable::ExtParams;
     use crate::NoExt;
-=======
-    use crate::miniscript::analyzable::ExtParams;
->>>>>>> d5615acd
 
     struct KeyTestData {
         pk_spk: elements::Script,
@@ -601,15 +501,9 @@
             )
             .unwrap();
 
-<<<<<<< HEAD
-            let pkhash = key.to_pubkeyhash().into();
-            let wpkhash = key.to_pubkeyhash().into();
-            let wpkh_spk = elements::Script::new_v0_wpkh(&wpkhash);
-=======
             let pkhash = key.to_pubkeyhash(SigType::Ecdsa).into();
             let wpkhash = key.to_pubkeyhash(SigType::Ecdsa).into();
-            let wpkh_spk = bitcoin::Script::new_v0_p2wpkh(&wpkhash);
->>>>>>> d5615acd
+            let wpkh_spk = elements::Script::new_v0_wpkh(&wpkhash);
             let wpkh_scripthash = hash160::Hash::hash(&wpkh_spk[..]).into();
 
             KeyTestData {
@@ -926,14 +820,9 @@
         assert_eq!(script_code, Some(comp.pkh_spk.clone()));
     }
 
-<<<<<<< HEAD
     fn ms_inner_script(ms: &str) -> (Miniscript<BitcoinKey, NoChecks, NoExt>, elements::Script) {
-        let ms = Miniscript::<bitcoin::PublicKey, Segwitv0, NoExt>::from_str_insane(ms).unwrap();
-=======
-    fn ms_inner_script(ms: &str) -> (Miniscript<BitcoinKey, NoChecks>, bitcoin::Script) {
         let ms = Miniscript::<bitcoin::PublicKey, Segwitv0>::from_str_ext(ms, &ExtParams::insane())
             .unwrap();
->>>>>>> d5615acd
         let spk = ms.encode();
         let miniscript = ms.to_no_checks_ms();
         (miniscript, spk)
