--- conflicted
+++ resolved
@@ -13,24 +13,19 @@
 //
 
 use bitcoin;
-<<<<<<< HEAD
 use elements::hashes::{hash160, sha256, Hash};
 use elements::{self, script};
 
-use super::{stack, Error, Stack};
+use super::{stack, BitcoinKey, Error, Stack, TypedHash160};
+use bitcoin::blockdata::witness::Witness;
 use descriptor::{CovOperations, CovenantDescriptor};
+use elements::schnorr::TapTweak;
+use elements::taproot::{ControlBlock, TAPROOT_ANNEX_PREFIX};
 use miniscript::context::NoChecks;
-=======
-use bitcoin::blockdata::witness::Witness;
-use bitcoin::hashes::{hash160, sha256, Hash};
-use bitcoin::schnorr::TapTweak;
-use bitcoin::util::taproot::{ControlBlock, TAPROOT_ANNEX_PREFIX};
 
 use {BareCtx, Legacy, Segwitv0, Tap};
 
-use super::{stack, BitcoinKey, Error, Stack, TypedHash160};
 use miniscript::context::{NoChecks, ScriptContext};
->>>>>>> 6cd1fb66
 use {Miniscript, MiniscriptKey};
 
 /// Attempts to parse a slice as a Bitcoin public key, checking compressedness
@@ -117,7 +112,6 @@
     // that only appropriate outputs are created
     PublicKey(super::BitcoinKey, PubkeyType),
     /// The script being evaluated is an actual script
-<<<<<<< HEAD
     Script(Miniscript<bitcoin::PublicKey, NoChecks>, ScriptType),
     /// The Covenant Miniscript
     /// Only Witnessv0 scripts are supported for now
@@ -127,9 +121,6 @@
         // Add scriptType when we support additional things here
         // ScriptType,
     ),
-=======
-    Script(Miniscript<super::BitcoinKey, NoChecks>, ScriptType),
->>>>>>> 6cd1fb66
 }
 
 // The `Script` returned by this method is always generated/cloned ... when
@@ -138,20 +129,12 @@
 // possible
 /// Parses an `Inner` and appropriate `Stack` from completed transaction data,
 /// as well as the script that should be used as a scriptCode in a sighash
-<<<<<<< HEAD
+/// Tr outputs don't have script code and return None.
 pub fn from_txdata<'txin>(
     spk: &elements::Script,
     script_sig: &'txin elements::Script,
     witness: &'txin [Vec<u8>],
-) -> Result<(Inner, Stack<'txin>, elements::Script), Error> {
-=======
-/// Tr outputs don't have script code and return None.
-pub(super) fn from_txdata<'txin>(
-    spk: &bitcoin::Script,
-    script_sig: &'txin bitcoin::Script,
-    witness: &'txin Witness,
-) -> Result<(Inner, Stack<'txin>, Option<bitcoin::Script>), Error> {
->>>>>>> 6cd1fb66
+) -> Result<(Inner, Stack<'txin>, Option<elements::Script>), Error> {
     let mut ssig_stack: Stack = script_sig
         .instructions_minimal()
         .map(stack::Element::from_instruction)
@@ -206,19 +189,11 @@
             match wit_stack.pop() {
                 Some(elem) => {
                     let pk = pk_from_stackelem(&elem, true)?;
-<<<<<<< HEAD
                     if *spk == elements::Script::new_v0_wpkh(&pk.to_pubkeyhash().into()) {
-=======
-                    if *spk == bitcoin::Script::new_v0_p2wpkh(&pk.to_pubkeyhash().into()) {
->>>>>>> 6cd1fb66
                         Ok((
                             Inner::PublicKey(pk.into(), PubkeyType::Wpkh),
                             wit_stack,
-<<<<<<< HEAD
-                            elements::Script::new_p2pkh(&pk.to_pubkeyhash().into()), // bip143, why..
-=======
-                            Some(bitcoin::Script::new_p2pkh(&pk.to_pubkeyhash().into())), // bip143, why..
->>>>>>> 6cd1fb66
+                            Some(elements::Script::new_p2pkh(&pk.to_pubkeyhash().into())), // bip143, why..
                         ))
                     } else {
                         Err(Error::IncorrectWPubkeyHash)
@@ -234,24 +209,16 @@
         } else {
             match wit_stack.pop() {
                 Some(elem) => {
-<<<<<<< HEAD
                     if let Some((pk, ms)) = cov_components_from_stackelem(&elem) {
                         let script_code =
                             script::Builder::new().post_codesep_script().into_script();
                         return Ok((Inner::CovScript(pk, ms), wit_stack, script_code));
                     }
-                    let miniscript = script_from_stackelem(&elem)?;
-=======
                     let miniscript = script_from_stackelem::<Segwitv0>(&elem)?;
->>>>>>> 6cd1fb66
                     let script = miniscript.encode();
                     let miniscript = miniscript.to_no_checks_ms();
                     let scripthash = sha256::Hash::hash(&script[..]);
-<<<<<<< HEAD
                     if *spk == elements::Script::new_v0_wsh(&scripthash.into()) {
-=======
-                    if *spk == bitcoin::Script::new_v0_p2wsh(&scripthash.into()) {
->>>>>>> 6cd1fb66
                         Ok((
                             Inner::Script(miniscript, ScriptType::Wsh),
                             wit_stack,
@@ -344,24 +311,16 @@
                                 } else {
                                     let pk = pk_from_stackelem(&elem, true)?;
                                     if slice
-<<<<<<< HEAD
                                         == &elements::Script::new_v0_wpkh(
-=======
-                                        == &bitcoin::Script::new_v0_p2wpkh(
->>>>>>> 6cd1fb66
                                             &pk.to_pubkeyhash().into(),
                                         )[..]
                                     {
                                         Ok((
                                             Inner::PublicKey(pk.into(), PubkeyType::ShWpkh),
                                             wit_stack,
-<<<<<<< HEAD
-                                            elements::Script::new_p2pkh(&pk.to_pubkeyhash().into()), // bip143, why..
-=======
-                                            Some(bitcoin::Script::new_p2pkh(
+                                            Some(elements::Script::new_p2pkh(
                                                 &pk.to_pubkeyhash().into(),
                                             )), // bip143, why..
->>>>>>> 6cd1fb66
                                         ))
                                     } else {
                                         Err(Error::IncorrectWScriptHash)
@@ -383,11 +342,7 @@
                                     let miniscript = miniscript.to_no_checks_ms();
                                     let scripthash = sha256::Hash::hash(&script[..]);
                                     if slice
-<<<<<<< HEAD
                                         == &elements::Script::new_v0_wsh(&scripthash.into())[..]
-=======
-                                        == &bitcoin::Script::new_v0_p2wsh(&scripthash.into())[..]
->>>>>>> 6cd1fb66
                                     {
                                         Ok((
                                             Inner::Script(miniscript, ScriptType::ShWsh),
@@ -487,7 +442,6 @@
     use std::str::FromStr;
 
     struct KeyTestData {
-<<<<<<< HEAD
         pk_spk: elements::Script,
         pk_sig: elements::Script,
         pkh_spk: elements::Script,
@@ -500,20 +454,6 @@
         sh_wpkh_sig: elements::Script,
         sh_wpkh_stack: Vec<Vec<u8>>,
         sh_wpkh_stack_justkey: Vec<Vec<u8>>,
-=======
-        pk_spk: bitcoin::Script,
-        pk_sig: bitcoin::Script,
-        pkh_spk: bitcoin::Script,
-        pkh_sig: bitcoin::Script,
-        pkh_sig_justkey: bitcoin::Script,
-        wpkh_spk: bitcoin::Script,
-        wpkh_stack: Witness,
-        wpkh_stack_justkey: Witness,
-        sh_wpkh_spk: bitcoin::Script,
-        sh_wpkh_sig: bitcoin::Script,
-        sh_wpkh_stack: Witness,
-        sh_wpkh_stack_justkey: Witness,
->>>>>>> 6cd1fb66
     }
 
     impl KeyTestData {
@@ -529,11 +469,7 @@
 
             let pkhash = key.to_pubkeyhash().into();
             let wpkhash = key.to_pubkeyhash().into();
-<<<<<<< HEAD
             let wpkh_spk = elements::Script::new_v0_wpkh(&wpkhash);
-=======
-            let wpkh_spk = bitcoin::Script::new_v0_p2wpkh(&wpkhash);
->>>>>>> 6cd1fb66
             let wpkh_scripthash = hash160::Hash::hash(&wpkh_spk[..]).into();
 
             KeyTestData {
@@ -546,20 +482,14 @@
                     .into_script(),
                 pkh_sig_justkey: script::Builder::new().push_key(&key).into_script(),
                 wpkh_spk: wpkh_spk.clone(),
-<<<<<<< HEAD
                 wpkh_stack: vec![dummy_sig.clone(), key.to_bytes()],
                 wpkh_stack_justkey: vec![key.to_bytes()],
                 sh_wpkh_spk: elements::Script::new_p2sh(&wpkh_scripthash),
-=======
-                wpkh_stack: Witness::from_vec(vec![dummy_sig.clone(), key.to_bytes()]),
-                wpkh_stack_justkey: Witness::from_vec(vec![key.to_bytes()]),
-                sh_wpkh_spk: bitcoin::Script::new_p2sh(&wpkh_scripthash),
->>>>>>> 6cd1fb66
                 sh_wpkh_sig: script::Builder::new()
                     .push_slice(&wpkh_spk[..])
                     .into_script(),
-                sh_wpkh_stack: Witness::from_vec(vec![dummy_sig, key.to_bytes()]),
-                sh_wpkh_stack_justkey: Witness::from_vec(vec![key.to_bytes()]),
+                sh_wpkh_stack: vec![dummy_sig, key.to_bytes()],
+                sh_wpkh_stack_justkey: vec![key.to_bytes()],
             }
         }
     }
@@ -592,12 +522,8 @@
         let fixed = fixed_test_data();
         let comp = KeyTestData::from_key(fixed.pk_comp);
         let uncomp = KeyTestData::from_key(fixed.pk_uncomp);
-<<<<<<< HEAD
         let blank_script = elements::Script::new();
-=======
-        let blank_script = bitcoin::Script::new();
-        let empty_wit = Witness::default();
->>>>>>> 6cd1fb66
+        let empty_wit = vec![];
 
         // Compressed pk, empty scriptsig
         let (inner, stack, script_code) =
@@ -642,29 +568,19 @@
         // Scriptpubkey has invalid key
         let mut spk = comp.pk_spk.to_bytes();
         spk[1] = 5;
-<<<<<<< HEAD
         let spk = elements::Script::from(spk);
         let err = from_txdata(&spk, &elements::Script::new(), &[]).unwrap_err();
-=======
-        let spk = bitcoin::Script::from(spk);
-        let err = from_txdata(&spk, &bitcoin::Script::new(), &empty_wit).unwrap_err();
->>>>>>> 6cd1fb66
         assert_eq!(err.to_string(), "could not parse pubkey");
 
         // Scriptpubkey has invalid script
         let mut spk = comp.pk_spk.to_bytes();
         spk[0] = 100;
-<<<<<<< HEAD
         let spk = elements::Script::from(spk);
         let err = from_txdata(&spk, &elements::Script::new(), &[]).unwrap_err();
-=======
-        let spk = bitcoin::Script::from(spk);
-        let err = from_txdata(&spk, &bitcoin::Script::new(), &empty_wit).unwrap_err();
->>>>>>> 6cd1fb66
         assert_eq!(&err.to_string()[0..12], "parse error:");
 
         // Witness is nonempty
-        let wit = Witness::from_vec(vec![vec![]]);
+        let wit = vec![vec![]];
         let err = from_txdata(&comp.pk_spk, &comp.pk_sig, &wit).unwrap_err();
         assert_eq!(err.to_string(), "legacy spend had nonempty witness");
     }
@@ -674,14 +590,10 @@
         let fixed = fixed_test_data();
         let comp = KeyTestData::from_key(fixed.pk_comp);
         let uncomp = KeyTestData::from_key(fixed.pk_uncomp);
-        let empty_wit = Witness::default();
+        let empty_wit = vec![];
 
         // pkh, empty scriptsig; this time it errors out
-<<<<<<< HEAD
         let err = from_txdata(&comp.pkh_spk, &elements::Script::new(), &[]).unwrap_err();
-=======
-        let err = from_txdata(&comp.pkh_spk, &bitcoin::Script::new(), &empty_wit).unwrap_err();
->>>>>>> 6cd1fb66
         assert_eq!(err.to_string(), "unexpected end of stack");
 
         // pkh, wrong pubkey
@@ -729,7 +641,7 @@
         assert_eq!(script_code, Some(uncomp.pkh_spk.clone()));
 
         // Witness is nonempty
-        let wit = Witness::from_vec(vec![vec![]]);
+        let wit = vec![vec![]];
         let err = from_txdata(&comp.pkh_spk, &comp.pkh_sig, &wit).unwrap_err();
         assert_eq!(err.to_string(), "legacy spend had nonempty witness");
     }
@@ -742,7 +654,7 @@
         let blank_script = elements::Script::new();
 
         // wpkh, empty witness; this time it errors out
-        let err = from_txdata(&comp.wpkh_spk, &blank_script, &Witness::default()).unwrap_err();
+        let err = from_txdata(&comp.wpkh_spk, &blank_script, &vec![]).unwrap_err();
         assert_eq!(err.to_string(), "unexpected end of stack");
 
         // wpkh, uncompressed pubkey
@@ -798,10 +710,9 @@
         let blank_script = elements::Script::new();
 
         // sh_wpkh, missing witness or scriptsig
-        let err = from_txdata(&comp.sh_wpkh_spk, &blank_script, &Witness::default()).unwrap_err();
+        let err = from_txdata(&comp.sh_wpkh_spk, &blank_script, &vec![]).unwrap_err();
         assert_eq!(err.to_string(), "unexpected end of stack");
-        let err =
-            from_txdata(&comp.sh_wpkh_spk, &comp.sh_wpkh_sig, &Witness::default()).unwrap_err();
+        let err = from_txdata(&comp.sh_wpkh_spk, &comp.sh_wpkh_sig, &vec![]).unwrap_err();
         assert_eq!(err.to_string(), "unexpected end of stack");
         let err = from_txdata(&comp.sh_wpkh_spk, &blank_script, &comp.sh_wpkh_stack).unwrap_err();
         assert_eq!(err.to_string(), "unexpected end of stack");
@@ -875,17 +786,10 @@
     fn script_bare() {
         let preimage = b"12345678----____12345678----____";
         let hash = hash160::Hash::hash(&preimage[..]);
-<<<<<<< HEAD
-        let miniscript: ::Miniscript<bitcoin::PublicKey, NoChecks> =
-            ::Miniscript::from_str_insane(&format!("hash160({})", hash)).unwrap();
-
-        let spk = miniscript.encode();
+        let (miniscript, spk) = ms_inner_script(&format!("hash160({})", hash));
+
         let blank_script = elements::Script::new();
-=======
-        let blank_script = bitcoin::Script::new();
-        let empty_wit = Witness::default();
-        let (miniscript, spk) = ms_inner_script(&format!("hash160({})", hash));
->>>>>>> 6cd1fb66
+        let empty_wit = vec![];
 
         // bare script has no validity requirements beyond being a sane script
         let (inner, stack, script_code) =
@@ -898,7 +802,7 @@
         assert_eq!(&err.to_string()[0..12], "parse error:");
 
         // nonempty witness
-        let wit = Witness::from_vec(vec![vec![]]);
+        let wit = vec![vec![]];
         let err = from_txdata(&spk, &blank_script, &wit).unwrap_err();
         assert_eq!(&err.to_string(), "legacy spend had nonempty witness");
     }
@@ -915,19 +819,15 @@
         let script_sig = script::Builder::new()
             .push_slice(&redeem_script[..])
             .into_script();
-<<<<<<< HEAD
         let blank_script = elements::Script::new();
-=======
-        let blank_script = bitcoin::Script::new();
-        let empty_wit = Witness::default();
->>>>>>> 6cd1fb66
+        let empty_wit = vec![];
 
         // sh without scriptsig
-        let err = from_txdata(&spk, &blank_script, &Witness::default()).unwrap_err();
+        let err = from_txdata(&spk, &blank_script, &empty_wit).unwrap_err();
         assert_eq!(&err.to_string(), "unexpected end of stack");
 
         // with incorrect scriptsig
-        let err = from_txdata(&spk, &spk, &Witness::default()).unwrap_err();
+        let err = from_txdata(&spk, &spk, &empty_wit).unwrap_err();
         assert_eq!(&err.to_string(), "expected push in script");
 
         // with correct scriptsig
@@ -938,7 +838,7 @@
         assert_eq!(script_code, Some(redeem_script.clone()));
 
         // nonempty witness
-        let wit = Witness::from_vec(vec![vec![]]);
+        let wit = vec![vec![]];
         let err = from_txdata(&spk, &script_sig, &wit).unwrap_err();
         assert_eq!(&err.to_string(), "legacy spend had nonempty witness");
     }
@@ -949,22 +849,17 @@
         let hash = hash160::Hash::hash(&preimage[..]);
         let (miniscript, witness_script) = ms_inner_script(&format!("hash160({})", hash));
         let wit_hash = sha256::Hash::hash(&witness_script[..]).into();
-        let wit_stack = Witness::from_vec(vec![witness_script.to_bytes()]);
-
-<<<<<<< HEAD
+        let wit_stack = vec![witness_script.to_bytes()];
+
         let spk = Script::new_v0_wsh(&wit_hash);
         let blank_script = elements::Script::new();
-=======
-        let spk = Script::new_v0_p2wsh(&wit_hash);
-        let blank_script = bitcoin::Script::new();
->>>>>>> 6cd1fb66
 
         // wsh without witness
-        let err = from_txdata(&spk, &blank_script, &Witness::default()).unwrap_err();
+        let err = from_txdata(&spk, &blank_script, &vec![]).unwrap_err();
         assert_eq!(&err.to_string(), "unexpected end of stack");
 
         // with incorrect witness
-        let wit = Witness::from_vec(vec![spk.to_bytes()]);
+        let wit = vec![spk.to_bytes()];
         let err = from_txdata(&spk, &blank_script, &wit).unwrap_err();
         assert_eq!(&err.to_string()[0..12], "parse error:");
 
@@ -989,7 +884,7 @@
         let hash = hash160::Hash::hash(&preimage[..]);
         let (miniscript, witness_script) = ms_inner_script(&format!("hash160({})", hash));
         let wit_hash = sha256::Hash::hash(&witness_script[..]).into();
-        let wit_stack = Witness::from_vec(vec![witness_script.to_bytes()]);
+        let wit_stack = vec![witness_script.to_bytes()];
 
         let redeem_script = Script::new_v0_p2wsh(&wit_hash);
         let script_sig = script::Builder::new()
@@ -1001,15 +896,15 @@
         let spk = Script::new_p2sh(&rs_hash);
 
         // shwsh without witness or scriptsig
-        let err = from_txdata(&spk, &blank_script, &Witness::default()).unwrap_err();
+        let err = from_txdata(&spk, &blank_script, &vec![]).unwrap_err();
         assert_eq!(&err.to_string(), "unexpected end of stack");
-        let err = from_txdata(&spk, &script_sig, &Witness::default()).unwrap_err();
+        let err = from_txdata(&spk, &script_sig, &vec![]).unwrap_err();
         assert_eq!(&err.to_string(), "unexpected end of stack");
         let err = from_txdata(&spk, &blank_script, &wit_stack).unwrap_err();
         assert_eq!(&err.to_string(), "unexpected end of stack");
 
         // with incorrect witness
-        let wit = Witness::from_vec(vec![spk.to_bytes()]);
+        let wit = vec![spk.to_bytes()];
         let err = from_txdata(&spk, &script_sig, &wit).unwrap_err();
         assert_eq!(&err.to_string()[0..12], "parse error:");
 
