// Miniscript
// Written in 2019 by
//     Sanket Kanjular and Andrew Poelstra
//
// To the extent possible under law, the author(s) have dedicated all
// copyright and related and neighboring rights to this software to
// the public domain worldwide. This software is distributed without
// any warranty.
//
// You should have received a copy of the CC0 Public Domain Dedication
// along with this software.
// If not, see <http://creativecommons.org/publicdomain/zero/1.0/>.
//

//! Interpreter
//!
//! Provides a Miniscript-based script interpreter which can be used to
//! iterate over the set of conditions satisfied by a spending transaction,
//! assuming that the spent coin was descriptor controlled.
//!

use std::fmt;
use std::str::FromStr;

use bitcoin;
use elements::sighash;
use elements::{self, secp256k1_zkp, SigHash};
use elements::{
    hashes::{hash160, ripemd160, sha256, sha256d, Hash, HashEngine},
    SigHashType,
};
use miniscript::context::NoChecks;
use miniscript::ScriptContext;
use util;
use Miniscript;
use Terminal;
use TranslatePk;
use {Descriptor, ElementsSig, ToPublicKey};

mod error;
mod inner;
mod stack;

use MiniscriptKey;

use elementssig_from_rawsig;

pub use self::error::Error;
use self::error::PkEvalErrInner;
pub use self::stack::Stack;
use {CovenantExt, Extension};

pub use self::stack::Element;

/// An iterable Miniscript-structured representation of the spending of a coin
pub struct Interpreter<'txin, Ext: Extension<BitcoinKey>> {
    inner: inner::Inner<Ext>,
    stack: Stack<'txin>,
    /// For non-Taproot spends, the scriptCode; for Taproot script-spends, this
    /// is the leaf script; for key-spends it is `None`.
    script_code: Option<elements::Script>,
    age: u32,
    height: u32,
}

// A type representing functions for checking signatures that accept both
// Ecdsa and Schnorr signatures

/// A type for representing signatures supported as of bitcoin core 22.0
#[derive(Debug, Clone, Copy, PartialEq, Eq)]
pub enum KeySigPair {
    /// A Full public key and corresponding Ecdsa signature
    Ecdsa(bitcoin::PublicKey, ElementsSig),
    /// A x-only key and corresponding Schnorr signature
    Schnorr(bitcoin::XOnlyPublicKey, elements::SchnorrSig),
}

impl KeySigPair {
    /// Obtain a pair of ([`bitcoin::PublicKey`], [`ElementsSig`]) from [`KeySigPair`]
    pub fn as_ecdsa(&self) -> Option<(bitcoin::PublicKey, ElementsSig)> {
        match self {
            KeySigPair::Ecdsa(pk, sig) => Some((*pk, *sig)),
            KeySigPair::Schnorr(_, _) => None,
        }
    }

    /// Obtain a pair of ([`bitcoin::XOnlyPublicKey`], [`elements::SchnorrSig`]) from [`KeySigPair`]
    pub fn as_schnorr(&self) -> Option<(bitcoin::XOnlyPublicKey, elements::SchnorrSig)> {
        match self {
            KeySigPair::Ecdsa(_, _) => None,
            KeySigPair::Schnorr(pk, sig) => Some((*pk, *sig)),
        }
    }
}

/// This type is exported in elements-miniscript because it also captures information
/// about the type of Extension. For rust-miniscript, this is not an issue because there
/// are no extensions.
/// Internally used enum for different types of bitcoin keys
/// Even though we implement MiniscriptKey for BitcoinKey, we make sure that there
/// are little mis-use
/// - The only constructors for this are only called in from_txdata that take care
///   using the correct enum variant
/// - This does not implement ToPublicKey to avoid context dependant encoding/decoding of 33/32
///   byte keys. This allows us to keep a single NoChecks context instead of a context for
///   for NoChecksSchnorr/NoChecksEcdsa.
// Long term TODO: There really should be not be any need for Miniscript<Pk: MiniscriptKey> struct
// to have the Pk: MiniscriptKey bound. The bound should be on all of it's methods. That would
// require changing Miniscript struct to three generics Miniscript<Pk, Pkh, Ctx> and bound on
// all of the methods of Miniscript to ensure that Pkh = Pk::Hash
#[derive(Hash, Eq, Ord, PartialEq, PartialOrd, Clone, Copy, Debug)]
pub enum BitcoinKey {
    /// Full key
    Fullkey(bitcoin::PublicKey),
    /// Xonly key
    XOnlyPublicKey(bitcoin::XOnlyPublicKey),
}

// Displayed in full 33 byte representation. X-only keys are displayed with 0x02 prefix
impl fmt::Display for BitcoinKey {
    fn fmt(&self, f: &mut fmt::Formatter<'_>) -> fmt::Result {
        match self {
            BitcoinKey::Fullkey(pk) => pk.to_public_key().fmt(f),
            BitcoinKey::XOnlyPublicKey(pk) => pk.to_public_key().fmt(f),
        }
    }
}

impl From<bitcoin::PublicKey> for BitcoinKey {
    fn from(pk: bitcoin::PublicKey) -> Self {
        BitcoinKey::Fullkey(pk)
    }
}

impl From<bitcoin::XOnlyPublicKey> for BitcoinKey {
    fn from(xpk: bitcoin::XOnlyPublicKey) -> Self {
        BitcoinKey::XOnlyPublicKey(xpk)
    }
}

/// Output type typed hash for Interpreter extension type
/// While parsing we need to remember how to the hash was parsed so that we can
#[derive(Debug, Clone, Copy, PartialEq, Eq, PartialOrd, Ord, Hash)]
pub enum TypedHash160 {
    /// Hash to be checked against 32 byte keys
    XonlyKey(hash160::Hash),
    /// Hash to be checked against 33/65 byte keys
    FullKey(hash160::Hash),
}

impl fmt::Display for TypedHash160 {
    fn fmt(&self, f: &mut fmt::Formatter<'_>) -> fmt::Result {
        match self {
            TypedHash160::FullKey(pkh) | TypedHash160::XonlyKey(pkh) => pkh.fmt(f),
        }
    }
}

impl TypedHash160 {
    fn hash160(&self) -> hash160::Hash {
        match self {
            TypedHash160::XonlyKey(hash) | TypedHash160::FullKey(hash) => *hash,
        }
    }
}

impl MiniscriptKey for BitcoinKey {
    type Hash = TypedHash160;

    fn to_pubkeyhash(&self) -> Self::Hash {
        match self {
            BitcoinKey::Fullkey(pk) => TypedHash160::FullKey(pk.to_pubkeyhash()),
            BitcoinKey::XOnlyPublicKey(pk) => TypedHash160::XonlyKey(pk.to_pubkeyhash()),
        }
    }
}

impl<'txin> Interpreter<'txin, CovenantExt> {
    /// Constructs an interpreter from the data of a spending transaction
    ///
    /// Accepts a signature-validating function. If you are willing to trust
    /// that ECSDA signatures are valid, this can be set to the constant true
    /// function; otherwise, it should be a closure containing a sighash and
    /// secp context, which can actually verify a given signature.
    /// For downstream cursom implementations of [`Extension`], use [`Interpreter::from_txdata_ext`]
    pub fn from_txdata(
        spk: &elements::Script,
        script_sig: &'txin elements::Script,
        witness: &'txin [Vec<u8>],
        age: u32,
        height: u32,
    ) -> Result<Self, Error> {
        Interpreter::from_txdata_ext(spk, script_sig, witness, age, height)
    }
}

impl<'txin, Ext> Interpreter<'txin, Ext>
where
    Ext: Extension<BitcoinKey>,
    Ext: TranslatePk<BitcoinKey, bitcoin::PublicKey>,
    <Ext as TranslatePk<BitcoinKey, bitcoin::PublicKey>>::Output: Extension<bitcoin::PublicKey>,
    <Ext as TranslatePk<BitcoinKey, bitcoin::PublicKey>>::Output:
        TranslatePk<bitcoin::PublicKey, BitcoinKey, Output = Ext>,
    Ext: TranslatePk<BitcoinKey, bitcoin::XOnlyPublicKey>,
    <Ext as TranslatePk<BitcoinKey, bitcoin::XOnlyPublicKey>>::Output:
        Extension<bitcoin::XOnlyPublicKey>,
    <Ext as TranslatePk<BitcoinKey, bitcoin::XOnlyPublicKey>>::Output:
        TranslatePk<bitcoin::XOnlyPublicKey, BitcoinKey, Output = Ext>,
{
    /// Constructs an interpreter from the data of a spending transaction
    ///
    /// Accepts a signature-validating function. If you are willing to trust
    /// that ECSDA signatures are valid, this can be set to the constant true
    /// function; otherwise, it should be a closure containing a sighash and
    /// secp context, which can actually verify a given signature.
    pub fn from_txdata_ext(
        spk: &elements::Script,
        script_sig: &'txin elements::Script,
        witness: &'txin [Vec<u8>],
        age: u32,
        height: u32,
    ) -> Result<Self, Error> {
        let (inner, stack, script_code) = inner::from_txdata(spk, script_sig, witness)?;
        Ok(Interpreter {
            inner,
            stack,
            script_code,
            age,
            height,
        })
    }

    /// Same as [`Interpreter::iter`], but allows for a custom verification function.
    /// See [Self::iter_assume_sigs] for a simpler API without information about Prevouts
    /// but skips the signature verification
    pub fn iter_custom<'iter>(
        &'iter self,
        verify_sig: Box<dyn FnMut(&KeySigPair) -> bool + 'iter>,
    ) -> Iter<'txin, 'iter, Ext> {
        Iter {
            verify_sig: verify_sig,
            public_key: if let inner::Inner::PublicKey(ref pk, _) = self.inner {
                Some(pk)
            } else {
                None
            },
            state: match self.inner {
                inner::Inner::Script(ref ms, _) => vec![NodeEvaluationState {
                    node: ms,
                    n_evaluated: 0,
                    n_satisfied: 0,
                }],
                inner::Inner::CovScript(ref _pk, ref ms) => vec![NodeEvaluationState {
                    node: ms,
                    n_evaluated: 0,
                    n_satisfied: 0,
                }],
                inner::Inner::PublicKey(ref _pk, _) => vec![],
            },
            // Cloning the references to elements of stack should be fine as it allows
            // call interpreter.iter() without mutating interpreter
            stack: self.stack.clone(),
            age: self.age,
            height: self.height,
            cov: if let inner::Inner::CovScript(ref pk, ref _ms) = self.inner {
                Some(pk)
            } else {
                None
            },
            has_errored: false,
        }
    }

    /// Verify a signature for a given transaction and prevout information
    /// This is a low level API, [`Interpreter::iter`] or [`Interpreter::iter_assume_sig`]
    /// should satisfy most use-cases.
    /// Returns false if
    /// - the signature verification fails
    /// - the input index is out of range
    /// - Insufficient sighash information is present
    /// - sighash single without corresponding output
    // TODO: Create a good first isse to change this to error
    pub fn verify_sig<C: secp256k1_zkp::Verification>(
        &self,
        secp: &secp256k1_zkp::Secp256k1<C>,
        tx: &elements::Transaction,
        input_idx: usize,
        prevouts: &sighash::Prevouts,
        genesis_hash: elements::BlockHash,
        sig: &KeySigPair,
    ) -> bool {
        fn get_prevout<'u>(
            prevouts: &sighash::Prevouts<'u>,
            input_index: usize,
        ) -> Option<&'u elements::TxOut> {
            match prevouts {
                sighash::Prevouts::One(index, prevout) => {
                    if input_index == *index {
                        Some(prevout)
                    } else {
                        None
                    }
                }
                sighash::Prevouts::All(prevouts) => prevouts.get(input_index),
            }
        }
        let mut cache = elements::sighash::SigHashCache::new(tx);
        match sig {
            KeySigPair::Ecdsa(key, ecdsa_sig) => {
                let script_pubkey = self.script_code.as_ref().expect("Legacy have script code");
                let sighash = if self.is_legacy() {
                    cache.legacy_sighash(input_idx, &script_pubkey, ecdsa_sig.1)
                } else if self.is_segwit_v0() {
                    let amt = match get_prevout(prevouts, input_idx) {
                        Some(txout) => txout.value,
                        None => return false,
                    };
                    cache.segwitv0_sighash(input_idx, &script_pubkey, amt, ecdsa_sig.1)
                } else {
                    // taproot(or future) signatures in segwitv0 context
                    return false;
                };
                let msg = secp256k1_zkp::Message::from_slice(sighash.as_ref()).expect("32 byte");
                secp.verify_ecdsa(&msg, &ecdsa_sig.0, &key.inner).is_ok()
            }
            KeySigPair::Schnorr(xpk, schnorr_sig) => {
                let sighash_msg = if self.is_taproot_v1_key_spend() {
                    cache.taproot_sighash(
                        input_idx,
                        prevouts,
                        None,
                        None,
                        schnorr_sig.hash_ty,
                        genesis_hash,
                    )
                } else if self.is_taproot_v1_script_spend() {
                    let tap_script = self.script_code.as_ref().expect(
                        "Internal Hack: Saving leaf script instead\
                        of script code for script spend",
                    );
                    cache.taproot_sighash(
                        input_idx,
                        prevouts,
                        None,
                        Some(elements::sighash::ScriptPath::with_defaults(&tap_script)),
                        schnorr_sig.hash_ty,
                        genesis_hash,
                    )
                } else {
                    // schnorr sigs in ecdsa descriptors
                    return false;
                };
                let msg = sighash_msg
                    .map(|hash| secp256k1_zkp::Message::from_slice(&hash).expect("32 byte"));
                let success =
                    msg.map(|msg| secp.verify_schnorr(&schnorr_sig.sig, &msg, &xpk).is_ok());
                success.unwrap_or(false) // unwrap_or_default checks for errors, while success would have checksig results
            }
        }
    }

    /// Creates an iterator over the satisfied spending conditions
    ///
    /// Returns all satisfied constraints, even if they were redundant (i.e. did
    /// not contribute to the script being satisfied). For example, if a signature
    /// were provided for an `and_b(Pk,false)` fragment, that signature will be
    /// returned, even though the entire and_b must have failed and must not have
    /// been used.
    ///
    /// In case the script is actually dissatisfied, this may return several values
    /// before ultimately returning an error.
    ///
    /// Not all fields are used by legacy/segwitv0 descriptors; if you are sure this is a legacy
    /// spend (you can check with the `is_legacy\is_segwitv0` method) you can provide dummy data for
    /// the amount/prevouts/genesis_hash.
    /// - For legacy outputs, no information about prevouts is required
    /// - For segwitv0 outputs, prevout at corresponding index with correct amount must be provided
    /// - For taproot outputs, information about all prevouts must be supplied and genesis_hash must be supplied
    pub fn iter<'iter, C: secp256k1_zkp::Verification>(
        &'iter self,
        secp: &'iter secp256k1_zkp::Secp256k1<C>,
        tx: &'txin elements::Transaction,
        input_idx: usize,
        prevouts: &'iter sighash::Prevouts, // actually a 'prevouts, but 'prevouts: 'iter
        genesis_hash: elements::BlockHash,  // required for sighash computation in BIP341
    ) -> Iter<'txin, 'iter, Ext> {
        self.iter_custom(Box::new(move |sig| {
            self.verify_sig(secp, tx, input_idx, prevouts, genesis_hash, sig)
        }))
    }

    /// Creates an iterator over the satisfied spending conditions without checking signatures
    pub fn iter_assume_sigs<'iter>(&'iter self) -> Iter<'txin, 'iter, Ext> {
        self.iter_custom(Box::new(|_| true))
    }

    /// Outputs a "descriptor" string which reproduces the spent coins
    ///
    /// This may not represent the original descriptor used to produce the transaction,
    /// since it cannot distinguish between sorted and unsorted multisigs (and anyway
    /// it can only see the final keys, keyorigin info is lost in serializing to Bitcoin).
    ///
    /// If you are using the interpreter as a sanity check on a transaction,
    /// it is worthwhile to try to parse this as a descriptor using `from_str`
    /// which will check standardness and consensus limits, which the interpreter
    /// does not do on its own. Or use the `inferred_descriptor` method which
    /// does this for you.
    pub fn inferred_descriptor_string(&self) -> String {
        match self.inner {
            inner::Inner::PublicKey(ref pk, inner::PubkeyType::Pk) => format!("elpk({})", pk),
            inner::Inner::PublicKey(ref pk, inner::PubkeyType::Pkh) => format!("elpkh({})", pk),
            inner::Inner::PublicKey(ref pk, inner::PubkeyType::Wpkh) => format!("elwpkh({})", pk),
            inner::Inner::PublicKey(ref pk, inner::PubkeyType::ShWpkh) => {
                format!("elsh(wpkh({}))", pk)
            }
            inner::Inner::PublicKey(ref pk, inner::PubkeyType::Tr) => {
                // In tr descriptors, normally the internal key is represented inside the tr part
                // But there is no way to infer the internal key from output descriptor status
                // instead we infer a rawtr.
                // Note that rawtr is parsing is currently not supported.
                format!("rawtr_not_supported_yet({})", pk)
            }
            inner::Inner::Script(ref ms, inner::ScriptType::Bare) => format!("{}", ms),
            inner::Inner::Script(ref ms, inner::ScriptType::Sh) => format!("elsh({})", ms),
            inner::Inner::Script(ref ms, inner::ScriptType::Wsh) => format!("elwsh({})", ms),
            inner::Inner::Script(ref ms, inner::ScriptType::ShWsh) => format!("elsh(wsh({}))", ms),
            inner::Inner::CovScript(ref pk, ref ms) => {
                // always wsh for now
                format!("elcovwsh({},{})", pk, ms)
            }
            inner::Inner::Script(ref ms, inner::ScriptType::Tr) => {
                // Hidden paths are still under discussion, once the spec is finalized, we can support
                // rawnode and raw leaf.
                format!("eltr(hidden_paths_not_yet_supported,{})", ms)
            }
        }
    }

    /// Whether this is a pre-segwit spend
    pub fn is_legacy(&self) -> bool {
        match self.inner {
            inner::Inner::PublicKey(_, inner::PubkeyType::Pk) => true,
            inner::Inner::PublicKey(_, inner::PubkeyType::Pkh) => true,
            inner::Inner::PublicKey(_, inner::PubkeyType::Wpkh) => false,
            inner::Inner::PublicKey(_, inner::PubkeyType::ShWpkh) => false, // lol "sorta"
            inner::Inner::PublicKey(_, inner::PubkeyType::Tr) => false,     // lol "sorta"
            inner::Inner::Script(_, inner::ScriptType::Bare) => false,
            inner::Inner::Script(_, inner::ScriptType::Sh) => true,
            inner::Inner::Script(_, inner::ScriptType::Wsh) => false,
            inner::Inner::Script(_, inner::ScriptType::ShWsh) => false, // lol "sorta"
            inner::Inner::CovScript(..) => false,
            inner::Inner::Script(_, inner::ScriptType::Tr) => false,
        }
    }

    /// Whether this is a segwit spend
    pub fn is_segwit_v0(&self) -> bool {
        match self.inner {
            inner::Inner::PublicKey(_, inner::PubkeyType::Pk) => false,
            inner::Inner::PublicKey(_, inner::PubkeyType::Pkh) => false,
            inner::Inner::PublicKey(_, inner::PubkeyType::Wpkh) => true,
            inner::Inner::PublicKey(_, inner::PubkeyType::ShWpkh) => true, // lol "sorta"
            inner::Inner::PublicKey(_, inner::PubkeyType::Tr) => false,
            inner::Inner::Script(_, inner::ScriptType::Bare) => false,
            inner::Inner::Script(_, inner::ScriptType::Sh) => false,
            inner::Inner::Script(_, inner::ScriptType::Wsh) => true,
            inner::Inner::Script(_, inner::ScriptType::ShWsh) => true, // lol "sorta"
            inner::Inner::Script(_, inner::ScriptType::Tr) => false,
            inner::Inner::CovScript(_, _) => true,
        }
    }

    /// Whether this is a taproot key spend
    pub fn is_taproot_v1_key_spend(&self) -> bool {
        match self.inner {
            inner::Inner::PublicKey(_, inner::PubkeyType::Pk) => false,
            inner::Inner::PublicKey(_, inner::PubkeyType::Pkh) => false,
            inner::Inner::PublicKey(_, inner::PubkeyType::Wpkh) => false,
            inner::Inner::PublicKey(_, inner::PubkeyType::ShWpkh) => false,
            inner::Inner::PublicKey(_, inner::PubkeyType::Tr) => true,
            inner::Inner::Script(_, inner::ScriptType::Bare) => false,
            inner::Inner::Script(_, inner::ScriptType::Sh) => false,
            inner::Inner::Script(_, inner::ScriptType::Wsh) => false,
            inner::Inner::Script(_, inner::ScriptType::ShWsh) => false,
            inner::Inner::Script(_, inner::ScriptType::Tr) => false,
            inner::Inner::CovScript(_, _) => false,
        }
    }

    /// Whether this is a taproot script spend
    pub fn is_taproot_v1_script_spend(&self) -> bool {
        match self.inner {
            inner::Inner::PublicKey(_, inner::PubkeyType::Pk) => false,
            inner::Inner::PublicKey(_, inner::PubkeyType::Pkh) => false,
            inner::Inner::PublicKey(_, inner::PubkeyType::Wpkh) => false,
            inner::Inner::PublicKey(_, inner::PubkeyType::ShWpkh) => false,
            inner::Inner::PublicKey(_, inner::PubkeyType::Tr) => false,
            inner::Inner::Script(_, inner::ScriptType::Bare) => false,
            inner::Inner::Script(_, inner::ScriptType::Sh) => false,
            inner::Inner::Script(_, inner::ScriptType::Wsh) => false,
            inner::Inner::Script(_, inner::ScriptType::ShWsh) => false,
            inner::Inner::Script(_, inner::ScriptType::Tr) => true,
            inner::Inner::CovScript(_, _) => false,
        }
    }

    /// Outputs a "descriptor" which reproduces the spent coins
    ///
    /// This may not represent the original descriptor used to produce the transaction,
    /// since it cannot distinguish between sorted and unsorted multisigs (and anyway
    /// it can only see the final keys, keyorigin info is lost in serializing to Bitcoin).
    /// x-only keys are translated to [`bitcoin::PublicKey`] with 0x02 prefix.
    pub fn inferred_descriptor(&self) -> Result<Descriptor<bitcoin::PublicKey>, ::Error> {
        Descriptor::from_str(&self.inferred_descriptor_string())
    }
}

/// Type of HashLock used for SatisfiedConstraint structure
#[derive(Copy, Clone, Debug, Eq, PartialEq)]
pub enum HashLockType {
    ///SHA 256 hashlock
    Sha256(sha256::Hash),
    ///Hash 256 hashlock
    Hash256(sha256d::Hash),
    ///Hash160 hashlock
    Hash160(hash160::Hash),
    ///Ripemd160 hashlock
    Ripemd160(ripemd160::Hash),
}

/// A satisfied Miniscript condition (Signature, Hashlock, Timelock)
/// 'intp represents the lifetime of descriptor and `stack represents
/// the lifetime of witness
#[derive(Clone, Debug, Eq, PartialEq)]
pub enum SatisfiedConstraint<Ext: Extension<BitcoinKey>> {
    ///Public key and corresponding signature
    PublicKey {
        /// KeySig pair
        key_sig: KeySigPair,
    },
    ///PublicKeyHash, corresponding pubkey and signature
    PublicKeyHash {
        /// The pubkey hash
        keyhash: hash160::Hash,
        /// public key and signature
        key_sig: KeySigPair,
    },
    ///Hashlock and preimage for SHA256
    HashLock {
        /// The type of Hashlock
        hash: HashLockType,
        /// The preimage used for satisfaction
        preimage: [u8; 32],
    },
    ///Relative Timelock for CSV.
    RelativeTimeLock {
        /// The value of RelativeTimelock
        time: u32,
    },
    ///Absolute Timelock for CLTV.
    AbsoluteTimeLock {
        /// The value of Absolute timelock
        time: u32,
    },

    /// Elements
    /// Check Version eq
    VerEq {
        /// The version of transaction
        n: u32,
    },

    /// Serialized outputs of this transaction start
    /// this prefix
    OutputsPref {
        /// The version of transaction
        pref: Vec<u8>,
    },

    /// Extension Interpreter
    Ext {
        /// Extension
        ext: Box<Ext>,
    },
}

///This is used by the interpreter to know which evaluation state a AstemElem is.
///This is required because whenever a same node(for eg. OrB) appears on the stack, we don't
///know if the left child has been evaluated or not. And based on the result on
///the top of the stack, we need to decide whether to execute right child or not.
///This is also useful for wrappers and thresholds which push a value on the stack
///depending on evaluation of the children.
struct NodeEvaluationState<'intp, Ext>
where
    Ext: 'intp + Extension<BitcoinKey>,
{
    ///The node which is being evaluated
    node: &'intp Miniscript<BitcoinKey, NoChecks, Ext>,
    ///number of children evaluated
    n_evaluated: usize,
    ///number of children satisfied
    n_satisfied: usize,
}

/// Iterator over all the constraints satisfied by a completed scriptPubKey
/// and witness stack
///
/// Returns all satisfied constraints, even if they were redundant (i.e. did
/// not contribute to the script being satisfied). For example, if a signature
/// were provided for an `and_b(Pk,false)` fragment, that signature will be
/// returned, even though the entire and_b must have failed and must not have
/// been used.
///
/// In case the script is actually dissatisfied, this may return several values
/// before ultimately returning an error.
pub struct Iter<'intp, 'txin: 'intp, Ext>
where
    Ext: 'intp + Extension<BitcoinKey>,
{
    verify_sig: Box<dyn FnMut(&KeySigPair) -> bool + 'intp>,
    public_key: Option<&'intp BitcoinKey>,
    state: Vec<NodeEvaluationState<'intp, Ext>>,
    stack: Stack<'txin>,
    age: u32,
    height: u32,
    cov: Option<&'intp BitcoinKey>,
    has_errored: bool,
}

///Iterator for Iter
impl<'intp, 'txin: 'intp, Ext> Iterator for Iter<'intp, 'txin, Ext>
where
    NoChecks: ScriptContext,
    Ext: Extension<BitcoinKey>,
{
    type Item = Result<SatisfiedConstraint<Ext>, Error>;

    fn next(&mut self) -> Option<Self::Item> {
        if self.has_errored {
            // Stop yielding values after the first error
            None
        } else {
            let res = self.iter_next();
            if let Some(Err(_)) = res {
                self.has_errored = true;
            }
            res
        }
    }
}

impl<'intp, 'txin: 'intp, Ext> Iter<'intp, 'txin, Ext>
where
    NoChecks: ScriptContext,
    Ext: Extension<BitcoinKey>,
{
    /// Helper function to push a NodeEvaluationState on state stack
    fn push_evaluation_state(
        &mut self,
        node: &'intp Miniscript<BitcoinKey, NoChecks, Ext>,
        n_evaluated: usize,
        n_satisfied: usize,
    ) -> () {
        self.state.push(NodeEvaluationState {
            node,
            n_evaluated,
            n_satisfied,
        })
    }

    /// Helper function to step the iterator
    fn iter_next(&mut self) -> Option<Result<SatisfiedConstraint<Ext>, Error>> {
        while let Some(node_state) = self.state.pop() {
            //non-empty stack
            match node_state.node.node {
                Terminal::True => {
                    debug_assert_eq!(node_state.n_evaluated, 0);
                    debug_assert_eq!(node_state.n_satisfied, 0);
                    self.stack.push(stack::Element::Satisfied);
                }
                Terminal::False => {
                    debug_assert_eq!(node_state.n_evaluated, 0);
                    debug_assert_eq!(node_state.n_satisfied, 0);
                    self.stack.push(stack::Element::Dissatisfied);
                }
                Terminal::PkK(ref pk) => {
                    debug_assert_eq!(node_state.n_evaluated, 0);
                    debug_assert_eq!(node_state.n_satisfied, 0);
                    let res = self.stack.evaluate_pk(&mut self.verify_sig, pk);
                    if res.is_some() {
                        return res;
                    }
                }
                Terminal::PkH(ref pkh) => {
                    debug_assert_eq!(node_state.n_evaluated, 0);
                    debug_assert_eq!(node_state.n_satisfied, 0);
                    let res = self.stack.evaluate_pkh(&mut self.verify_sig, pkh);
                    if res.is_some() {
                        return res;
                    }
                }
                Terminal::After(ref n) => {
                    debug_assert_eq!(node_state.n_evaluated, 0);
                    debug_assert_eq!(node_state.n_satisfied, 0);
                    let res = self.stack.evaluate_after(n, self.age);
                    if res.is_some() {
                        return res;
                    }
                }
                Terminal::Older(ref n) => {
                    debug_assert_eq!(node_state.n_evaluated, 0);
                    debug_assert_eq!(node_state.n_satisfied, 0);
                    let res = self.stack.evaluate_older(n, self.height);
                    if res.is_some() {
                        return res;
                    }
                }
                Terminal::Sha256(ref hash) => {
                    debug_assert_eq!(node_state.n_evaluated, 0);
                    debug_assert_eq!(node_state.n_satisfied, 0);
                    let res = self.stack.evaluate_sha256(hash);
                    if res.is_some() {
                        return res;
                    }
                }
                Terminal::Hash256(ref hash) => {
                    debug_assert_eq!(node_state.n_evaluated, 0);
                    debug_assert_eq!(node_state.n_satisfied, 0);
                    let res = self.stack.evaluate_hash256(hash);
                    if res.is_some() {
                        return res;
                    }
                }
                Terminal::Hash160(ref hash) => {
                    debug_assert_eq!(node_state.n_evaluated, 0);
                    debug_assert_eq!(node_state.n_satisfied, 0);
                    let res = self.stack.evaluate_hash160(hash);
                    if res.is_some() {
                        return res;
                    }
                }
                Terminal::Ripemd160(ref hash) => {
                    debug_assert_eq!(node_state.n_evaluated, 0);
                    debug_assert_eq!(node_state.n_satisfied, 0);
                    let res = self.stack.evaluate_ripemd160(hash);
                    if res.is_some() {
                        return res;
                    }
                }
                Terminal::Ext(ref ext) => {
                    let res = ext.evaluate(&mut self.stack);
                    match res {
                        Some(Ok(())) => {
                            return Some(Ok(SatisfiedConstraint::Ext {
                                ext: Box::new(ext.clone()),
                            }))
                        }
                        Some(Err(e)) => return Some(Err(e)),
                        None => {}
                    }
                }
                Terminal::Alt(ref sub) | Terminal::Swap(ref sub) | Terminal::Check(ref sub) => {
                    debug_assert_eq!(node_state.n_evaluated, 0);
                    debug_assert_eq!(node_state.n_satisfied, 0);
                    self.push_evaluation_state(sub, 0, 0);
                }
                Terminal::DupIf(ref sub) if node_state.n_evaluated == 0 => match self.stack.pop() {
                    Some(stack::Element::Dissatisfied) => {
                        self.stack.push(stack::Element::Dissatisfied);
                    }
                    Some(stack::Element::Satisfied) => {
                        self.push_evaluation_state(node_state.node, 1, 1);
                        self.push_evaluation_state(sub, 0, 0);
                    }
                    Some(stack::Element::Push(_v)) => {
                        return Some(Err(Error::UnexpectedStackElementPush))
                    }
                    None => return Some(Err(Error::UnexpectedStackEnd)),
                },
                Terminal::DupIf(ref _sub) if node_state.n_evaluated == 1 => {
                    self.stack.push(stack::Element::Satisfied);
                }
                Terminal::ZeroNotEqual(ref sub) | Terminal::Verify(ref sub)
                    if node_state.n_evaluated == 0 =>
                {
                    self.push_evaluation_state(node_state.node, 1, 0);
                    self.push_evaluation_state(sub, 0, 0);
                }
                Terminal::Verify(ref _sub) if node_state.n_evaluated == 1 => {
                    match self.stack.pop() {
                        Some(stack::Element::Satisfied) => (),
                        Some(_) => return Some(Err(Error::VerifyFailed)),
                        None => return Some(Err(Error::UnexpectedStackEnd)),
                    }
                }
                Terminal::ZeroNotEqual(ref _sub) if node_state.n_evaluated == 1 => {
                    match self.stack.pop() {
                        Some(stack::Element::Dissatisfied) => {
                            self.stack.push(stack::Element::Dissatisfied)
                        }
                        Some(_) => self.stack.push(stack::Element::Satisfied),
                        None => return Some(Err(Error::UnexpectedStackEnd)),
                    }
                }
                Terminal::NonZero(ref sub) => {
                    debug_assert_eq!(node_state.n_evaluated, 0);
                    debug_assert_eq!(node_state.n_satisfied, 0);
                    match self.stack.last() {
                        Some(&stack::Element::Dissatisfied) => (),
                        Some(_) => self.push_evaluation_state(sub, 0, 0),
                        None => return Some(Err(Error::UnexpectedStackEnd)),
                    }
                }
                Terminal::AndV(ref left, ref right) => {
                    debug_assert_eq!(node_state.n_evaluated, 0);
                    debug_assert_eq!(node_state.n_satisfied, 0);
                    self.push_evaluation_state(right, 0, 0);
                    self.push_evaluation_state(left, 0, 0);
                }
                Terminal::OrB(ref left, ref _right) | Terminal::AndB(ref left, ref _right)
                    if node_state.n_evaluated == 0 =>
                {
                    self.push_evaluation_state(node_state.node, 1, 0);
                    self.push_evaluation_state(left, 0, 0);
                }
                Terminal::OrB(ref _left, ref right) | Terminal::AndB(ref _left, ref right)
                    if node_state.n_evaluated == 1 =>
                {
                    match self.stack.pop() {
                        Some(stack::Element::Dissatisfied) => {
                            self.push_evaluation_state(node_state.node, 2, 0);
                            self.push_evaluation_state(right, 0, 0);
                        }
                        Some(stack::Element::Satisfied) => {
                            self.push_evaluation_state(node_state.node, 2, 1);
                            self.push_evaluation_state(right, 0, 0);
                        }
                        Some(stack::Element::Push(_v)) => {
                            return Some(Err(Error::UnexpectedStackElementPush))
                        }
                        None => return Some(Err(Error::UnexpectedStackEnd)),
                    }
                }
                Terminal::AndB(ref _left, ref _right) if node_state.n_evaluated == 2 => {
                    match self.stack.pop() {
                        Some(stack::Element::Satisfied) if node_state.n_satisfied == 1 => {
                            self.stack.push(stack::Element::Satisfied)
                        }
                        Some(_) => self.stack.push(stack::Element::Dissatisfied),
                        None => return Some(Err(Error::UnexpectedStackEnd)),
                    }
                }
                Terminal::AndOr(ref left, ref _right, _)
                | Terminal::OrC(ref left, ref _right)
                | Terminal::OrD(ref left, ref _right)
                    if node_state.n_evaluated == 0 =>
                {
                    self.push_evaluation_state(node_state.node, 1, 0);
                    self.push_evaluation_state(left, 0, 0);
                }
                Terminal::OrB(ref _left, ref _right) if node_state.n_evaluated == 2 => {
                    match self.stack.pop() {
                        Some(stack::Element::Dissatisfied) if node_state.n_satisfied == 0 => {
                            self.stack.push(stack::Element::Dissatisfied)
                        }
                        Some(_) => {
                            self.stack.push(stack::Element::Satisfied);
                        }
                        None => return Some(Err(Error::UnexpectedStackEnd)),
                    }
                }
                Terminal::OrC(ref _left, ref right) if node_state.n_evaluated == 1 => {
                    match self.stack.pop() {
                        Some(stack::Element::Satisfied) => (),
                        Some(stack::Element::Dissatisfied) => {
                            self.push_evaluation_state(right, 0, 0)
                        }
                        Some(stack::Element::Push(_v)) => {
                            return Some(Err(Error::UnexpectedStackElementPush))
                        }
                        None => return Some(Err(Error::UnexpectedStackEnd)),
                    }
                }
                Terminal::OrD(ref _left, ref right) if node_state.n_evaluated == 1 => {
                    match self.stack.pop() {
                        Some(stack::Element::Satisfied) => {
                            self.stack.push(stack::Element::Satisfied)
                        }
                        Some(stack::Element::Dissatisfied) => {
                            self.push_evaluation_state(right, 0, 0)
                        }
                        Some(stack::Element::Push(_v)) => {
                            return Some(Err(Error::UnexpectedStackElementPush))
                        }
                        None => return Some(Err(Error::UnexpectedStackEnd)),
                    }
                }
                Terminal::AndOr(_, ref left, ref right) | Terminal::OrI(ref left, ref right) => {
                    match self.stack.pop() {
                        Some(stack::Element::Satisfied) => self.push_evaluation_state(left, 0, 0),
                        Some(stack::Element::Dissatisfied) => {
                            self.push_evaluation_state(right, 0, 0)
                        }
                        Some(stack::Element::Push(_v)) => {
                            return Some(Err(Error::UnexpectedStackElementPush))
                        }
                        None => return Some(Err(Error::UnexpectedStackEnd)),
                    }
                }
                Terminal::Thresh(ref _k, ref subs) if node_state.n_evaluated == 0 => {
                    self.push_evaluation_state(node_state.node, 1, 0);
                    self.push_evaluation_state(&subs[0], 0, 0);
                }
                Terminal::Thresh(k, ref subs) if node_state.n_evaluated == subs.len() => {
                    match self.stack.pop() {
                        Some(stack::Element::Dissatisfied) if node_state.n_satisfied == k => {
                            self.stack.push(stack::Element::Satisfied)
                        }
                        Some(stack::Element::Satisfied) if node_state.n_satisfied == k - 1 => {
                            self.stack.push(stack::Element::Satisfied)
                        }
                        Some(stack::Element::Satisfied) | Some(stack::Element::Dissatisfied) => {
                            self.stack.push(stack::Element::Dissatisfied)
                        }
                        Some(stack::Element::Push(_v)) => {
                            return Some(Err(Error::UnexpectedStackElementPush))
                        }
                        None => return Some(Err(Error::UnexpectedStackEnd)),
                    }
                }
                Terminal::Thresh(ref _k, ref subs) if node_state.n_evaluated != 0 => {
                    match self.stack.pop() {
                        Some(stack::Element::Dissatisfied) => {
                            self.push_evaluation_state(
                                node_state.node,
                                node_state.n_evaluated + 1,
                                node_state.n_satisfied,
                            );
                            self.push_evaluation_state(&subs[node_state.n_evaluated], 0, 0);
                        }
                        Some(stack::Element::Satisfied) => {
                            self.push_evaluation_state(
                                node_state.node,
                                node_state.n_evaluated + 1,
                                node_state.n_satisfied + 1,
                            );
                            self.push_evaluation_state(&subs[node_state.n_evaluated], 0, 0);
                        }
                        Some(stack::Element::Push(_v)) => {
                            return Some(Err(Error::UnexpectedStackElementPush))
                        }
                        None => return Some(Err(Error::UnexpectedStackEnd)),
                    }
                }
                Terminal::MultiA(k, ref subs) => {
                    if node_state.n_evaluated == subs.len() {
                        if node_state.n_satisfied == k {
                            self.stack.push(stack::Element::Satisfied);
                        } else {
                            self.stack.push(stack::Element::Dissatisfied);
                        }
                    } else {
                        // evaluate each key with as a pk
                        // note that evaluate_pk will error on non-empty incorrect sigs
                        // push 1 on satisfied sigs and push 0 on empty sigs
                        match self
                            .stack
                            .evaluate_pk(&mut self.verify_sig, &subs[node_state.n_evaluated])
                        {
                            Some(Ok(x)) => {
                                self.push_evaluation_state(
                                    node_state.node,
                                    node_state.n_evaluated + 1,
                                    node_state.n_satisfied + 1,
                                );
                                match self.stack.pop() {
                                    Some(..) => return Some(Ok(x)),
                                    None => return Some(Err(Error::UnexpectedStackEnd)),
                                }
                            }
                            None => {
                                self.push_evaluation_state(
                                    node_state.node,
                                    node_state.n_evaluated + 1,
                                    node_state.n_satisfied,
                                );
                                match self.stack.pop() {
                                    Some(..) => {} // not-satisfied, look for next key
                                    None => return Some(Err(Error::UnexpectedStackEnd)),
                                }
                            }
                            x => return x, //forward errors as is
                        }
                    }
                }
                Terminal::Multi(ref k, ref subs) if node_state.n_evaluated == 0 => {
                    let len = self.stack.len();
                    if len < k + 1 {
                        return Some(Err(Error::InsufficientSignaturesMultiSig));
                    } else {
                        //Non-sat case. If the first sig is empty, others k elements must
                        //be empty.
                        match self.stack.last() {
                            Some(&stack::Element::Dissatisfied) => {
                                //Remove the extra zero from multi-sig check
                                let sigs = self.stack.split_off(len - (k + 1));
                                let nonsat = sigs
                                    .iter()
                                    .map(|sig| *sig == stack::Element::Dissatisfied)
                                    .filter(|empty| *empty)
                                    .count();
                                if nonsat == *k + 1 {
                                    self.stack.push(stack::Element::Dissatisfied);
                                } else {
                                    return Some(Err(Error::MissingExtraZeroMultiSig));
                                }
                            }
                            None => return Some(Err(Error::UnexpectedStackEnd)),
                            _ => {
                                match self
                                    .stack
                                    .evaluate_multi(&mut self.verify_sig, &subs[subs.len() - 1])
                                {
                                    Some(Ok(x)) => {
                                        self.push_evaluation_state(
                                            node_state.node,
                                            node_state.n_evaluated + 1,
                                            node_state.n_satisfied + 1,
                                        );
                                        return Some(Ok(x));
                                    }
                                    None => self.push_evaluation_state(
                                        node_state.node,
                                        node_state.n_evaluated + 1,
                                        node_state.n_satisfied,
                                    ),
                                    x => return x, //forward errors as is
                                }
                            }
                        }
                    }
                }
                Terminal::Multi(k, ref subs) => {
                    if node_state.n_satisfied == k {
                        //multi-sig bug: Pop extra 0
                        if let Some(stack::Element::Dissatisfied) = self.stack.pop() {
                            self.stack.push(stack::Element::Satisfied);
                        } else {
                            return Some(Err(Error::MissingExtraZeroMultiSig));
                        }
                    } else if node_state.n_evaluated == subs.len() {
                        return Some(Err(Error::MultiSigEvaluationError));
                    } else {
                        match self.stack.evaluate_multi(
                            &mut self.verify_sig,
                            &subs[subs.len() - node_state.n_evaluated - 1],
                        ) {
                            Some(Ok(x)) => {
                                self.push_evaluation_state(
                                    node_state.node,
                                    node_state.n_evaluated + 1,
                                    node_state.n_satisfied + 1,
                                );
                                return Some(Ok(x));
                            }
                            None => self.push_evaluation_state(
                                node_state.node,
                                node_state.n_evaluated + 1,
                                node_state.n_satisfied,
                            ),
                            x => return x, //forward errors as is
                        }
                    }
                }
                //All other match patterns should not be reached in any valid
                //type checked Miniscript
                _ => return Some(Err(Error::CouldNotEvaluate)),
            };
        }

        //state empty implies that either the execution has terminated or we have a
        //Pk based descriptor or a Covenant descriptor
        if let Some(pk) = self.cov {
            // First verify the top of Miniscript.
            // At this point, the stack must contain 13 elements
            // pop the satisfied top and verify the covenant code.
            if self.stack.pop() != Some(stack::Element::Satisfied) {
                return Some(Err(Error::IncorrectCovenantWitness));
            }
            if self.stack.len() != 12 {
                return Some(Err(Error::UnexpectedStackEnd));
            }
            // safe to unwrap 12 times
            for i in 0..12 {
                if let Err(e) = self.stack[i].try_push() {
                    return Some(Err(e));
                }
            }
            let mut ser_sig = Vec::new();
            // 1.29 errors
            {
                let sighash_bytes = self.stack[1].as_push().expect("Push checked above");
                let sighash_u32 = util::slice_to_u32_le(sighash_bytes);
                let sighash_ty = SigHashType::from_u32(sighash_u32);
                let sig_vec = self.stack[0].as_push().expect("Size checked above");
                ser_sig.extend(sig_vec);
                ser_sig.push(sighash_ty as u8);
            }

            if let Ok(sig) = verify_sersig(&mut self.verify_sig, &pk, &ser_sig) {
                //Signature check successful, set cov to None to
                //terminate the next() function in the subsequent call
                self.cov = None;
                // Do the checkSigFromStackCheck
                let sighash_msg: Vec<u8> = self.stack.0[1..]
                    .into_iter()
                    .rev()
                    .map(|x| Vec::from(x.as_push().expect("Push checked above")))
                    .flatten()
                    .collect();
                let mut eng = SigHash::engine();
                eng.input(&sighash_msg);
                let sighash_u256 = SigHash::from_engine(eng);
                let msg = elements::secp256k1_zkp::Message::from_slice(&sighash_u256[..]).unwrap();

                // Legacy Cov scripts only operate on Ecdsa key sig pairs
                let (ec_pk, ecdsa_sig) = match sig {
                    KeySigPair::Ecdsa(pk, sig) => (pk, sig.0),
                    KeySigPair::Schnorr(_, _) => {
                        unreachable!("Internal error: Legacy cov check in schnorr sigs")
                    }
                };
                // Creating a context is no-longer expensive
                let secp = secp256k1_zkp::Secp256k1::verification_only();
                if secp.verify_ecdsa(&msg, &ecdsa_sig, &ec_pk.inner).is_err() {
                    return Some(Err(Error::PkEvaluationError(PkEvalErrInner::from(*pk))));
                }
                self.stack.0.clear();
                self.stack.push(stack::Element::Satisfied);
                return Some(Ok(SatisfiedConstraint::PublicKey { key_sig: sig }));
            } else {
                return Some(Err(Error::PkEvaluationError(PkEvalErrInner::from(*pk))));
            }
        }
        if let Some(pk) = self.public_key {
            if let Some(stack::Element::Push(sig)) = self.stack.pop() {
                if let Ok(key_sig) = verify_sersig(&mut self.verify_sig, &pk, &sig) {
                    //Signature check successful, set public_key to None to
                    //terminate the next() function in the subsequent call
                    self.public_key = None;
                    self.stack.push(stack::Element::Satisfied);
                    return Some(Ok(SatisfiedConstraint::PublicKey { key_sig }));
                } else {
                    return Some(Err(Error::PkEvaluationError(PkEvalErrInner::from(*pk))));
                }
            } else {
                return Some(Err(Error::UnexpectedStackEnd));
            }
        } else {
            //All the script has been executed.
            //Check that the stack must contain exactly 1 satisfied element
            if self.stack.pop() == Some(stack::Element::Satisfied) && self.stack.is_empty() {
                return None;
            } else {
                return Some(Err(Error::ScriptSatisfactionError));
            }
        }
    }
}

/// Helper function to verify serialized signature
fn verify_sersig<'txin>(
    verify_sig: &mut Box<dyn FnMut(&KeySigPair) -> bool + 'txin>,
    pk: &BitcoinKey,
    sigser: &[u8],
) -> Result<KeySigPair, Error> {
    match pk {
        BitcoinKey::Fullkey(pk) => {
            let ecdsa_sig = elementssig_from_rawsig(sigser)?;
            let key_sig_pair = KeySigPair::Ecdsa(*pk, ecdsa_sig);
            if verify_sig(&key_sig_pair) {
                Ok(key_sig_pair)
            } else {
                Err(Error::InvalidEcdsaSignature(*pk))
            }
        }
        BitcoinKey::XOnlyPublicKey(x_only_pk) => {
            let schnorr_sig = elements::SchnorrSig::from_slice(sigser)?;
            let key_sig_pair = KeySigPair::Schnorr(*x_only_pk, schnorr_sig);
            if verify_sig(&key_sig_pair) {
                Ok(key_sig_pair)
            } else {
                Err(Error::InvalidSchnorrSignature(*x_only_pk))
            }
        }
    }
}

#[cfg(test)]
mod tests {

    use super::inner::ToNoChecks;
    use super::*;
    use bitcoin;
    use bitcoin::hashes::{hash160, ripemd160, sha256, sha256d, Hash};
<<<<<<< HEAD
    use elements::secp256k1_zkp::{Secp256k1, VerifyOnly};
=======
    use bitcoin::secp256k1::{self, Secp256k1};
>>>>>>> bc2d097c
    use miniscript::context::NoChecks;
    use ElementsSig;
    use Miniscript;
    use MiniscriptKey;
    use NoExt;
    use ToPublicKey;

    fn setup_keys_sigs(
        n: usize,
    ) -> (
        Vec<bitcoin::PublicKey>,
        Vec<Vec<u8>>,
<<<<<<< HEAD
        Vec<ElementsSig>,
        secp256k1_zkp::Message,
        Secp256k1<VerifyOnly>,
    ) {
        let secp_sign = secp256k1_zkp::Secp256k1::signing_only();
        let secp_verify = secp256k1_zkp::Secp256k1::verification_only();
        let msg = secp256k1_zkp::Message::from_slice(&b"Yoda: btc, I trust. HODL I must!"[..])
=======
        Vec<bitcoin::EcdsaSig>,
        secp256k1::Message,
        Secp256k1<secp256k1::All>,
        Vec<bitcoin::XOnlyPublicKey>,
        Vec<bitcoin::SchnorrSig>,
        Vec<Vec<u8>>,
    ) {
        let secp = secp256k1::Secp256k1::new();
        let msg = secp256k1::Message::from_slice(&b"Yoda: btc, I trust. HODL I must!"[..])
>>>>>>> bc2d097c
            .expect("32 bytes");
        let mut pks = vec![];
        let mut ecdsa_sigs = vec![];
        let mut der_sigs = vec![];
        let mut x_only_pks = vec![];
        let mut schnorr_sigs = vec![];
        let mut ser_schnorr_sigs = vec![];

        let mut sk = [0; 32];
        for i in 1..n + 1 {
            sk[0] = i as u8;
            sk[1] = (i >> 8) as u8;
            sk[2] = (i >> 16) as u8;

            let sk = secp256k1_zkp::SecretKey::from_slice(&sk[..]).expect("secret key");
            let pk = bitcoin::PublicKey {
<<<<<<< HEAD
                inner: secp256k1_zkp::PublicKey::from_secret_key(&secp_sign, &sk),
                compressed: true,
            };
            let sig = secp_sign.sign_ecdsa(&msg, &sk);
            ecdsa_sigs.push((sig, elements::SigHashType::All));
=======
                inner: secp256k1::PublicKey::from_secret_key(&secp, &sk),
                compressed: true,
            };
            let sig = secp.sign_ecdsa(&msg, &sk);
            ecdsa_sigs.push(bitcoin::EcdsaSig {
                sig,
                hash_ty: bitcoin::EcdsaSigHashType::All,
            });
>>>>>>> bc2d097c
            let mut sigser = sig.serialize_der().to_vec();
            sigser.push(0x01); // sighash_all
            pks.push(pk);
            der_sigs.push(sigser);

            let keypair = bitcoin::KeyPair::from_secret_key(&secp, sk);
            x_only_pks.push(bitcoin::XOnlyPublicKey::from_keypair(&keypair));
            let schnorr_sig = secp.sign_schnorr_with_aux_rand(&msg, &keypair, &[0u8; 32]);
            let schnorr_sig = bitcoin::SchnorrSig {
                sig: schnorr_sig,
                hash_ty: bitcoin::SchnorrSigHashType::Default,
            };
            ser_schnorr_sigs.push(schnorr_sig.to_vec());
            schnorr_sigs.push(schnorr_sig);
        }
        (
            pks,
            der_sigs,
            ecdsa_sigs,
            msg,
            secp,
            x_only_pks,
            schnorr_sigs,
            ser_schnorr_sigs,
        )
    }

    #[test]
    fn sat_constraints() {
        let (pks, der_sigs, ecdsa_sigs, sighash, secp, xpks, schnorr_sigs, ser_schnorr_sigs) =
            setup_keys_sigs(10);
        let secp_ref = &secp;
        let vfyfn_ = |pksig: &KeySigPair| match pksig {
            KeySigPair::Ecdsa(pk, ecdsa_sig) => secp_ref
                .verify_ecdsa(&sighash, &ecdsa_sig.0, &pk.inner)
                .is_ok(),
            KeySigPair::Schnorr(xpk, schnorr_sig) => secp_ref
                .verify_schnorr(&schnorr_sig.sig, &sighash, xpk)
                .is_ok(),
        };

        fn from_stack<'txin, 'elem>(
            verify_fn: Box<dyn FnMut(&KeySigPair) -> bool + 'elem>,
            stack: Stack<'txin>,
            ms: &'elem Miniscript<BitcoinKey, NoChecks, NoExt>,
        ) -> Iter<'elem, 'txin, NoExt> {
            Iter {
                verify_sig: verify_fn,
                stack: stack,
                public_key: None,
                state: vec![NodeEvaluationState {
                    node: &ms,
                    n_evaluated: 0,
                    n_satisfied: 0,
                }],
                age: 1002,
                height: 1002,
                cov: None,
                has_errored: false,
            }
        }

        let pk = no_checks_ms(&format!("c:pk_k({})", pks[0]));
        let pkh = no_checks_ms(&format!("c:pk_h({})", pks[1].to_pubkeyhash()));
        //Time
        let after = no_checks_ms(&format!("after({})", 1000));
        let older = no_checks_ms(&format!("older({})", 1000));
        //Hashes
        let preimage = [0xab as u8; 32];
        let sha256_hash = sha256::Hash::hash(&preimage);
        let sha256 = no_checks_ms(&format!("sha256({})", sha256_hash));
        let sha256d_hash_rev = sha256d::Hash::hash(&preimage);
        let mut sha256d_hash_bytes = sha256d_hash_rev.clone().into_inner();
        sha256d_hash_bytes.reverse();
        let sha256d_hash = sha256d::Hash::from_inner(sha256d_hash_bytes);
        let hash256 = no_checks_ms(&format!("hash256({})", sha256d_hash));
        let hash160_hash = hash160::Hash::hash(&preimage);
        let hash160 = no_checks_ms(&format!("hash160({})", hash160_hash));
        let ripemd160_hash = ripemd160::Hash::hash(&preimage);
        let ripemd160 = no_checks_ms(&format!("ripemd160({})", ripemd160_hash));

        let stack = Stack::from(vec![stack::Element::Push(&der_sigs[0])]);
        let vfyfn = vfyfn_.clone(); // sigh rust 1.29...
        let constraints = from_stack(Box::new(vfyfn), stack, &pk);
        let pk_satisfied: Result<Vec<SatisfiedConstraint<NoExt>>, Error> = constraints.collect();

        assert_eq!(
            pk_satisfied.unwrap(),
            vec![SatisfiedConstraint::PublicKey {
                key_sig: KeySigPair::Ecdsa(pks[0], ecdsa_sigs[0])
            }]
        );

        //Check Pk failure with wrong signature
        let stack = Stack::from(vec![stack::Element::Dissatisfied]);
        let vfyfn = vfyfn_.clone(); // sigh rust 1.29...
        let constraints = from_stack(Box::new(vfyfn), stack, &pk);

        let pk_err: Result<Vec<SatisfiedConstraint<NoExt>>, Error> = constraints.collect();
        assert!(pk_err.is_err());

        //Check Pkh
        let pk_bytes = pks[1].to_public_key().to_bytes();
        let stack = Stack::from(vec![
            stack::Element::Push(&der_sigs[1]),
            stack::Element::Push(&pk_bytes),
        ]);
        let vfyfn = vfyfn_.clone(); // sigh rust 1.29...
        let constraints = from_stack(Box::new(vfyfn), stack, &pkh);
        let pkh_satisfied: Result<Vec<SatisfiedConstraint<NoExt>>, Error> = constraints.collect();
        assert_eq!(
            pkh_satisfied.unwrap(),
            vec![SatisfiedConstraint::PublicKeyHash {
                keyhash: pks[1].to_pubkeyhash(),
                key_sig: KeySigPair::Ecdsa(pks[1], ecdsa_sigs[1])
            }]
        );

        //Check After
        let stack = Stack::from(vec![]);
        let vfyfn = vfyfn_.clone(); // sigh rust 1.29...
        let constraints = from_stack(Box::new(vfyfn), stack, &after);
        let after_satisfied: Result<Vec<SatisfiedConstraint<NoExt>>, Error> = constraints.collect();
        assert_eq!(
            after_satisfied.unwrap(),
            vec![SatisfiedConstraint::AbsoluteTimeLock { time: 1000 }]
        );

        //Check Older
        let stack = Stack::from(vec![]);
        let vfyfn = vfyfn_.clone(); // sigh rust 1.29...
        let constraints = from_stack(Box::new(vfyfn), stack, &older);
        let older_satisfied: Result<Vec<SatisfiedConstraint<NoExt>>, Error> = constraints.collect();
        assert_eq!(
            older_satisfied.unwrap(),
            vec![SatisfiedConstraint::RelativeTimeLock { time: 1000 }]
        );

        //Check Sha256
        let stack = Stack::from(vec![stack::Element::Push(&preimage)]);
        let vfyfn = vfyfn_.clone(); // sigh rust 1.29...
        let constraints = from_stack(Box::new(vfyfn), stack, &sha256);
        let sah256_satisfied: Result<Vec<SatisfiedConstraint<NoExt>>, Error> =
            constraints.collect();
        assert_eq!(
            sah256_satisfied.unwrap(),
            vec![SatisfiedConstraint::HashLock {
                hash: HashLockType::Sha256(sha256_hash),
                preimage: preimage,
            }]
        );

        //Check Shad256
        let stack = Stack::from(vec![stack::Element::Push(&preimage)]);
        let vfyfn = vfyfn_.clone(); // sigh rust 1.29...
        let constraints = from_stack(Box::new(vfyfn), stack, &hash256);
        let sha256d_satisfied: Result<Vec<SatisfiedConstraint<NoExt>>, Error> =
            constraints.collect();
        assert_eq!(
            sha256d_satisfied.unwrap(),
            vec![SatisfiedConstraint::HashLock {
                hash: HashLockType::Hash256(sha256d_hash_rev),
                preimage: preimage,
            }]
        );

        //Check hash160
        let stack = Stack::from(vec![stack::Element::Push(&preimage)]);
        let vfyfn = vfyfn_.clone(); // sigh rust 1.29...
        let constraints = from_stack(Box::new(vfyfn), stack, &hash160);
        let hash160_satisfied: Result<Vec<SatisfiedConstraint<NoExt>>, Error> =
            constraints.collect();
        assert_eq!(
            hash160_satisfied.unwrap(),
            vec![SatisfiedConstraint::HashLock {
                hash: HashLockType::Hash160(hash160_hash),
                preimage: preimage,
            }]
        );

        //Check ripemd160
        let stack = Stack::from(vec![stack::Element::Push(&preimage)]);
        let vfyfn = vfyfn_.clone(); // sigh rust 1.29...
        let constraints = from_stack(Box::new(vfyfn), stack, &ripemd160);
        let ripemd160_satisfied: Result<Vec<SatisfiedConstraint<NoExt>>, Error> =
            constraints.collect();

        assert_eq!(
            ripemd160_satisfied.unwrap(),
            vec![SatisfiedConstraint::HashLock {
                hash: HashLockType::Ripemd160(ripemd160_hash),
                preimage: preimage
            }]
        );

        //Check AndV
        let pk_bytes = pks[1].to_public_key().to_bytes();
        let stack = Stack::from(vec![
            stack::Element::Push(&der_sigs[1]),
            stack::Element::Push(&pk_bytes),
            stack::Element::Push(&der_sigs[0]),
        ]);
        let elem = no_checks_ms(&format!(
            "and_v(vc:pk_k({}),c:pk_h({}))",
            pks[0],
            pks[1].to_pubkeyhash()
        ));
        let vfyfn = vfyfn_.clone(); // sigh rust 1.29...
        let constraints = from_stack(Box::new(vfyfn), stack, &elem);

        let and_v_satisfied: Result<Vec<SatisfiedConstraint<NoExt>>, Error> = constraints.collect();
        assert_eq!(
            and_v_satisfied.unwrap(),
            vec![
                SatisfiedConstraint::PublicKey {
                    key_sig: KeySigPair::Ecdsa(pks[0], ecdsa_sigs[0])
                },
                SatisfiedConstraint::PublicKeyHash {
                    keyhash: pks[1].to_pubkeyhash(),
                    key_sig: KeySigPair::Ecdsa(pks[1], ecdsa_sigs[1])
                }
            ]
        );

        //Check AndB
        let stack = Stack::from(vec![
            stack::Element::Push(&preimage),
            stack::Element::Push(&der_sigs[0]),
        ]);
        let elem = no_checks_ms(&format!(
            "and_b(c:pk_k({}),sjtv:sha256({}))",
            pks[0], sha256_hash
        ));
        let vfyfn = vfyfn_.clone(); // sigh rust 1.29...
        let constraints = from_stack(Box::new(vfyfn), stack, &elem);

        let and_b_satisfied: Result<Vec<SatisfiedConstraint<NoExt>>, Error> = constraints.collect();
        assert_eq!(
            and_b_satisfied.unwrap(),
            vec![
                SatisfiedConstraint::PublicKey {
                    key_sig: KeySigPair::Ecdsa(pks[0], ecdsa_sigs[0])
                },
                SatisfiedConstraint::HashLock {
                    hash: HashLockType::Sha256(sha256_hash),
                    preimage: preimage,
                }
            ]
        );

        //Check AndOr
        let stack = Stack::from(vec![
            stack::Element::Push(&preimage),
            stack::Element::Push(&der_sigs[0]),
        ]);
        let elem = no_checks_ms(&format!(
            "andor(c:pk_k({}),jtv:sha256({}),c:pk_h({}))",
            pks[0],
            sha256_hash,
            pks[1].to_pubkeyhash(),
        ));
        let vfyfn = vfyfn_.clone(); // sigh rust 1.29...
        let constraints = from_stack(Box::new(vfyfn), stack, &elem);

        let and_or_satisfied: Result<Vec<SatisfiedConstraint<NoExt>>, Error> =
            constraints.collect();
        assert_eq!(
            and_or_satisfied.unwrap(),
            vec![
                SatisfiedConstraint::PublicKey {
                    key_sig: KeySigPair::Ecdsa(pks[0], ecdsa_sigs[0])
                },
                SatisfiedConstraint::HashLock {
                    hash: HashLockType::Sha256(sha256_hash),
                    preimage: preimage,
                }
            ]
        );

        //AndOr second satisfaction path
        let pk_bytes = pks[1].to_public_key().to_bytes();
        let stack = Stack::from(vec![
            stack::Element::Push(&der_sigs[1]),
            stack::Element::Push(&pk_bytes),
            stack::Element::Dissatisfied,
        ]);
        let vfyfn = vfyfn_.clone(); // sigh rust 1.29...
        let constraints = from_stack(Box::new(vfyfn), stack, &elem);

        let and_or_satisfied: Result<Vec<SatisfiedConstraint<NoExt>>, Error> =
            constraints.collect();
        assert_eq!(
            and_or_satisfied.unwrap(),
            vec![SatisfiedConstraint::PublicKeyHash {
                keyhash: pks[1].to_pubkeyhash(),
                key_sig: KeySigPair::Ecdsa(pks[1], ecdsa_sigs[1])
            }]
        );

        //Check OrB
        let stack = Stack::from(vec![
            stack::Element::Push(&preimage),
            stack::Element::Dissatisfied,
        ]);
        let elem = no_checks_ms(&format!(
            "or_b(c:pk_k({}),sjtv:sha256({}))",
            pks[0], sha256_hash
        ));
        let vfyfn = vfyfn_.clone(); // sigh rust 1.29...
        let constraints = from_stack(Box::new(vfyfn), stack, &elem);

        let or_b_satisfied: Result<Vec<SatisfiedConstraint<NoExt>>, Error> = constraints.collect();
        assert_eq!(
            or_b_satisfied.unwrap(),
            vec![SatisfiedConstraint::HashLock {
                hash: HashLockType::Sha256(sha256_hash),
                preimage: preimage,
            }]
        );

        //Check OrD
        let stack = Stack::from(vec![stack::Element::Push(&der_sigs[0])]);
        let elem = no_checks_ms(&format!(
            "or_d(c:pk_k({}),jtv:sha256({}))",
            pks[0], sha256_hash
        ));
        let vfyfn = vfyfn_.clone(); // sigh rust 1.29...
        let constraints = from_stack(Box::new(vfyfn), stack, &elem);

        let or_d_satisfied: Result<Vec<SatisfiedConstraint<NoExt>>, Error> = constraints.collect();
        assert_eq!(
            or_d_satisfied.unwrap(),
            vec![SatisfiedConstraint::PublicKey {
                key_sig: KeySigPair::Ecdsa(pks[0], ecdsa_sigs[0])
            }]
        );

        //Check OrC
        let stack = Stack::from(vec![
            stack::Element::Push(&der_sigs[0]),
            stack::Element::Dissatisfied,
        ]);
        let elem = no_checks_ms(&format!(
            "t:or_c(jtv:sha256({}),vc:pk_k({}))",
            sha256_hash, pks[0]
        ));
        let vfyfn = vfyfn_.clone(); // sigh rust 1.29...
        let constraints = from_stack(Box::new(vfyfn), stack, &elem);

        let or_c_satisfied: Result<Vec<SatisfiedConstraint<NoExt>>, Error> = constraints.collect();
        assert_eq!(
            or_c_satisfied.unwrap(),
            vec![SatisfiedConstraint::PublicKey {
                key_sig: KeySigPair::Ecdsa(pks[0], ecdsa_sigs[0])
            }]
        );

        //Check OrI
        let stack = Stack::from(vec![
            stack::Element::Push(&der_sigs[0]),
            stack::Element::Dissatisfied,
        ]);
        let elem = no_checks_ms(&format!(
            "or_i(jtv:sha256({}),c:pk_k({}))",
            sha256_hash, pks[0]
        ));
        let vfyfn = vfyfn_.clone(); // sigh rust 1.29...
        let constraints = from_stack(Box::new(vfyfn), stack, &elem);

        let or_i_satisfied: Result<Vec<SatisfiedConstraint<NoExt>>, Error> = constraints.collect();
        assert_eq!(
            or_i_satisfied.unwrap(),
            vec![SatisfiedConstraint::PublicKey {
                key_sig: KeySigPair::Ecdsa(pks[0], ecdsa_sigs[0])
            }]
        );

        //Check Thres
        let stack = Stack::from(vec![
            stack::Element::Push(&der_sigs[0]),
            stack::Element::Push(&der_sigs[1]),
            stack::Element::Push(&der_sigs[2]),
            stack::Element::Dissatisfied,
            stack::Element::Dissatisfied,
        ]);
        let elem = no_checks_ms(&format!(
            "thresh(3,c:pk_k({}),sc:pk_k({}),sc:pk_k({}),sc:pk_k({}),sc:pk_k({}))",
            pks[4], pks[3], pks[2], pks[1], pks[0],
        ));
        let vfyfn = vfyfn_.clone(); // sigh rust 1.29...
        let constraints = from_stack(Box::new(vfyfn), stack, &elem);

        let thresh_satisfied: Result<Vec<SatisfiedConstraint<NoExt>>, Error> =
            constraints.collect();
        assert_eq!(
            thresh_satisfied.unwrap(),
            vec![
                SatisfiedConstraint::PublicKey {
                    key_sig: KeySigPair::Ecdsa(pks[2], ecdsa_sigs[2])
                },
                SatisfiedConstraint::PublicKey {
                    key_sig: KeySigPair::Ecdsa(pks[1], ecdsa_sigs[1])
                },
                SatisfiedConstraint::PublicKey {
                    key_sig: KeySigPair::Ecdsa(pks[0], ecdsa_sigs[0])
                }
            ]
        );

        // Check multi
        let stack = Stack::from(vec![
            stack::Element::Dissatisfied,
            stack::Element::Push(&der_sigs[2]),
            stack::Element::Push(&der_sigs[1]),
            stack::Element::Push(&der_sigs[0]),
        ]);
        let elem = no_checks_ms(&format!(
            "multi(3,{},{},{},{},{})",
            pks[4], pks[3], pks[2], pks[1], pks[0],
        ));
        let vfyfn = vfyfn_.clone(); // sigh rust 1.29...
        let constraints = from_stack(Box::new(vfyfn), stack, &elem);

        let multi_satisfied: Result<Vec<SatisfiedConstraint<NoExt>>, Error> = constraints.collect();
        assert_eq!(
            multi_satisfied.unwrap(),
            vec![
                SatisfiedConstraint::PublicKey {
                    key_sig: KeySigPair::Ecdsa(pks[0], ecdsa_sigs[0])
                },
                SatisfiedConstraint::PublicKey {
                    key_sig: KeySigPair::Ecdsa(pks[1], ecdsa_sigs[1])
                },
                SatisfiedConstraint::PublicKey {
                    key_sig: KeySigPair::Ecdsa(pks[2], ecdsa_sigs[2])
                },
            ]
        );

        // Error multi: Invalid order of sigs
        let stack = Stack::from(vec![
            stack::Element::Dissatisfied,
            stack::Element::Push(&der_sigs[0]),
            stack::Element::Push(&der_sigs[2]),
            stack::Element::Push(&der_sigs[1]),
        ]);
        let elem = no_checks_ms(&format!(
            "multi(3,{},{},{},{},{})",
            pks[4], pks[3], pks[2], pks[1], pks[0],
        ));
        let vfyfn = vfyfn_.clone(); // sigh rust 1.29...
        let constraints = from_stack(Box::new(vfyfn), stack, &elem);

        let multi_error: Result<Vec<SatisfiedConstraint<NoExt>>, Error> = constraints.collect();
        assert!(multi_error.is_err());

        // multi_a tests
        let stack = Stack::from(vec![
            stack::Element::Dissatisfied,
            stack::Element::Dissatisfied,
            stack::Element::Push(&ser_schnorr_sigs[2]),
            stack::Element::Push(&ser_schnorr_sigs[1]),
            stack::Element::Push(&ser_schnorr_sigs[0]),
        ]);

        let elem = x_only_no_checks_ms(&format!(
            "multi_a(3,{},{},{},{},{})",
            xpks[0], xpks[1], xpks[2], xpks[3], xpks[4],
        ));
        let vfyfn = vfyfn_.clone(); // sigh rust 1.29...
        let constraints = from_stack(Box::new(vfyfn), stack, &elem);

        let multi_a_satisfied: Result<Vec<SatisfiedConstraint>, Error> = constraints.collect();
        assert_eq!(
            multi_a_satisfied.unwrap(),
            vec![
                SatisfiedConstraint::PublicKey {
                    key_sig: KeySigPair::Schnorr(xpks[0], schnorr_sigs[0])
                },
                SatisfiedConstraint::PublicKey {
                    key_sig: KeySigPair::Schnorr(xpks[1], schnorr_sigs[1])
                },
                SatisfiedConstraint::PublicKey {
                    key_sig: KeySigPair::Schnorr(xpks[2], schnorr_sigs[2])
                },
            ]
        );

        // multi_a tests: wrong order of sigs
        let stack = Stack::from(vec![
            stack::Element::Dissatisfied,
            stack::Element::Push(&ser_schnorr_sigs[2]),
            stack::Element::Push(&ser_schnorr_sigs[1]),
            stack::Element::Push(&ser_schnorr_sigs[0]),
            stack::Element::Dissatisfied,
        ]);

        let elem = x_only_no_checks_ms(&format!(
            "multi_a(3,{},{},{},{},{})",
            xpks[0], xpks[1], xpks[2], xpks[3], xpks[4],
        ));
        let vfyfn = vfyfn_.clone(); // sigh rust 1.29...
        let constraints = from_stack(Box::new(vfyfn), stack.clone(), &elem);

        let multi_a_error: Result<Vec<SatisfiedConstraint>, Error> = constraints.collect();
        assert!(multi_a_error.is_err());

        // multi_a wrong thresh: k = 2, but three sigs
        let elem = x_only_no_checks_ms(&format!(
            "multi_a(2,{},{},{},{},{})",
            xpks[0], xpks[1], xpks[2], xpks[3], xpks[4],
        ));
        let vfyfn = vfyfn_.clone(); // sigh rust 1.29...
        let constraints = from_stack(Box::new(vfyfn), stack.clone(), &elem);

        let multi_a_error: Result<Vec<SatisfiedConstraint>, Error> = constraints.collect();
        assert!(multi_a_error.is_err());

        // multi_a correct thresh, but small stack
        let elem = x_only_no_checks_ms(&format!(
            "multi_a(3,{},{},{},{},{},{})",
            xpks[0], xpks[1], xpks[2], xpks[3], xpks[4], xpks[5]
        ));
        let vfyfn = vfyfn_.clone(); // sigh rust 1.29...
        let constraints = from_stack(Box::new(vfyfn), stack, &elem);

        let multi_a_error: Result<Vec<SatisfiedConstraint>, Error> = constraints.collect();
        assert!(multi_a_error.is_err());
    }

    // By design there is no support for parse a miniscript with BitcoinKey
    // because it does not implement FromStr
    fn no_checks_ms(ms: &str) -> Miniscript<BitcoinKey, NoChecks> {
        let elem: Miniscript<bitcoin::PublicKey, NoChecks> =
            Miniscript::from_str_insane(ms).unwrap();
        elem.to_no_checks_ms()
    }

    fn x_only_no_checks_ms(ms: &str) -> Miniscript<BitcoinKey, NoChecks> {
        let elem: Miniscript<bitcoin::XOnlyPublicKey, NoChecks> =
            Miniscript::from_str_insane(ms).unwrap();
        elem.to_no_checks_ms()
    }
}<|MERGE_RESOLUTION|>--- conflicted
+++ resolved
@@ -1203,11 +1203,7 @@
     use super::*;
     use bitcoin;
     use bitcoin::hashes::{hash160, ripemd160, sha256, sha256d, Hash};
-<<<<<<< HEAD
-    use elements::secp256k1_zkp::{Secp256k1, VerifyOnly};
-=======
-    use bitcoin::secp256k1::{self, Secp256k1};
->>>>>>> bc2d097c
+    use elements::secp256k1_zkp::{self, Secp256k1};
     use miniscript::context::NoChecks;
     use ElementsSig;
     use Miniscript;
@@ -1220,25 +1216,15 @@
     ) -> (
         Vec<bitcoin::PublicKey>,
         Vec<Vec<u8>>,
-<<<<<<< HEAD
         Vec<ElementsSig>,
         secp256k1_zkp::Message,
-        Secp256k1<VerifyOnly>,
-    ) {
-        let secp_sign = secp256k1_zkp::Secp256k1::signing_only();
-        let secp_verify = secp256k1_zkp::Secp256k1::verification_only();
-        let msg = secp256k1_zkp::Message::from_slice(&b"Yoda: btc, I trust. HODL I must!"[..])
-=======
-        Vec<bitcoin::EcdsaSig>,
-        secp256k1::Message,
-        Secp256k1<secp256k1::All>,
+        Secp256k1<secp256k1_zkp::All>,
         Vec<bitcoin::XOnlyPublicKey>,
-        Vec<bitcoin::SchnorrSig>,
+        Vec<elements::SchnorrSig>,
         Vec<Vec<u8>>,
     ) {
-        let secp = secp256k1::Secp256k1::new();
-        let msg = secp256k1::Message::from_slice(&b"Yoda: btc, I trust. HODL I must!"[..])
->>>>>>> bc2d097c
+        let secp = secp256k1_zkp::Secp256k1::new();
+        let msg = secp256k1_zkp::Message::from_slice(&b"Yoda: btc, I trust. HODL I must!"[..])
             .expect("32 bytes");
         let mut pks = vec![];
         let mut ecdsa_sigs = vec![];
@@ -1255,22 +1241,11 @@
 
             let sk = secp256k1_zkp::SecretKey::from_slice(&sk[..]).expect("secret key");
             let pk = bitcoin::PublicKey {
-<<<<<<< HEAD
-                inner: secp256k1_zkp::PublicKey::from_secret_key(&secp_sign, &sk),
-                compressed: true,
-            };
-            let sig = secp_sign.sign_ecdsa(&msg, &sk);
-            ecdsa_sigs.push((sig, elements::SigHashType::All));
-=======
-                inner: secp256k1::PublicKey::from_secret_key(&secp, &sk),
+                inner: secp256k1_zkp::PublicKey::from_secret_key(&secp, &sk),
                 compressed: true,
             };
             let sig = secp.sign_ecdsa(&msg, &sk);
-            ecdsa_sigs.push(bitcoin::EcdsaSig {
-                sig,
-                hash_ty: bitcoin::EcdsaSigHashType::All,
-            });
->>>>>>> bc2d097c
+            ecdsa_sigs.push((sig, elements::SigHashType::All));
             let mut sigser = sig.serialize_der().to_vec();
             sigser.push(0x01); // sighash_all
             pks.push(pk);
@@ -1279,9 +1254,9 @@
             let keypair = bitcoin::KeyPair::from_secret_key(&secp, sk);
             x_only_pks.push(bitcoin::XOnlyPublicKey::from_keypair(&keypair));
             let schnorr_sig = secp.sign_schnorr_with_aux_rand(&msg, &keypair, &[0u8; 32]);
-            let schnorr_sig = bitcoin::SchnorrSig {
+            let schnorr_sig = elements::SchnorrSig {
                 sig: schnorr_sig,
-                hash_ty: bitcoin::SchnorrSigHashType::Default,
+                hash_ty: elements::SchnorrSigHashType::Default,
             };
             ser_schnorr_sigs.push(schnorr_sig.to_vec());
             schnorr_sigs.push(schnorr_sig);
@@ -1743,7 +1718,8 @@
         let vfyfn = vfyfn_.clone(); // sigh rust 1.29...
         let constraints = from_stack(Box::new(vfyfn), stack, &elem);
 
-        let multi_a_satisfied: Result<Vec<SatisfiedConstraint>, Error> = constraints.collect();
+        let multi_a_satisfied: Result<Vec<SatisfiedConstraint<NoExt>>, Error> =
+            constraints.collect();
         assert_eq!(
             multi_a_satisfied.unwrap(),
             vec![
@@ -1775,7 +1751,7 @@
         let vfyfn = vfyfn_.clone(); // sigh rust 1.29...
         let constraints = from_stack(Box::new(vfyfn), stack.clone(), &elem);
 
-        let multi_a_error: Result<Vec<SatisfiedConstraint>, Error> = constraints.collect();
+        let multi_a_error: Result<Vec<SatisfiedConstraint<NoExt>>, Error> = constraints.collect();
         assert!(multi_a_error.is_err());
 
         // multi_a wrong thresh: k = 2, but three sigs
@@ -1786,7 +1762,7 @@
         let vfyfn = vfyfn_.clone(); // sigh rust 1.29...
         let constraints = from_stack(Box::new(vfyfn), stack.clone(), &elem);
 
-        let multi_a_error: Result<Vec<SatisfiedConstraint>, Error> = constraints.collect();
+        let multi_a_error: Result<Vec<SatisfiedConstraint<NoExt>>, Error> = constraints.collect();
         assert!(multi_a_error.is_err());
 
         // multi_a correct thresh, but small stack
@@ -1797,7 +1773,7 @@
         let vfyfn = vfyfn_.clone(); // sigh rust 1.29...
         let constraints = from_stack(Box::new(vfyfn), stack, &elem);
 
-        let multi_a_error: Result<Vec<SatisfiedConstraint>, Error> = constraints.collect();
+        let multi_a_error: Result<Vec<SatisfiedConstraint<NoExt>>, Error> = constraints.collect();
         assert!(multi_a_error.is_err());
     }
 
