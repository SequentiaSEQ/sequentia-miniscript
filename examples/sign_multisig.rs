// Miniscript
// Written in 2019 by
//     Andrew Poelstra <apoelstra@wpsoftware.net>
//
// To the extent possible under law, the author(s) have dedicated all
// copyright and related and neighboring rights to this software to
// the public domain worldwide. This software is distributed without
// any warranty.
//
// You should have received a copy of the CC0 Public Domain Dedication
// along with this software.
// If not, see <http://creativecommons.org/publicdomain/zero/1.0/>.
//

//! Example: Signing a 2-of-3 multisignature

extern crate elements_miniscript as miniscript;

use std::collections::HashMap;
use std::str::FromStr;

<<<<<<< HEAD
use elements::secp256k1_zkp;

use crate::miniscript::DescriptorTrait;
=======
use bitcoin::blockdata::witness::Witness;
use bitcoin::secp256k1;
>>>>>>> 511e66b9

fn main() {
    // Avoid repeatedly typing a pretty-common descriptor type
    type BitcoinDescriptor = miniscript::Descriptor<bitcoin::PublicKey>;

    // Transaction which spends some output
    let mut tx = elements::Transaction {
        version: 2,
        lock_time: 0,
        input: vec![elements::TxIn {
            previous_output: elements::OutPoint::default(),
            script_sig: elements::Script::new(),
            sequence: 0xffffffff,
            is_pegin: false,
            has_issuance: false,
            asset_issuance: elements::AssetIssuance::default(),
            witness: elements::TxInWitness::default(),
        }],
        output: vec![elements::TxOut {
            script_pubkey: elements::Script::new(),
            value: elements::confidential::Value::Explicit(100_000_000),
            witness: elements::TxOutWitness::default(),
            asset: elements::confidential::Asset::default(),
            nonce: elements::confidential::Nonce::default(),
        }],
    };

    #[cfg_attr(feature="cargo-fmt", rustfmt_skip)]
    let public_keys = vec![
        bitcoin::PublicKey::from_slice(&[2; 33]).expect("key 1"),
        bitcoin::PublicKey::from_slice(&[
            0x02,
            0x01, 0x02, 0x03, 0x04, 0x05, 0x06, 0x07, 0x08,
            0x01, 0x02, 0x03, 0x04, 0x05, 0x06, 0x07, 0x08,
            0x01, 0x02, 0x03, 0x04, 0x05, 0x06, 0x07, 0x08,
            0x00, 0x00, 0x00, 0x00, 0x00, 0x00, 0x00, 0x00,
        ]).expect("key 2"),
        bitcoin::PublicKey::from_slice(&[
            0x03,
            0x01, 0x02, 0x03, 0x04, 0x05, 0x06, 0x07, 0x08,
            0x01, 0x02, 0x03, 0x04, 0x05, 0x06, 0x07, 0x08,
            0x01, 0x02, 0x03, 0x04, 0x05, 0x06, 0x07, 0x08,
            0x00, 0x00, 0x00, 0x00, 0x00, 0x00, 0x00, 0x00,
        ]).expect("key 3"),
    ];
    let bitcoin_sig = (
        // copied at random off the blockchain; this is not actually a valid
        // signature for this transaction; Miniscript does not verify
        secp256k1_zkp::ecdsa::Signature::from_str(
            "3045\
             0221\
             00f7c3648c390d87578cd79c8016940aa8e3511c4104cb78daa8fb8e429375efc1\
             0220\
             531d75c136272f127a5dc14acc0722301cbddc222262934151f140da345af177",
        )
        .unwrap(),
        elements::EcdsaSigHashType::All,
    );

    let descriptor_str = format!(
        "elwsh(multi(2,{},{},{}))",
        public_keys[0], public_keys[1], public_keys[2],
    );

    // Descriptor for the output being spent
    let my_descriptor =
        BitcoinDescriptor::from_str(&descriptor_str[..]).expect("parse descriptor string");

    // Check weight for witness satisfaction cost ahead of time.
    // 4(scriptSig length of 0) + 1(witness stack size) + 106(serialized witnessScript)
    // + 73*2(signature length + signatures + sighash bytes) + 1(dummy byte) = 258
    assert_eq!(my_descriptor.max_satisfaction_weight().unwrap(), 258);

    // Sometimes it is necessary to have additional information to get the bitcoin::PublicKey
    // from the MiniscriptKey which can supplied by `to_pk_ctx` parameter. For example,
    // when calculating the script pubkey of a descriptor with xpubs, the secp context and
    // child information maybe required.

    // Observe the script properties, just for fun
    assert_eq!(
        format!("{:x}", my_descriptor.script_pubkey()),
        "00200ed49b334a12c37f3df8a2974ad91ff95029215a2b53f78155be737907f06163"
    );

    assert_eq!(
        format!(
            "{:x}",
            my_descriptor
                .explicit_script()
                .expect("wsh descriptors have unique inner script")
        ),
        "52\
         21020202020202020202020202020202020202020202020202020202020202020202\
         21020102030405060708010203040506070801020304050607080000000000000000\
         21030102030405060708010203040506070801020304050607080000000000000000\
         53ae"
    );

    // Attempt to satisfy at age 0, height 0
    let original_txin = tx.input[0].clone();

    let mut sigs = HashMap::<bitcoin::PublicKey, miniscript::ElementsSig>::new();

    // Doesn't work with no signatures
    assert!(my_descriptor.satisfy(&mut tx.input[0], &sigs).is_err());
    assert_eq!(tx.input[0], original_txin);

    // ...or one signature...
    sigs.insert(public_keys[1], bitcoin_sig);
    assert!(my_descriptor.satisfy(&mut tx.input[0], &sigs).is_err());
    assert_eq!(tx.input[0], original_txin);

    // ...but two signatures is ok
    sigs.insert(public_keys[2], bitcoin_sig);
    assert!(my_descriptor.satisfy(&mut tx.input[0], &sigs).is_ok());
    assert_ne!(tx.input[0], original_txin);
    assert_eq!(tx.input[0].witness.script_witness.len(), 4); // 0, sig, sig, witness script

    // ...and even if we give it a third signature, only two are used
    sigs.insert(public_keys[0], bitcoin_sig);
    assert!(my_descriptor.satisfy(&mut tx.input[0], &sigs).is_ok());
    assert_ne!(tx.input[0], original_txin);
    assert_eq!(tx.input[0].witness.script_witness.len(), 4); // 0, sig, sig, witness script
}<|MERGE_RESOLUTION|>--- conflicted
+++ resolved
@@ -19,14 +19,7 @@
 use std::collections::HashMap;
 use std::str::FromStr;
 
-<<<<<<< HEAD
 use elements::secp256k1_zkp;
-
-use crate::miniscript::DescriptorTrait;
-=======
-use bitcoin::blockdata::witness::Witness;
-use bitcoin::secp256k1;
->>>>>>> 511e66b9
 
 fn main() {
     // Avoid repeatedly typing a pretty-common descriptor type
