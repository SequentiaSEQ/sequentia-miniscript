// Miniscript
// Written in 2019 by
//     Andrew Poelstra <apoelstra@wpsoftware.net>
//
// To the extent possible under law, the author(s) have dedicated all
// copyright and related and neighboring rights to this software to
// the public domain worldwide. This software is distributed without
// any warranty.
//
// You should have received a copy of the CC0 Public Domain Dedication
// along with this software.
// If not, see <http://creativecommons.org/publicdomain/zero/1.0/>.
//

//! Example: Parsing a xpub and getting an address.

<<<<<<< HEAD
use elements;
extern crate elements_miniscript as miniscript;

use crate::miniscript::elements::secp256k1_zkp;
use crate::miniscript::{Descriptor, DescriptorPublicKey, DescriptorTrait, TranslatePk2};
=======
use std::str::FromStr;

use miniscript::bitcoin::secp256k1::{Secp256k1, Verification};
use miniscript::bitcoin::{Address, Network};
use miniscript::{Descriptor, DescriptorPublicKey, DescriptorTrait, TranslatePk2};
>>>>>>> 3665ea05

const XPUB_1: &str = "xpub661MyMwAqRbcFW31YEwpkMuc5THy2PSt5bDMsktWQcFF8syAmRUapSCGu8ED9W6oDMSgv6Zz8idoc4a6mr8BDzTJY47LJhkJ8UB7WEGuduB";
const XPUB_2: &str = "xpub69H7F5d8KSRgmmdJg2KhpAK8SR3DjMwAdkxj3ZuxV27CprR9LgpeyGmXUbC6wb7ERfvrnKZjXoUmmDznezpbZb7ap6r1D3tgFxHmwMkQTPH";

fn main() {
<<<<<<< HEAD
    // For deriving from descriptors, we need to provide a secp context
    let secp_ctx = secp256k1_zkp::Secp256k1::verification_only();
    // P2WSH and single xpubs
    let addr_one = Descriptor::<DescriptorPublicKey>::from_str(
            "elwsh(sortedmulti(1,xpub661MyMwAqRbcFW31YEwpkMuc5THy2PSt5bDMsktWQcFF8syAmRUapSCGu8ED9W6oDMSgv6Zz8idoc4a6mr8BDzTJY47LJhkJ8UB7WEGuduB,xpub69H7F5d8KSRgmmdJg2KhpAK8SR3DjMwAdkxj3ZuxV27CprR9LgpeyGmXUbC6wb7ERfvrnKZjXoUmmDznezpbZb7ap6r1D3tgFxHmwMkQTPH))",
        )
        .unwrap()
        .translate_pk2(|xpk| xpk.derive_public_key(&secp_ctx))
        .unwrap()
        .address(&elements::AddressParams::ELEMENTS).unwrap();

    let addr_two = Descriptor::<DescriptorPublicKey>::from_str(
            "elwsh(sortedmulti(1,xpub69H7F5d8KSRgmmdJg2KhpAK8SR3DjMwAdkxj3ZuxV27CprR9LgpeyGmXUbC6wb7ERfvrnKZjXoUmmDznezpbZb7ap6r1D3tgFxHmwMkQTPH,xpub661MyMwAqRbcFW31YEwpkMuc5THy2PSt5bDMsktWQcFF8syAmRUapSCGu8ED9W6oDMSgv6Zz8idoc4a6mr8BDzTJY47LJhkJ8UB7WEGuduB))",
        )
=======
    // For deriving from descriptors, we need to provide a secp context.
    let secp = Secp256k1::verification_only();

    // P2WSH and single xpubs.
    let _ = p2wsh(&secp);

    // P2WSH-P2SH and ranged xpubs.
    let _ = p2sh_p2wsh(&secp);
}

/// Parses a P2WSH descriptor, returns the associated address.
fn p2wsh<C: Verification>(secp: &Secp256k1<C>) -> Address {
    // It does not matter what order the two xpubs go in, the same address will be generated.
    let s = format!("wsh(sortedmulti(1,{},{}))", XPUB_1, XPUB_2);
    // let s = format!("wsh(sortedmulti(1,{},{}))", XPUB_2, XPUB_1);

    let address = Descriptor::<DescriptorPublicKey>::from_str(&s)
>>>>>>> 3665ea05
        .unwrap()
        .translate_pk2(|xpk| xpk.derive_public_key(secp))
        .unwrap()
<<<<<<< HEAD
        .address(&elements::AddressParams::ELEMENTS).unwrap();
    let expected = elements::Address::from_str(
        "ert1qpq2cfgz5lktxzr5zqv7nrzz46hsvq3492ump9pz8rzcl8wqtwqcs2yqnuv",
=======
        .address(Network::Bitcoin)
        .unwrap();

    let expected = bitcoin::Address::from_str(
        "bc1qpq2cfgz5lktxzr5zqv7nrzz46hsvq3492ump9pz8rzcl8wqtwqcspx5y6a",
>>>>>>> 3665ea05
    )
    .unwrap();
    assert_eq!(address, expected);
    address
}

<<<<<<< HEAD
    // P2WSH-P2SH and ranged xpubs
    let addr_one = Descriptor::<DescriptorPublicKey>::from_str(
            "elsh(wsh(sortedmulti(1,xpub661MyMwAqRbcFW31YEwpkMuc5THy2PSt5bDMsktWQcFF8syAmRUapSCGu8ED9W6oDMSgv6Zz8idoc4a6mr8BDzTJY47LJhkJ8UB7WEGuduB/1/0/*,xpub69H7F5d8KSRgmmdJg2KhpAK8SR3DjMwAdkxj3ZuxV27CprR9LgpeyGmXUbC6wb7ERfvrnKZjXoUmmDznezpbZb7ap6r1D3tgFxHmwMkQTPH/0/0/*)))",
        )
        .unwrap()
        .derived_descriptor(&secp_ctx, 5)
        .unwrap()
        .address(&elements::AddressParams::ELEMENTS).unwrap();

    let addr_two = Descriptor::<DescriptorPublicKey>::from_str(
            "elsh(wsh(sortedmulti(1,xpub69H7F5d8KSRgmmdJg2KhpAK8SR3DjMwAdkxj3ZuxV27CprR9LgpeyGmXUbC6wb7ERfvrnKZjXoUmmDznezpbZb7ap6r1D3tgFxHmwMkQTPH/0/0/*,xpub661MyMwAqRbcFW31YEwpkMuc5THy2PSt5bDMsktWQcFF8syAmRUapSCGu8ED9W6oDMSgv6Zz8idoc4a6mr8BDzTJY47LJhkJ8UB7WEGuduB/1/0/*)))",
        )
=======
/// Parses a P2SH-P2WSH descriptor, returns the associated address.
fn p2sh_p2wsh<C: Verification>(secp: &Secp256k1<C>) -> Address {
    // It does not matter what order the two xpubs go in, the same address will be generated.
    let s = format!("sh(wsh(sortedmulti(1,{}/1/0/*,{}/0/0/*)))", XPUB_1, XPUB_2);
    // let s = format!("sh(wsh(sortedmulti(1,{}/1/0/*,{}/0/0/*)))", XPUB_2, XPUB_1);

    let address = Descriptor::<DescriptorPublicKey>::from_str(&s)
>>>>>>> 3665ea05
        .unwrap()
        .derived_descriptor(&secp, 5)
        .unwrap()
<<<<<<< HEAD
        .address( &elements::AddressParams::ELEMENTS).unwrap();
    let expected = elements::Address::from_str("XBkDY63XnRTz6BbwzJi3ifGhBwLTomEzkq").unwrap();
    assert_eq!(addr_one, expected);
    assert_eq!(addr_two, expected);
=======
        .address(Network::Bitcoin)
        .unwrap();

    let expected = Address::from_str("325zcVBN5o2eqqqtGwPjmtDd8dJRyYP82s").unwrap();
    assert_eq!(address, expected);
    address
>>>>>>> 3665ea05
}<|MERGE_RESOLUTION|>--- conflicted
+++ resolved
@@ -14,40 +14,18 @@
 
 //! Example: Parsing a xpub and getting an address.
 
-<<<<<<< HEAD
 use elements;
 extern crate elements_miniscript as miniscript;
 
-use crate::miniscript::elements::secp256k1_zkp;
+use crate::miniscript::elements::secp256k1_zkp::{Secp256k1, Verification};
 use crate::miniscript::{Descriptor, DescriptorPublicKey, DescriptorTrait, TranslatePk2};
-=======
+use elements::Address;
 use std::str::FromStr;
-
-use miniscript::bitcoin::secp256k1::{Secp256k1, Verification};
-use miniscript::bitcoin::{Address, Network};
-use miniscript::{Descriptor, DescriptorPublicKey, DescriptorTrait, TranslatePk2};
->>>>>>> 3665ea05
 
 const XPUB_1: &str = "xpub661MyMwAqRbcFW31YEwpkMuc5THy2PSt5bDMsktWQcFF8syAmRUapSCGu8ED9W6oDMSgv6Zz8idoc4a6mr8BDzTJY47LJhkJ8UB7WEGuduB";
 const XPUB_2: &str = "xpub69H7F5d8KSRgmmdJg2KhpAK8SR3DjMwAdkxj3ZuxV27CprR9LgpeyGmXUbC6wb7ERfvrnKZjXoUmmDznezpbZb7ap6r1D3tgFxHmwMkQTPH";
 
 fn main() {
-<<<<<<< HEAD
-    // For deriving from descriptors, we need to provide a secp context
-    let secp_ctx = secp256k1_zkp::Secp256k1::verification_only();
-    // P2WSH and single xpubs
-    let addr_one = Descriptor::<DescriptorPublicKey>::from_str(
-            "elwsh(sortedmulti(1,xpub661MyMwAqRbcFW31YEwpkMuc5THy2PSt5bDMsktWQcFF8syAmRUapSCGu8ED9W6oDMSgv6Zz8idoc4a6mr8BDzTJY47LJhkJ8UB7WEGuduB,xpub69H7F5d8KSRgmmdJg2KhpAK8SR3DjMwAdkxj3ZuxV27CprR9LgpeyGmXUbC6wb7ERfvrnKZjXoUmmDznezpbZb7ap6r1D3tgFxHmwMkQTPH))",
-        )
-        .unwrap()
-        .translate_pk2(|xpk| xpk.derive_public_key(&secp_ctx))
-        .unwrap()
-        .address(&elements::AddressParams::ELEMENTS).unwrap();
-
-    let addr_two = Descriptor::<DescriptorPublicKey>::from_str(
-            "elwsh(sortedmulti(1,xpub69H7F5d8KSRgmmdJg2KhpAK8SR3DjMwAdkxj3ZuxV27CprR9LgpeyGmXUbC6wb7ERfvrnKZjXoUmmDznezpbZb7ap6r1D3tgFxHmwMkQTPH,xpub661MyMwAqRbcFW31YEwpkMuc5THy2PSt5bDMsktWQcFF8syAmRUapSCGu8ED9W6oDMSgv6Zz8idoc4a6mr8BDzTJY47LJhkJ8UB7WEGuduB))",
-        )
-=======
     // For deriving from descriptors, we need to provide a secp context.
     let secp = Secp256k1::verification_only();
 
@@ -61,67 +39,39 @@
 /// Parses a P2WSH descriptor, returns the associated address.
 fn p2wsh<C: Verification>(secp: &Secp256k1<C>) -> Address {
     // It does not matter what order the two xpubs go in, the same address will be generated.
-    let s = format!("wsh(sortedmulti(1,{},{}))", XPUB_1, XPUB_2);
+    let s = format!("elwsh(sortedmulti(1,{},{}))", XPUB_1, XPUB_2);
     // let s = format!("wsh(sortedmulti(1,{},{}))", XPUB_2, XPUB_1);
 
     let address = Descriptor::<DescriptorPublicKey>::from_str(&s)
->>>>>>> 3665ea05
         .unwrap()
         .translate_pk2(|xpk| xpk.derive_public_key(secp))
         .unwrap()
-<<<<<<< HEAD
-        .address(&elements::AddressParams::ELEMENTS).unwrap();
+        .address(&elements::AddressParams::ELEMENTS)
+        .unwrap();
     let expected = elements::Address::from_str(
         "ert1qpq2cfgz5lktxzr5zqv7nrzz46hsvq3492ump9pz8rzcl8wqtwqcs2yqnuv",
-=======
-        .address(Network::Bitcoin)
-        .unwrap();
-
-    let expected = bitcoin::Address::from_str(
-        "bc1qpq2cfgz5lktxzr5zqv7nrzz46hsvq3492ump9pz8rzcl8wqtwqcspx5y6a",
->>>>>>> 3665ea05
     )
     .unwrap();
     assert_eq!(address, expected);
     address
 }
 
-<<<<<<< HEAD
-    // P2WSH-P2SH and ranged xpubs
-    let addr_one = Descriptor::<DescriptorPublicKey>::from_str(
-            "elsh(wsh(sortedmulti(1,xpub661MyMwAqRbcFW31YEwpkMuc5THy2PSt5bDMsktWQcFF8syAmRUapSCGu8ED9W6oDMSgv6Zz8idoc4a6mr8BDzTJY47LJhkJ8UB7WEGuduB/1/0/*,xpub69H7F5d8KSRgmmdJg2KhpAK8SR3DjMwAdkxj3ZuxV27CprR9LgpeyGmXUbC6wb7ERfvrnKZjXoUmmDznezpbZb7ap6r1D3tgFxHmwMkQTPH/0/0/*)))",
-        )
-        .unwrap()
-        .derived_descriptor(&secp_ctx, 5)
-        .unwrap()
-        .address(&elements::AddressParams::ELEMENTS).unwrap();
-
-    let addr_two = Descriptor::<DescriptorPublicKey>::from_str(
-            "elsh(wsh(sortedmulti(1,xpub69H7F5d8KSRgmmdJg2KhpAK8SR3DjMwAdkxj3ZuxV27CprR9LgpeyGmXUbC6wb7ERfvrnKZjXoUmmDznezpbZb7ap6r1D3tgFxHmwMkQTPH/0/0/*,xpub661MyMwAqRbcFW31YEwpkMuc5THy2PSt5bDMsktWQcFF8syAmRUapSCGu8ED9W6oDMSgv6Zz8idoc4a6mr8BDzTJY47LJhkJ8UB7WEGuduB/1/0/*)))",
-        )
-=======
 /// Parses a P2SH-P2WSH descriptor, returns the associated address.
 fn p2sh_p2wsh<C: Verification>(secp: &Secp256k1<C>) -> Address {
     // It does not matter what order the two xpubs go in, the same address will be generated.
-    let s = format!("sh(wsh(sortedmulti(1,{}/1/0/*,{}/0/0/*)))", XPUB_1, XPUB_2);
+    let s = format!(
+        "elsh(wsh(sortedmulti(1,{}/1/0/*,{}/0/0/*)))",
+        XPUB_1, XPUB_2
+    );
     // let s = format!("sh(wsh(sortedmulti(1,{}/1/0/*,{}/0/0/*)))", XPUB_2, XPUB_1);
 
     let address = Descriptor::<DescriptorPublicKey>::from_str(&s)
->>>>>>> 3665ea05
         .unwrap()
         .derived_descriptor(&secp, 5)
         .unwrap()
-<<<<<<< HEAD
-        .address( &elements::AddressParams::ELEMENTS).unwrap();
+        .address(&elements::AddressParams::ELEMENTS)
+        .unwrap();
     let expected = elements::Address::from_str("XBkDY63XnRTz6BbwzJi3ifGhBwLTomEzkq").unwrap();
-    assert_eq!(addr_one, expected);
-    assert_eq!(addr_two, expected);
-=======
-        .address(Network::Bitcoin)
-        .unwrap();
-
-    let expected = Address::from_str("325zcVBN5o2eqqqtGwPjmtDd8dJRyYP82s").unwrap();
     assert_eq!(address, expected);
     address
->>>>>>> 3665ea05
 }