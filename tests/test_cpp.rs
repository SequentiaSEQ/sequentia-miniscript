--- conflicted
+++ resolved
@@ -10,20 +10,13 @@
 
 use bitcoin::hashes::{sha256d, Hash};
 use bitcoin::secp256k1::{self, Secp256k1};
-<<<<<<< HEAD
 use elements::pset::PartiallySignedTransaction as Psbt;
 use elements::{
-    self, confidential, pset as psbt, secp256k1_zkp, AssetIssuance, OutPoint, Script, TxIn,
-    TxInWitness, TxOut, TxOutWitness, Txid,
+    self, confidential, pset as psbt, secp256k1_zkp, AssetIssuance, LockTime, OutPoint, Script,
+    Sequence, TxIn, TxInWitness, TxOut, TxOutWitness, Txid,
 };
 use elements_miniscript as miniscript;
 use elementsd::ElementsD;
-=======
-use bitcoin::util::psbt;
-use bitcoin::util::psbt::PartiallySignedTransaction as Psbt;
-use bitcoin::{self, Amount, LockTime, OutPoint, Sequence, Transaction, TxIn, TxOut, Txid};
-use bitcoind::bitcoincore_rpc::{json, Client, RpcApi};
->>>>>>> cddc22df
 use miniscript::miniscript::iter;
 use miniscript::psbt::PsbtExt;
 use miniscript::{elementssig_to_rawsig, Descriptor, Miniscript, MiniscriptKey, Segwitv0};
@@ -96,48 +89,22 @@
     // Spend one input and spend one output for simplicity.
     let mut psbts = vec![];
     for (desc, txid) in desc_vec.iter().zip(txids) {
-<<<<<<< HEAD
         let mut psbt = Psbt::new_v2();
-        psbt.global.tx_data.fallback_locktime = Some(1_603_866_330); // time at 10/28/2020 @ 6:25am (UTC)
-                                                                     // figure out the outpoint from the txid
+        psbt.global.tx_data.fallback_locktime = Some(
+            LockTime::from_time(1_603_866_330)
+                .expect("valid timestamp")
+                .into(),
+        ); // 10/28/2020 @ 6:25am (UTC)
         let (outpoint, witness_utxo) = get_vout(&cl, txid, 100_000_000);
         let txin = TxIn {
             previous_output: outpoint,
             is_pegin: false,
-            has_issuance: false,
             script_sig: Script::new(),
-            sequence: 49, // We waited 50 blocks, keep 49 for safety
+            sequence: Sequence::from_height(49), // We waited 50 blocks, keep 49 for safety
             asset_issuance: AssetIssuance::default(),
             witness: TxInWitness::default(),
         };
         psbt.add_input(psbt::Input::from_txin(txin));
-=======
-        let mut psbt = Psbt {
-            unsigned_tx: Transaction {
-                version: 2,
-                lock_time: LockTime::from_time(1_603_866_330)
-                    .expect("valid timestamp")
-                    .into(), // 10/28/2020 @ 6:25am (UTC)
-                input: vec![],
-                output: vec![],
-            },
-            unknown: BTreeMap::new(),
-            proprietary: BTreeMap::new(),
-            xpub: BTreeMap::new(),
-            version: 0,
-            inputs: vec![],
-            outputs: vec![],
-        };
-        // figure out the outpoint from the txid
-        let (outpoint, witness_utxo) = get_vout(&cl, txid, btc(1.0).to_sat());
-        let mut txin = TxIn::default();
-        txin.previous_output = outpoint;
-        // set the sequence to a non-final number for the locktime transactions to be
-        // processed correctly.
-        // We waited 50 blocks, keep 49 for safety
-        txin.sequence = Sequence::from_height(49);
-        psbt.unsigned_tx.input.push(txin);
->>>>>>> cddc22df
         // Get a new script pubkey from the node so that
         // the node wallet tracks the receiving transaction
         // and we can check it by gettransaction RPC.
@@ -181,20 +148,11 @@
             })
             .collect();
         // Get the required sighash message
-<<<<<<< HEAD
         let amt = confidential::Value::Explicit(100_000_000);
         let unsigned_tx = psbts[i].extract_tx().unwrap();
         let mut sighash_cache = elements::sighash::SigHashCache::new(&unsigned_tx);
         let sighash_ty = elements::EcdsaSigHashType::All;
         let sighash = sighash_cache.segwitv0_sighash(0, &ms.encode(), amt, sighash_ty);
-=======
-        let amt = btc(1).to_sat();
-        let mut sighash_cache = bitcoin::util::sighash::SighashCache::new(&psbts[i].unsigned_tx);
-        let sighash_ty = bitcoin::EcdsaSighashType::All;
-        let sighash = sighash_cache
-            .segwit_signature_hash(0, &ms.encode(), amt, sighash_ty)
-            .unwrap();
->>>>>>> cddc22df
 
         // requires both signing and verification because we check the tx
         // after we psbt extract it
@@ -227,13 +185,13 @@
         );
         // Finalize the transaction using psbt
         // Let miniscript do it's magic!
-        if let Err(e) = psbts[i].finalize_mall_mut(&secp, elements::BlockHash::default()) {
+        if let Err(e) = psbts[i].finalize_mall_mut(&secp, elements::BlockHash::all_zeros()) {
             // All miniscripts should satisfy
             panic!("Could not satisfy: error{} ms:{} at ind:{}", e[0], ms, i);
         } else {
             // default genesis hash
             let tx = psbts[i]
-                .extract(&secp, elements::BlockHash::default())
+                .extract(&secp, elements::BlockHash::all_zeros())
                 .unwrap();
 
             // Send the transactions to bitcoin node for mining.
