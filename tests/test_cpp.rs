--- conflicted
+++ resolved
@@ -168,13 +168,8 @@
             testdata.pubdata.sha256,
             testdata.secretdata.sha256_pre.to_vec(),
         );
-<<<<<<< HEAD
         psbts[i].inputs_mut()[0].hash256_preimages.insert(
-            testdata.pubdata.hash256,
-=======
-        psbts[i].inputs[0].hash256_preimages.insert(
             sha256d::Hash::from_inner(testdata.pubdata.hash256.into_inner()),
->>>>>>> e2e8e77b
             testdata.secretdata.hash256_pre.to_vec(),
         );
         println!("{}", ms);
