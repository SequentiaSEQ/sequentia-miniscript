--- conflicted
+++ resolved
@@ -6,24 +6,13 @@
 
 use std::{error, fmt};
 
-<<<<<<< HEAD
+use elements::hashes::{sha256d, Hash};
 use elements::pset::PartiallySignedTransaction as Psbt;
 use elements::sighash::SigHashCache;
 use elements::taproot::{LeafVersion, TapLeafHash};
 use elements::{
     self, confidential, pset as psbt, secp256k1_zkp as secp256k1, sighash, OutPoint, SchnorrSig,
     Script, TxIn, TxOut, Txid,
-=======
-use actual_rand as rand;
-use bitcoin::blockdata::witness::Witness;
-use bitcoin::hashes::{sha256d, Hash};
-use bitcoin::util::psbt::PartiallySignedTransaction as Psbt;
-use bitcoin::util::sighash::SighashCache;
-use bitcoin::util::taproot::{LeafVersion, TapLeafHash};
-use bitcoin::util::{psbt, sighash};
-use bitcoin::{
-    self, secp256k1, Amount, OutPoint, SchnorrSig, Script, Transaction, TxIn, TxOut, Txid,
->>>>>>> e2e8e77b
 };
 use elementsd::ElementsD;
 use miniscript::miniscript::iter;
@@ -286,13 +275,8 @@
         testdata.pubdata.sha256,
         testdata.secretdata.sha256_pre.to_vec(),
     );
-<<<<<<< HEAD
     psbt.inputs_mut()[0].hash256_preimages.insert(
-        testdata.pubdata.hash256,
-=======
-    psbt.inputs[0].hash256_preimages.insert(
         sha256d::Hash::from_inner(testdata.pubdata.hash256.into_inner()),
->>>>>>> e2e8e77b
         testdata.secretdata.hash256_pre.to_vec(),
     );
     psbt.inputs_mut()[0].hash160_preimages.insert(
